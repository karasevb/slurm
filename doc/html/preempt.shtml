--- conflicted
+++ resolved
@@ -427,10 +427,6 @@
 the design. Any and all help is welcome here!
 </P>
 
-<<<<<<< HEAD
-<p style="text-align:center;">Last modified 2 December 2014</p>
-=======
 <p style="text-align:center;">Last modified 15 April 2015</p>
->>>>>>> 5ef7be4c
 
 <!--#include virtual="footer.txt"-->