.TH sbatch "1" "Slurm Commands" "December 2019" "Slurm Commands"

.SH "NAME"
sbatch \- Submit a batch script to Slurm.

.SH "SYNOPSIS"
\fBsbatch\fR [\fIOPTIONS(0)\fR...] \fR[ : \fR[\fIOPTIONS(N)\fR...]\fR] \fIscript(0) \fR[\fIargs(0)\fR...]

Option(s) define multiple jobs in a co-scheduled heterogeneous job.
For more details about heterogeneous jobs see the document
.br
https://slurm.schedmd.com/heterogeneous_jobs.html

.SH "DESCRIPTION"
sbatch submits a batch script to Slurm.  The batch script may be given to
sbatch through a file name on the command line, or if no file name is specified,
sbatch will read in a script from standard input. The batch script may contain
options preceded with "#SBATCH" before any executable commands in the script.
sbatch will stop processing further #SBATCH directives once the first
non-comment non-whitespace line has been reached in the script.

sbatch exits immediately after the script is successfully transferred to the
Slurm controller and assigned a Slurm job ID.  The batch script is not
necessarily granted resources immediately, it may sit in the queue of pending
jobs for some time before its required resources become available.

By default both standard output and standard error are directed to a file of
the name "slurm\-%j.out", where the "%j" is replaced with the job allocation
number. The file will be generated on the first node of the job allocation.
Other than the batch script itself, Slurm does no movement of user files.

When the job allocation is finally granted for the batch script, Slurm
runs a single copy of the batch script on the first node in the set of
allocated nodes.

The following document describes the influence of various options on the
allocation of cpus to jobs and tasks.
.br
https://slurm.schedmd.com/cpu_management.html

.SH "RETURN VALUE"
sbatch will return 0 on success or error code on failure.

.SH "SCRIPT PATH RESOLUTION"

.nr step 1 1
The batch script is resolved in the following order:
.br
.IP \n[step]. 3
If script starts with ".", then path is constructed as:
current working directory / script
.IP \n+[step].
If script starts with a "/", then path is considered absolute.
.IP \n+[step].
If script is in current working directory.
.IP \n+[step].
If script can be resolved through PATH. See \fBpath_resolution\fR(7).
.P
Current working directory is the calling process working directory unless the
\fB\-\-chdir\fR argument is passed, which will override the current working
directory.

.SH "OPTIONS"
.LP

.TP
\fB\-a\fR, \fB\-\-array\fR=<\fIindexes\fR>
Submit a job array, multiple jobs to be executed with identical parameters.
The \fIindexes\fR specification identifies what array index values should
be used. Multiple values may be specified using a comma separated list and/or
a range of values with a "\-" separator. For example, "\-\-array=0\-15" or
"\-\-array=0,6,16\-32".
A step function can also be specified with a suffix containing a colon and
number. For example, "\-\-array=0\-15:4" is equivalent to "\-\-array=0,4,8,12".
A maximum number of simultaneously running tasks from the job array may be
specified using a "%" separator.
For example "\-\-array=0\-15%4" will limit the number of simultaneously
running tasks from this job array to 4.
The minimum index value is 0.
the maximum value is one less than the configuration parameter MaxArraySize.
NOTE: currently, federated job arrays only run on the local cluster.

.TP
\fB\-A\fR, \fB\-\-account\fR=<\fIaccount\fR>
Charge resources used by this job to specified account.
The \fIaccount\fR is an arbitrary string. The account name may
be changed after job submission using the \fBscontrol\fR
command.

.TP
\fB\-\-acctg\-freq\fR
Define the job accounting and profiling sampling intervals.
This can be used to override the \fIJobAcctGatherFrequency\fR parameter in Slurm's
configuration file, \fIslurm.conf\fR.
The supported format is as follows:
.RS
.TP 12
\fB\-\-acctg\-freq=\fR\fI<datatype>\fR\fB=\fR\fI<interval>\fR
where \fI<datatype>\fR=\fI<interval>\fR specifies the task sampling
interval for the jobacct_gather plugin or a
sampling interval for a profiling type by the
acct_gather_profile plugin. Multiple,
comma-separated \fI<datatype>\fR=\fI<interval>\fR intervals
may be specified. Supported datatypes are as follows:
.RS
.TP
\fBtask=\fI<interval>\fR
where \fI<interval>\fR is the task sampling interval in seconds
for the jobacct_gather plugins and for task
profiling by the acct_gather_profile plugin.
NOTE: This frequency is used to monitor memory usage. If memory limits
are enforced the highest frequency a user can request is what is configured in
the slurm.conf file.  They can not turn it off (=0) either.
.TP
\fBenergy=\fI<interval>\fR
where \fI<interval>\fR is the sampling interval in seconds
for energy profiling using the acct_gather_energy plugin
.TP
\fBnetwork=\fI<interval>\fR
where \fI<interval>\fR is the sampling interval in seconds
for infiniband profiling using the acct_gather_infiniband
plugin.
.TP
\fBfilesystem=\fI<interval>\fR
where \fI<interval>\fR is the sampling interval in seconds
for filesystem profiling using the acct_gather_filesystem
plugin.
.TP
.RE
.RE
.br
The default value for the task sampling interval is 30 seconds.
The default value for all other intervals is 0.
An interval of 0 disables sampling of the specified type.
If the task sampling interval is 0, accounting
information is collected only at job termination (reducing Slurm
interference with the job).
.br
.br
Smaller (non\-zero) values have a greater impact upon job performance,
but a value of 30 seconds is not likely to be noticeable for
applications having less than 10,000 tasks.
.RE

.TP
\fB\-B\fR \fB\-\-extra\-node\-info\fR=<\fIsockets\fR[:\fIcores\fR[:\fIthreads\fR]]>
Restrict node selection to nodes with at least the specified number of
sockets, cores per socket and/or threads per core.
NOTE: These options do not specify the resource allocation size.
Each value specified is considered a minimum.
An asterisk (*) can be used as a placeholder indicating that all available
resources of that type are to be utilized. Values can also be specified as
min-max. The individual levels can also be specified in separate options if
desired:
.nf
    \fB\-\-sockets\-per\-node\fR=<\fIsockets\fR>
    \fB\-\-cores\-per\-socket\fR=<\fIcores\fR>
    \fB\-\-threads\-per\-core\fR=<\fIthreads\fR>
.fi
If task/affinity plugin is enabled, then specifying an allocation in this
manner also results in subsequently launched tasks being bound to threads
if the \fB\-B\fR option specifies a thread count, otherwise an option of
\fIcores\fR if a core count is specified, otherwise an option of \fIsockets\fR.
If SelectType is configured to select/cons_res, it must have a parameter of
CR_Core, CR_Core_Memory, CR_Socket, or CR_Socket_Memory for this option
to be honored.
If not specified, the scontrol show job will display 'ReqS:C:T=*:*:*'. This
option applies to job allocations.

.TP
\fB\-\-batch\fR=<\fIlist\fR>
Nodes can have \fBfeatures\fR assigned to them by the Slurm administrator.
Users can specify which of these \fBfeatures\fR are required by their batch
script using this options.
For example a job's allocation may include both Intel Haswell and KNL nodes
with features "haswell" and "knl" respectively.
On such a configuration the batch script would normally benefit by executing
on a faster Haswell node.
This would be specified using the option "\-\-batch=haswell".
The specification can include AND and OR operators using the ampersand and
vertical bar separators. For example:
"\-\-batch=haswell|broadwell" or "\-\-batch=haswell|big_memory".
The \-\-batch argument must be a subset of the job's
\fB\-\-constraint\fR=<\fIlist\fR> argument (i.e. the job can not request only
KNL nodes, but require the script to execute on a Haswell node).
If the request can not be satisfied from the resources allocated to the job,
the batch script will execute on the first node of the job allocation.

.TP
\fB\-\-bb\fR=<\fIspec\fR>
Burst buffer specification. The form of the specification is system dependent.
Note the burst buffer may not be accessible from a login node, but require
that salloc spawn a shell on one of it's allocated compute nodes. See the
description of SallocDefaultCommand in the slurm.conf man page for more
information about how to spawn a remote shell.

.TP
\fB\-\-bbf\fR=<\fIfile_name\fR>
Path of file containing burst buffer specification.
The form of the specification is system dependent.
These burst buffer directives will be inserted into the submitted batch script.

.TP
\fB\-b\fR, \fB\-\-begin\fR=<\fItime\fR>
Submit the batch script to the Slurm controller immediately, like normal, but
tell the controller to defer the allocation of the job until the specified time.

Time may be of the form \fIHH:MM:SS\fR to run a job at
a specific time of day (seconds are optional).
(If that time is already past, the next day is assumed.)
You may also specify \fImidnight\fR, \fInoon\fR, \fIfika\fR (3 PM) or
\fIteatime\fR (4 PM) and you can have a time\-of\-day suffixed
with \fIAM\fR or \fIPM\fR for running in the morning or the evening.
You can also say what day the job will be run, by specifying
a date of the form \fIMMDDYY\fR or \fIMM/DD/YY\fR
\fIYYYY\-MM\-DD\fR. Combine date and time using the following
format \fIYYYY\-MM\-DD[THH:MM[:SS]]\fR. You can also
give times like \fInow + count time\-units\fR, where the time\-units
can be \fIseconds\fR (default), \fIminutes\fR, \fIhours\fR,
\fIdays\fR, or \fIweeks\fR and you can tell Slurm to run
the job today with the keyword \fItoday\fR and to run the
job tomorrow with the keyword \fItomorrow\fR.
The value may be changed after job submission using the
\fBscontrol\fR command.
For example:
.nf
   \-\-begin=16:00
   \-\-begin=now+1hour
   \-\-begin=now+60           (seconds by default)
   \-\-begin=2010\-01\-20T12:34:00
.fi

.RS
.PP
Notes on date/time specifications:
 \- Although the 'seconds' field of the HH:MM:SS time specification is
allowed by the code, note that the poll time of the Slurm scheduler
is not precise enough to guarantee dispatch of the job on the exact
second.  The job will be eligible to start on the next poll
following the specified time. The exact poll interval depends on the
Slurm scheduler (e.g., 60 seconds with the default sched/builtin).
 \- If no time (HH:MM:SS) is specified, the default is (00:00:00).
 \- If a date is specified without a year (e.g., MM/DD) then the current
year is assumed, unless the combination of MM/DD and HH:MM:SS has
already passed for that year, in which case the next year is used.
.RE

.TP
\fB\-\-cluster\-constraint\fR=[!]<\fIlist\fR>
Specifies features that a federated cluster must have to have a sibling job
submitted to it. Slurm will attempt to submit a sibling job to a cluster if it
has at least one of the specified features. If the "!" option is included, Slurm
will attempt to submit a sibling job to a cluster that has none of the specified
features.

.TP
\fB\-\-comment\fR=<\fIstring\fR>
An arbitrary comment enclosed in double quotes if using spaces or some
special characters.

.TP
\fB\-C\fR, \fB\-\-constraint\fR=<\fIlist\fR>
Nodes can have \fBfeatures\fR assigned to them by the Slurm administrator.
Users can specify which of these \fBfeatures\fR are required by their job
using the constraint option.
Only nodes having features matching the job constraints will be used to
satisfy the request.
Multiple constraints may be specified with AND, OR, matching OR,
resource counts, etc. (some operators are not supported on all system types).
Supported \fbconstraint\fR options include:
.PD 1
.RS
.TP
\fBSingle Name\fR
Only nodes which have the specified feature will be used.
For example, \fB\-\-constraint="intel"\fR
.TP
\fBNode Count\fR
A request can specify the number of nodes needed with some feature
by appending an asterisk and count after the feature name.
For example "\fB\-\-nodes=16 \-\-constraint=graphics*4 ..."\fR
indicates that the job requires 16 nodes and that at least four of those
nodes must have the feature "graphics."
.TP
\fBAND\fR
If only nodes with all of specified features will be used.
The ampersand is used for an AND operator.
For example, \fB\-\-constraint="intel&gpu"\fR
.TP
\fBOR\fR
If only nodes with at least one of specified features will be used.
The vertical bar is used for an OR operator.
For example, \fB\-\-constraint="intel|amd"\fR
.TP
\fBMatching OR\fR
If only one of a set of possible options should be used for all allocated
nodes, then use the OR operator and enclose the options within square brackets.
For example: "\fB\-\-constraint=[rack1|rack2|rack3|rack4]"\fR might
be used to specify that all nodes must be allocated on a single rack of
the cluster, but any of those four racks can be used.
.TP
\fBMultiple Counts\fR
Specific counts of multiple resources may be specified by using the AND
operator and enclosing the options within square brackets.
For example: "\fB\-\-constraint=[rack1*2&rack2*4]"\fR might
be used to specify that two nodes must be allocated from nodes with the feature
of "rack1" and four nodes must be allocated from nodes with the feature
"rack2".

\fBNOTE:\fR This construct does not support multiple Intel KNL NUMA or MCDRAM
modes. For example, while "\fB\-\-constraint=[(knl&quad)*2&(knl&hemi)*4]"\fR is
not supported, "\fB\-\-constraint=[haswell*2&(knl&hemi)*4]"\fR is supported.
Specification of multiple KNL modes requires the use of a heterogeneous job.

.TP
\fBParenthesis\fR
Parenthesis can be used to group like node features together. For example
"\fB\-\-constraint=[(knl&snc4&flat)*4&haswell*1]"\fR might be used to specify
that four nodes with the features "knl", "snc4" and "flat" plus one node with
the feature "haswell" are required. All options within parenthesis should be
grouped with AND (e.g. "&") operands.
.RE

.TP
\fB\-\-contiguous\fR
If set, then the allocated nodes must form a contiguous set.
Not honored with the \fBtopology/tree\fR or \fBtopology/3d_torus\fR
plugins, both of which can modify the node ordering.

.TP
\fB\-\-cores\-per\-socket\fR=<\fIcores\fR>
Restrict node selection to nodes with at least the specified number of
cores per socket.  See additional information under \fB\-B\fR option
above when task/affinity plugin is enabled.

.TP
\fB\-\-cpu\-freq\fR =<\fIp1\fR[\-\fIp2\fR[:\fIp3\fR]]>

Request that job steps initiated by srun commands inside this sbatch script
be run at some requested frequency if possible, on the CPUs selected
for the step on the compute node(s).

\fBp1\fR can be  [#### | low | medium | high | highm1] which will set the
frequency scaling_speed to the corresponding value, and set the frequency
scaling_governor to UserSpace. See below for definition of the values.

\fBp1\fR can be [Conservative | OnDemand | Performance | PowerSave] which
will set the scaling_governor to the corresponding value. The governor has to be
in the list set by the slurm.conf option CpuFreqGovernors.

When \fBp2\fR is present, p1 will be the minimum scaling frequency and
p2 will be the maximum scaling frequency.

\fBp2\fR can be  [#### | medium | high | highm1] p2 must be greater than p1.

\fBp3\fR can be [Conservative | OnDemand | Performance | PowerSave | UserSpace]
which will set the governor to the corresponding value.

If \fBp3\fR is UserSpace, the frequency scaling_speed will be set by a power
or energy aware scheduling strategy to a value between p1 and p2 that lets the
job run within the site's power goal. The job may be delayed if p1 is higher
than a frequency that allows the job to run within the goal.

If the current frequency is < min, it will be set to min. Likewise,
if the current frequency is > max, it will be set to max.

Acceptable values at present include:
.RS
.TP 14
\fB####\fR
frequency in kilohertz
.TP
\fBLow\fR
the lowest available frequency
.TP
\fBHigh\fR
the highest available frequency
.TP
\fBHighM1\fR
(high minus one) will select the next highest available frequency
.TP
\fBMedium\fR
attempts to set a frequency in the middle of the available range
.TP
\fBConservative\fR
attempts to use the Conservative CPU governor
.TP
\fBOnDemand\fR
attempts to use the OnDemand CPU governor (the default value)
.TP
\fBPerformance\fR
attempts to use the Performance CPU governor
.TP
\fBPowerSave\fR
attempts to use the PowerSave CPU governor
.TP
\fBUserSpace\fR
attempts to use the UserSpace CPU governor
.TP
.RE

The following informational environment variable is set in the job
step when \fB\-\-cpu\-freq\fR option is requested.
.nf
        SLURM_CPU_FREQ_REQ
.fi

This environment variable can also be used to supply the value for the
CPU frequency request if it is set when the 'srun' command is issued.
The \fB\-\-cpu\-freq\fR on the command line will override the
environment variable value.  The form on the environment variable is
the same as the command line.
See the \fBENVIRONMENT VARIABLES\fR
section for a description of the SLURM_CPU_FREQ_REQ variable.

\fBNOTE\fR: This parameter is treated as a request, not a requirement.
If the job step's node does not support setting the CPU frequency, or
the requested value is outside the bounds of the legal frequencies, an
error is logged, but the job step is allowed to continue.

\fBNOTE\fR: Setting the frequency for just the CPUs of the job step
implies that the tasks are confined to those CPUs.  If task
confinement (i.e., TaskPlugin=task/affinity or
TaskPlugin=task/cgroup with the "ConstrainCores" option) is not
configured, this parameter is ignored.

\fBNOTE\fR: When the step completes, the frequency and governor of each
selected CPU is reset to the previous values.

\fBNOTE\fR: When submitting jobs with  the \fB\-\-cpu\-freq\fR option
with linuxproc as the ProctrackType can cause jobs to run too quickly before
Accounting is able to poll for job information. As a result not all of
accounting information will be present.
.RE

.TP
\fB\-\-cpus\-per\-gpu\fR=<\fIncpus\fR>
Advise Slurm that ensuing job steps will require \fIncpus\fR processors per
allocated GPU.
Requires the \fB\-\-gpus\fR option.
Not compatible with the \fB\-\-cpus\-per\-task\fR option.

.TP
\fB\-c\fR, \fB\-\-cpus\-per\-task\fR=<\fIncpus\fR>
Advise the Slurm controller that ensuing job steps will require \fIncpus\fR
number of processors per task.  Without this option, the controller will
just try to allocate one processor per task.

For instance,
consider an application that has 4 tasks, each requiring 3 processors.  If our
cluster is comprised of quad\-processors nodes and we simply ask for
12 processors, the controller might give us only 3 nodes.  However, by using
the \-\-cpus\-per\-task=3 options, the controller knows that each task requires
3 processors on the same node, and the controller will grant an allocation
of 4 nodes, one for each of the 4 tasks.

.TP
\fB\-\-deadline\fR=<\fIOPT\fR>
remove the job if no ending is possible before
this deadline (start > (deadline \- time[\-min])).
Default is no deadline.  Valid time formats are:
.br
HH:MM[:SS] [AM|PM]
.br
MMDD[YY] or MM/DD[/YY] or MM.DD[.YY]
.br
MM/DD[/YY]\-HH:MM[:SS]
.br
YYYY\-MM\-DD[THH:MM[:SS]]]

.TP
\fB\-\-delay\-boot\fR=<\fIminutes\fR>
Do not reboot nodes in order to satisfied this job's feature specification if
the job has been eligible to run for less than this time period.
If the job has waited for less than the specified period, it will use only
nodes which already have the specified features.
The argument is in units of minutes.
A default value may be set by a system administrator using the \fBdelay_boot\fR
option of the \fBSchedulerParameters\fR configuration parameter in the
slurm.conf file, otherwise the default value is zero (no delay).

.TP
\fB\-d\fR, \fB\-\-dependency\fR=<\fIdependency_list\fR>
Defer the start of this job until the specified dependencies have been
satisfied completed.
<\fIdependency_list\fR> is of the form
<\fItype:job_id[:job_id][,type:job_id[:job_id]]\fR> or
<\fItype:job_id[:job_id][?type:job_id[:job_id]]\fR>.
All dependencies must be satisfied if the "," separator is used.
Any dependency may be satisfied if the "?" separator is used.
Many jobs can share the same dependency and these jobs may even belong to
different  users. The  value may be changed after job submission using the
scontrol command.
Once a job dependency fails due to the termination state of a preceding job,
the dependent job will never be run, even if the preceding job is requeued and
has a different termination state in a subsequent execution.
.PD
.RS
.TP
\fBafter:job_id[[+time][:jobid[+time]...]]\fR
After the specified jobs start and 'time' in minutes from job start happens this
job can begin execution. If no 'time' is given then then there is no delay after
start.
.TP
\fBafterany:job_id[:jobid...]\fR
This job can begin execution after the specified jobs have terminated.
.TP
\fBafterburstbuffer:job_id[:jobid...]\fR
This job can begin execution after the specified jobs have terminated and
any associated burst buffer stage out operations have completed.
.TP
\fBaftercorr:job_id[:jobid...]\fR
A task of this job array can begin execution after the corresponding task ID
in the specified job has completed successfully (ran to completion with an
exit code of zero).
.TP
\fBafternotok:job_id[:jobid...]\fR
This job can begin execution after the specified jobs have terminated
in some failed state (non-zero exit code, node failure, timed out, etc).
.TP
\fBafterok:job_id[:jobid...]\fR
This job can begin execution after the specified jobs have successfully
executed (ran to completion with an exit code of zero).
.TP
\fBexpand:job_id\fR
Resources allocated to this job should be used to expand the specified job.
The job to expand must share the same QOS (Quality of Service) and partition.
Gang scheduling of resources in the partition is also not supported.
.TP
\fBsingleton\fR
This job can begin execution after any previously launched jobs
sharing the same job name and user have terminated.
In other words, only one job by that name and owned by that user can be running
or suspended at any point in time.
.RE

.TP
\fB\-D\fR, \fB\-\-chdir\fR=<\fIdirectory\fR>
Set the working directory of the batch script to \fIdirectory\fR before
it is executed. The path can be specified as full path or relative path
to the directory where the command is executed.

.TP
\fB\-e\fR, \fB\-\-error\fR=<\fIfilename pattern\fR>
Instruct Slurm to connect the batch script's standard error directly to the
file name specified in the "\fIfilename pattern\fR".
By default both standard output and standard error are directed to the same file.
For job arrays, the default file name is "slurm-%A_%a.out", "%A" is replaced
by the job ID and "%a" with the array index.
For other jobs, the default file name is "slurm-%j.out", where the "%j" is
replaced by the job ID.
See the \fBfilename pattern\fR section below for filename specification options.

.TP
\fB\-\-exclusive[=user|mcs]\fR
The job allocation can not share nodes with other running jobs (or just other
users with the "=user" option or with the "=mcs" option).
The default shared/exclusive behavior depends on system configuration and the
partition's \fBOverSubscribe\fR option takes precedence over the job's option.

.TP
\fB\-\-export\fR=<\fI[ALL,]environment variables\fR|\fIALL\fR|\fINONE\fR>
Identify which environment variables from the submission environment are
<<<<<<< HEAD
propagated to the launched application. By default, \fIall\fR are propagated.
Multiple environment variable names should be comma separated.
Values with nested commas should be enclosed within quotes (e.g.
FOO='a,b,c',BAR='d,e,f' or 'FOO=a,b,c','BAR=d,e,f').
Environment variable names may be specified to propagate the current
value (e.g. "\-\-export=EDITOR") or specific values
may be exported (e.g. "\-\-export=EDITOR=/bin/emacs").
In these two examples, the \fIpropagated\fR environment will only contain the
variable \fIEDITOR\fR, along with \fISLURM_*\fR environment variables.
However, Slurm will then implicitly attempt to load the user's environment on
the node where the script is being executed, as if \fI\-\-get\-user\-env\fR was
specified. This will happen whenever \fINONE\fR or environment variables are
specified.
If one desires to add to the submission environment instead of
replacing it, have the argument include \fIALL\fR
(e.g. "\-\-export=ALL,EDITOR=/bin/emacs"). Make sure \fIALL\fR is specified
first, since sbatch applies the environment from left to right, overwriting
as necessary.
Environment variables propagated from the submission environment will always
overwrite environment variables found in the user environment on the node.
If one desires no environment variables be propagated from the submitting
machine, use the argument \fINONE\fR.
Regardless of this setting, the appropriate \fISLURM_*\fR
task environment variables are always exported to the environment.
=======
propagated to the launched application.
.RS
.TP 10
\fB\-\-export\fR=\fIALL\fR
.br
Default mode if \fB\-\-export\fR is not specified. All of the users environment
will be loaded (either from callers environment or clean environment if
\fI\-\-get\-user\-env\fR is specified).
.TP
\fB\-\-export\fR=\fINONE\fR
.br
None of the user environment will be defined. User must use absolute path to
the binary to be executed that will define the environment. User can not specify
explicit environment variables with \fINONE\fR. \fI\-\-get\-user\-env\fR will
be ignored.
.br
>>>>>>> adf9f8f4
This option is particularly important for jobs that are submitted on one cluster
and execute on a different cluster (e.g. with different paths).
To avoid steps inheriting environment export settings (e.g. \fINONE\fR) from
sbatch command, the environment variable SLURM_EXPORT_ENV should be set to
\fIALL\fR in the job script.
.TP
\fB\-\-export\fR=<\fI[ALL,]environment variables>\fR
.br
Exports all SLURM* environment variables along with explicitly defined
variables. Multiple environment variable names should be comma separated.
Environment variable names may be specified to propagate the current
value (e.g. "\-\-export=EDITOR") or specific values may be exported
(e.g. "\-\-export=EDITOR=/bin/emacs"). If \fIALL\fR is specified, then all user
environment variables will be loaded and will take precedence over any
explicitly given environment variables.
.RS 5
.TP 5
Example: \fB\-\-export\fR=EDITOR,ARG1=test
.br
In this example, the propagated environment will only contain the
variable \fIEDITOR\fR from the user's environment, \fISLURM_*\fR environment
variables, and \fIARG1\fR=test.
.TP
Example: \fB\-\-export\fR=ALL,EDITOR=/bin/emacs
.br
In this example, all of the users environment will be loaded and if
\fIEDITOR\fR is not set, then \fIEDITOR\fR will be set to value given.
.TP
Example: \fB\-\-export\fR=ALL,EDITOR=/bin/emacs
.br
In this example, the propagated environment will only contain the
variable \fIEDITOR\fR if user does not have \fIEDITOR\fR exported, along with
\fISLURM_*\fR environment variables. Environment variables propagated from the
submission environment will always override environment variables found in the
user environment on the node when \fIALL\fR is included.
.RE
.RE

.TP
\fB\-\-export\-file\fR=<\fIfilename\fR | \fIfd\fR>
If a number between 3 and OPEN_MAX is specified as the argument to
this option, a readable file descriptor will be assumed (STDIN and
STDOUT are not supported as valid arguments).  Otherwise a filename is
assumed.  Export environment variables defined in <\fIfilename\fR> or
read from <\fIfd\fR> to the job's execution environment. The
content is one or more environment variable definitions of the form
NAME=value, each separated by a null character.  This allows the use
of special characters in environment definitions.

.TP
\fB\-F\fR, \fB\-\-nodefile\fR=<\fInode file\fR>
Much like \-\-nodelist, but the list is contained in a file of name
\fInode file\fR.  The node names of the list may also span multiple lines
in the file.    Duplicate node names in the file will be ignored.
The order of the node names in the list is not important; the node names
will be sorted by Slurm.

.TP
\fB\-\-get\-user\-env\fR[=\fItimeout\fR][\fImode\fR]
This option will tell sbatch to retrieve the
login environment variables for the user specified in the \fB\-\-uid\fR option.
The environment variables are retrieved by running something of this sort
"su \- <username> \-c /usr/bin/env" and parsing the output.
Be aware that any environment variables already set in sbatch's environment
will take precedence over any environment variables in the user's
login environment. Clear any environment variables before calling sbatch
that you do not want propagated to the spawned program.
The optional \fItimeout\fR value is in seconds. Default value is 8 seconds.
The optional \fImode\fR value control the "su" options.
With a \fImode\fR value of "S", "su" is executed without the "\-" option.
With a \fImode\fR value of "L", "su" is executed with the "\-" option,
replicating the login environment.
If \fImode\fR not specified, the mode established at Slurm build time
is used.
Example of use include "\-\-get\-user\-env", "\-\-get\-user\-env=10"
"\-\-get\-user\-env=10L", and "\-\-get\-user\-env=S".
This option was originally created for use by Moab.

.TP
\fB\-\-gid\fR=<\fIgroup\fR>
If \fBsbatch\fR is run as root, and the \fB\-\-gid\fR option is used,
submit the job with \fIgroup\fR's group access permissions.  \fIgroup\fR
may be the group name or the numerical group ID.

.TP
\fB\-G\fR, \fB\-\-gpus\fR=[<\fitype\fR>:]<\fInumber\fR>
Specify the total number of GPUs required for the job.
An optional GPU type specification can be supplied.
For example "\-\-gpus=volta:3".
Multiple options can be requested in a comma separated list, for example:
"\-\-gpus=volta:3,kepler:1".
See also the \fB\-\-gpus\-per\-node\fR, \fB\-\-gpus\-per\-socket\fR and
\fB\-\-gpus\-per\-task\fR options.

.TP
\fB\-\-gpu\-bind\fR=<\fItype\fR>
Bind tasks to specific GPUs.
By default every spawned task can access every GPU allocated to the job.

Supported \fItype\fR options:
.RS
.TP 10
\fBclosest\fR
Bind each task to the GPU(s) which are closest.
In a NUMA environment, each task may be bound to more than one GPU (i.e.
all GPUs in that NUMA environment).
.TP
\fBmap_gpu:<list>\fR
Bind by setting GPU masks on tasks (or ranks) as specified where <list> is
<gpu_id_for_task_0>,<gpu_id_for_task_1>,... GPU IDs are interpreted as decimal
values unless they are preceded with '0x' in which case they interpreted as
hexadecimal values. If the number of tasks (or ranks) exceeds the number of
elements in this list, elements in the list will be reused as needed starting
from the beginning of the list. To simplify support for large task counts,
the lists may follow a map with an asterisk and repetition count.
For example "map_gpu:0*4,1*4".
Not supported unless the entire node is allocated to the job.
.TP
\fBmask_gpu:<list>\fR
Bind by setting GPU masks on tasks (or ranks) as specified where <list> is
<gpu_mask_for_task_0>,<gpu_mask_for_task_1>,... The mapping is specified for
a node and identical mapping is applied to the tasks on every node (i.e. the
lowest task ID on each node is mapped to the first mask specified in the list,
etc.). GPU masks are always interpreted as hexadecimal values but can be
preceded with an optional '0x'. Not supported unless the entire node is
allocated to the job. To simplify support for large task counts, the lists
may follow a map with an asterisk and repetition count.
For example "mask_gpu:0x0f*4,0xf0*4".
Not supported unless the entire node is allocated to the job.
.RE

.TP
\fB\-\-gpu\-freq\fR=[<\fItype\fR]=\fIvalue\fR>[,<\fItype\fR=\fIvalue\fR>][,verbose]
Request that GPUs allocated to the job are configured with specific frequency
values.
This option can be used to independently configure the GPU and its memory
frequencies.
After the job is completed, the frequencies of all affected GPUs will be reset
to the highest possible values.
In some cases, system power caps may override the requested values.
The field \fItype\fR can be "memory".
If \fItype\fR is not specified, the GPU frequency is implied.
The \fIvalue\fR field can either be "low", "medium", "high", "highm1" or
a numeric value in megahertz (MHz).
If the specified numeric value is not possible, a value as close as
possible will be used. See below for definition of the values.
The \fIverbose\fR option causes current GPU frequency information to be logged.
Examples of use include "\-\-gpu\-freq=medium,memory=high" and
"\-\-gpu\-freq=450".

Supported \fIvalue\fR definitions:
.RS
.TP 10
\fBlow\fR
the lowest available frequency.
.TP
\fBmedium\fR
attempts to set a frequency in the middle of the available range.
.TP
\fBhigh\fR
the highest available frequency.
.TP
\fBhighm1\fR
(high minus one) will select the next highest available frequency.
.RE

.TP
\fB\-\-gpus\-per\-node\fR=[<\fitype\fR>:]<\fInumber\fR>
Specify the number of GPUs required for the job on each node included in
the job's resource allocation.
An optional GPU type specification can be supplied.
For example "\-\-gpus\-per\-node=volta:3".
Multiple options can be requested in a comma separated list, for example:
"\-\-gpus\-per\-node=volta:3,kepler:1".
See also the \fB\-\-gpus\fR, \fB\-\-gpus\-per\-socket\fR and
\fB\-\-gpus\-per\-task\fR options.

.TP
\fB\-\-gpus\-per\-socket\fR=[<\fitype\fR>:]<\fInumber\fR>
Specify the number of GPUs required for the job on each socket included in
the job's resource allocation.
An optional GPU type specification can be supplied.
For example "\-\-gpus\-per\-socket=volta:3".
Multiple options can be requested in a comma separated list, for example:
"\-\-gpus\-per\-socket=volta:3,kepler:1".
Requires job to specify a sockets per node count ( \-\-sockets\-per\-node).
See also the \fB\-\-gpus\fR, \fB\-\-gpus\-per\-node\fR and
\fB\-\-gpus\-per\-task\fR options.

.TP
\fB\-\-gpus\-per\-task\fR=[<\fitype\fR>:]<\fInumber\fR>
Specify the number of GPUs required for the job on each task to be spawned
in the job's resource allocation.
An optional GPU type specification can be supplied.
This option requires the specification of a task count.
For example "\-\-gpus\-per\-task=volta:1".
Multiple options can be requested in a comma separated list, for example:
"\-\-gpus\-per\-task=volta:3,kepler:1".
Requires job to specify a task count (\-\-nodes).
See also the \fB\-\-gpus\fR, \fB\-\-gpus\-per\-socket\fR and
\fB\-\-gpus\-per\-node\fR options.

.TP
\fB\-\-gres\fR=<\fIlist\fR>
Specifies a comma delimited list of generic consumable resources.
The format of each entry on the list is "name[[:type]:count]".
The name is that of the consumable resource.
The count is the number of those resources with a default value of 1.
The count can have a suffix of
"k" or "K" (multiple of 1024),
"m" or "M" (multiple of 1024 x 1024),
"g" or "G" (multiple of 1024 x 1024 x 1024),
"t" or "T" (multiple of 1024 x 1024 x 1024 x 1024),
"p" or "P" (multiple of 1024 x 1024 x 1024 x 1024 x 1024).
The specified resources will be allocated to the job on each node.
The available generic consumable resources is configurable by the system
administrator.
A list of available generic consumable resources will be printed and the
command will exit if the option argument is "help".
Examples of use include "\-\-gres=gpu:2,mic:1", "\-\-gres=gpu:kepler:2", and
"\-\-gres=help".

.TP
\fB\-\-gres\-flags\fR=<\fItype\fR>
Specify generic resource task binding options.
.RS
.TP
.B disable\-binding
Disable filtering of CPUs with respect to generic resource locality.
This option is currently required to use more CPUs than are bound to a GRES
(i.e. if a GPU is bound to the CPUs on one socket, but resources on more than
one socket are required to run the job).
This option may permit a job to be allocated resources sooner than otherwise
possible, but may result in lower job performance.
.TP
.B enforce\-binding
The only CPUs available to the job will be those bound to the selected
GRES (i.e. the CPUs identified in the gres.conf file will be strictly
enforced). This option may result in delayed initiation of a job.
For example a job requiring two GPUs and one CPU will be delayed until both
GPUs on a single socket are available rather than using GPUs bound to separate
sockets, however the application performance may be improved due to improved
communication speed.
Requires the node to be configured with more than one socket and resource
filtering will be performed on a per\-socket basis.
.RE

.TP
\fB\-H, \-\-hold\fR
Specify the job is to be submitted in a held state (priority of zero).
A held job can now be released using scontrol to reset its priority
(e.g. "\fIscontrol release <job_id>\fR").

.TP
\fB\-h\fR, \fB\-\-help\fR
Display help information and exit.

.TP
\fB\-\-hint\fR=<\fItype\fR>
Bind tasks according to application hints.
.RS
.TP
.B compute_bound
Select settings for compute bound applications:
use all cores in each socket, one thread per core.
.TP
.B memory_bound
Select settings for memory bound applications:
use only one core in each socket, one thread per core.
.TP
.B [no]multithread
[don't] use extra threads with in-core multi-threading
which can benefit communication intensive applications.
Only supported with the task/affinity plugin.
.TP
.B help
show this help message
.RE

.TP
\fB\-\-ignore\-pbs\fR
Ignore any "#PBS" options specified in the batch script.

.TP
\fB\-i\fR, \fB\-\-input\fR=<\fIfilename pattern\fR>
Instruct Slurm to connect the batch script's standard input
directly to the file name specified in the "\fIfilename pattern\fR".

By default, "/dev/null" is open on the batch script's standard input and both
standard output and standard error are directed to a file of the name
"slurm\-%j.out", where the "%j" is replaced with the job allocation number, as
described below in the \fBfilename pattern\fR section.

.TP
\fB\-J\fR, \fB\-\-job\-name\fR=<\fIjobname\fR>
Specify a name for the job allocation. The specified name will appear along with
the job id number when querying running jobs on the system. The default
is the name of the batch script, or just "sbatch" if the script is
read on sbatch's standard input.

.TP
\fB\-k\fR, \fB\-\-no\-kill\fR [=off]
Do not automatically terminate a job if one of the nodes it has been
allocated fails.  The user will assume the responsibilities for fault\-tolerance
should a node fail.  When there is a node failure, any active job steps (usually
MPI jobs) on that node will almost certainly suffer a fatal error, but with
\-\-no\-kill, the job allocation will not be revoked so the user may launch
new job steps on the remaining nodes in their allocation.

Specify an optional argument of "off" disable the effect of the
\fBSBATCH_NO_KILL\fR environment variable.

By default Slurm terminates the entire job allocation if any node fails in its
range of allocated nodes.

.TP
\fB\-\-kill-on-invalid-dep\fR=<\fIyes|no\fR>
If a job has an invalid dependency and it can never run this parameter tells
Slurm to terminate it or not. A terminated job state will be JOB_CANCELLED.
If this option is not specified the system wide behavior applies.
By default the job stays pending with reason DependencyNeverSatisfied or if the
kill_invalid_depend is specified in slurm.conf the job is terminated.

.TP
\fB\-L\fR, \fB\-\-licenses\fR=<\fBlicense\fR>
Specification of licenses (or other resources available on all
nodes of the cluster) which must be allocated to this job.
License names can be followed by a colon and count
(the default count is one).
Multiple license names should be comma separated (e.g.
"\-\-licenses=foo:4,bar").
To submit jobs using remote licenses, those served by the slurmdbd, specify
the name of the server providing the licenses.
For example "\-\-license=nastran@slurmdb:12".

.TP
\fB\-M\fR, \fB\-\-clusters\fR=<\fIstring\fR>
Clusters to issue commands to.  Multiple cluster names may be comma separated.
The job will be submitted to the one cluster providing the earliest expected
job initiation time. The default value is the current cluster. A value of
\(aq\fIall\fR' will query to run on all clusters.  Note the
\fB\-\-export\fR option to control environment variables exported
between clusters.
Note that the SlurmDBD must be up for this option to work properly.

.TP
\fB\-m\fR, \fB\-\-distribution\fR=
\fIarbitrary\fR|<\fIblock\fR|\fIcyclic\fR|\fIplane=<options>\fR[:\fIblock\fR|\fIcyclic\fR|\fIfcyclic\fR]>

Specify alternate distribution methods for remote processes.
In sbatch, this only sets environment variables that will be used by
subsequent srun requests.
This option controls the assignment of tasks to the nodes on which
resources have been allocated, and the distribution of those resources
to tasks for binding (task affinity). The first distribution
method (before the ":") controls the distribution of resources across
nodes. The optional second distribution method (after the ":")
controls the distribution of resources across sockets within a node.
Note that with select/cons_res, the number of cpus allocated on each
socket and node may be different. Refer to
https://slurm.schedmd.com/mc_support.html
for more information on resource allocation, assignment of tasks to
nodes, and binding of tasks to CPUs.
.RS

First distribution method:
.TP
.B block
The block distribution method will distribute tasks to a node such
that consecutive tasks share a node. For example, consider an
allocation of three nodes each with two cpus. A four\-task block
distribution request will distribute those tasks to the nodes with
tasks one and two on the first node, task three on the second node,
and task four on the third node.  Block distribution is the default
behavior if the number of tasks exceeds the number of allocated nodes.
.TP
.B cyclic
The cyclic distribution method will distribute tasks to a node such
that consecutive tasks are distributed over consecutive nodes (in a
round\-robin fashion). For example, consider an allocation of three
nodes each with two cpus. A four\-task cyclic distribution request
will distribute those tasks to the nodes with tasks one and four on
the first node, task two on the second node, and task three on the
third node.
Note that when SelectType is select/cons_res, the same number of CPUs
may not be allocated on each node. Task distribution will be
round\-robin among all the nodes with CPUs yet to be assigned to tasks.
Cyclic distribution is the default behavior if the number
of tasks is no larger than the number of allocated nodes.
.TP
.B plane
The tasks are distributed in blocks of a specified size.  The options
include a number representing the size of the task block.  This is
followed by an optional specification of the task distribution scheme
within a block of tasks and between the blocks of tasks.  The number of tasks
distributed to each node is the same as for cyclic distribution, but the
taskids assigned to each node depend on the plane size.  For more
details (including examples and diagrams), please see
.br
https://slurm.schedmd.com/mc_support.html
.br
and
.br
https://slurm.schedmd.com/dist_plane.html
.TP
.B arbitrary
The arbitrary method of distribution will allocate processes in\-order
as listed in file designated by the environment variable
SLURM_HOSTFILE.  If this variable is listed it will override any
other method specified.  If not set the method will default to block.
Inside the hostfile must contain at minimum the number of hosts
requested and be one per line or comma separated.  If specifying a
task count (\fB\-n\fR, \fB\-\-ntasks\fR=<\fInumber\fR>), your tasks
will be laid out on the nodes in the order of the file.
.br
\fBNOTE:\fR The arbitrary distribution option on a job allocation only
controls the nodes to be allocated to the job and not the allocation of
CPUs on those nodes. This option is meant primarily to control a job step's
task layout in an existing job allocation for the srun command.

.TP
Second distribution method:
.TP
.B block
The block distribution method will distribute tasks to sockets such
that consecutive tasks share a socket.
.TP
.B cyclic
The cyclic distribution method will distribute tasks to sockets such
that consecutive tasks are distributed over consecutive sockets (in a
round\-robin fashion).
Tasks requiring more than one CPU will have all of those CPUs allocated on a
single socket if possible.
.TP
.B fcyclic
The fcyclic distribution method will distribute tasks to sockets such
that consecutive tasks are distributed over consecutive sockets (in a
round\-robin fashion).
Tasks requiring more than one CPU will have each CPUs allocated in a cyclic
fashion across sockets.
.RE

.TP
\fB\-\-mail\-type\fR=<\fItype\fR>
Notify user by email when certain event types occur.
Valid \fItype\fR values are NONE, BEGIN, END, FAIL, REQUEUE, ALL (equivalent to
BEGIN, END, FAIL, REQUEUE, and STAGE_OUT), STAGE_OUT (burst buffer stage out
and teardown completed), TIME_LIMIT, TIME_LIMIT_90 (reached 90 percent of time
limit), TIME_LIMIT_80 (reached 80 percent of time limit), TIME_LIMIT_50
(reached 50 percent of time limit) and ARRAY_TASKS (send emails for each array
task). Multiple \fItype\fR values may be specified in a comma separated list.
The user to be notified is indicated with \fB\-\-mail\-user\fR.
Unless the ARRAY_TASKS option is specified, mail notifications on job BEGIN, END
and FAIL apply to a job array as a whole rather than generating individual email
messages for each task in the job array.

.TP
\fB\-\-mail\-user\fR=<\fIuser\fR>
User to receive email notification of state changes as defined by
\fB\-\-mail\-type\fR.
The default value is the submitting user.

.TP
\fB\-\-mcs\-label\fR=<\fImcs\fR>
Used only when the mcs/group plugin is enabled.
This parameter is a group among the groups of the user.
Default value is calculated by the Plugin mcs if it's enabled.

.TP
\fB\-\-mem\fR=<\fIsize[units]\fR>
Specify the real memory required per node.
Default units are megabytes unless the SchedulerParameters configuration
parameter includes the "default_gbytes" option for gigabytes.
Different units can be specified using the suffix [K|M|G|T].
Default value is \fBDefMemPerNode\fR and the maximum value is
\fBMaxMemPerNode\fR. If configured, both parameters can be
seen using the \fBscontrol show config\fR command.
This parameter would generally be used if whole nodes
are allocated to jobs (\fBSelectType=select/linear\fR).
Also see \fB\-\-mem\-per\-cpu\fR and \fB\-\-mem\-per\-gpu\fR.
The \fB\-\-mem\fR, \fB\-\-mem\-per\-cpu\fR and \fB\-\-mem\-per\-gpu\fR
options are mutually exclusive. If \fB\-\-mem\fR, \fB\-\-mem\-per\-cpu\fR or
\fB\-\-mem\-per\-gpu\fR are specified as command line arguments, then they will
take precedence over the environment.

NOTE: A memory size specification of zero is treated as a special case and
grants the job access to all of the memory on each node.
If the job is allocated multiple nodes in a heterogeneous cluster, the memory
limit on each node will be that of the node in the allocation with the smallest
memory size (same limit will apply to every node in the job's allocation).

NOTE: Enforcement of memory limits currently relies upon the task/cgroup plugin
or enabling of accounting, which samples memory use on a periodic basis (data
need not be stored, just collected). In both cases memory use is based upon
the job's Resident Set Size (RSS). A task may exceed the memory limit until
the next periodic accounting sample.

.TP
\fB\-\-mem\-per\-cpu\fR=<\fIsize[units]\fR>
Minimum memory required per allocated CPU.
Default units are megabytes unless the SchedulerParameters configuration
parameter includes the "default_gbytes" option for gigabytes.
Default value is \fBDefMemPerCPU\fR and the maximum value is \fBMaxMemPerCPU\fR
(see exception below). If configured, both parameters can be
seen using the \fBscontrol show config\fR command.
Note that if the job's \fB\-\-mem\-per\-cpu\fR value exceeds the configured
\fBMaxMemPerCPU\fR, then the user's limit will be treated as a memory limit
per task; \fB\-\-mem\-per\-cpu\fR will be reduced to a value no larger than
\fBMaxMemPerCPU\fR; \fB\-\-cpus\-per\-task\fR will be set and the value of
\fB\-\-cpus\-per\-task\fR multiplied by the new \fB\-\-mem\-per\-cpu\fR
value will equal the original \fB\-\-mem\-per\-cpu\fR value specified by
the user.
This parameter would generally be used if individual processors
are allocated to jobs (\fBSelectType=select/cons_res\fR).
If resources are allocated by the core, socket or whole nodes; the number
of CPUs allocated to a job may be higher than the task count and the value
of \fB\-\-mem\-per\-cpu\fR should be adjusted accordingly.
Also see \fB\-\-mem\fR and \fB\-\-mem\-per\-gpu\fR.
The \fB\-\-mem\fR, \fB\-\-mem\-per\-cpu\fR and \fB\-\-mem\-per\-gpu\fR
options are mutually exclusive.

NOTE:If the final amount of memory requested by job
(eg.: when \-\-mem\-per\-cpu use with \-\-exclusive option)
can't be satisfied by any of nodes configured in the
partition, the job will be rejected.

.TP
\fB\-\-mem\-per\-gpu\fR=<\fIsize[units]\fR>
Minimum memory required per allocated GPU.
Default units are megabytes unless the SchedulerParameters configuration
parameter includes the "default_gbytes" option for gigabytes.
Different units can be specified using the suffix [K|M|G|T].
Default value is \fBDefMemPerGPU\fR and is available on both a global and
per partition basis.
If configured, the parameters can be seen using the \fBscontrol show config\fR
and \fBscontrol show partition\fR commands.
Also see \fB\-\-mem\fR.
The \fB\-\-mem\fR, \fB\-\-mem\-per\-cpu\fR and \fB\-\-mem\-per\-gpu\fR
options are mutually exclusive.

.TP
\fB\-\-mem\-bind\fR=[{\fIquiet,verbose\fR},]\fItype\fR
Bind tasks to memory. Used only when the task/affinity plugin is enabled
and the NUMA memory functions are available.
\fBNote that the resolution of CPU and memory binding
may differ on some architectures.\fR For example, CPU binding may be performed
at the level of the cores within a processor while memory binding will
be performed at the level of nodes, where the definition of "nodes"
may differ from system to system.
By default no memory binding is performed; any task using any CPU can use
any memory. This option is typically used to ensure that each task is bound to
the memory closest to it's assigned CPU. \fBThe use of any type other than
"none" or "local" is not recommended.\fR
If you want greater control, try running a simple test code with the
options "\-\-cpu\-bind=verbose,none \-\-mem\-bind=verbose,none" to determine
the specific configuration.

NOTE: To have Slurm always report on the selected memory binding for
all commands executed in a shell, you can enable verbose mode by
setting the SLURM_MEM_BIND environment variable value to "verbose".

The following informational environment variables are set when
\fB\-\-mem\-bind\fR is in use:

.nf
	SLURM_MEM_BIND_LIST
	SLURM_MEM_BIND_PREFER
	SLURM_MEM_BIND_SORT
	SLURM_MEM_BIND_TYPE
	SLURM_MEM_BIND_VERBOSE
.fi

See the \fBENVIRONMENT VARIABLES\fR section for a more detailed description
of the individual SLURM_MEM_BIND* variables.

Supported options include:
.RS
.TP
.B help
show this help message
.TP
.B local
Use memory local to the processor in use
.TP
.B map_mem:<list>
Bind by setting memory masks on tasks (or ranks) as specified where <list> is
<numa_id_for_task_0>,<numa_id_for_task_1>,...
The mapping is specified for a node and identical mapping is applied to the
tasks on every node (i.e. the lowest task ID on each node is mapped to the
first ID specified in the list, etc.).
NUMA IDs are interpreted as decimal values unless they are preceded
with '0x' in which case they interpreted as hexadecimal values.
If the number of tasks (or ranks) exceeds the number of elements in this list,
elements in the list will be reused as needed starting from the beginning of
the list.
To simplify support for large task counts, the lists may follow a map with an
asterisk and repetition count
For example "map_mem:0x0f*4,0xf0*4".
Not supported unless the entire node is allocated to the job.
.TP
.B mask_mem:<list>
Bind by setting memory masks on tasks (or ranks) as specified where <list> is
<numa_mask_for_task_0>,<numa_mask_for_task_1>,...
The mapping is specified for a node and identical mapping is applied to the
tasks on every node (i.e. the lowest task ID on each node is mapped to the
first mask specified in the list, etc.).
NUMA masks are \fBalways\fR interpreted as hexadecimal values.
Note that masks must be preceded with a '0x' if they don't begin
with [0-9] so they are seen as numerical values.
If the number of tasks (or ranks) exceeds the number of elements in this list,
elements in the list will be reused as needed starting from the beginning of
the list.
To simplify support for large task counts, the lists may follow a mask with an
asterisk and repetition count
For example "mask_mem:0*4,1*4".
Not supported unless the entire node is allocated to the job.
.TP
.B no[ne]
don't bind tasks to memory (default)
.TP
.B p[refer]
Prefer use of first specified NUMA node, but permit
 use of other available NUMA nodes.
.TP
.B q[uiet]
quietly bind before task runs (default)
.TP
.B rank
bind by task rank (not recommended)
.TP
.B sort
sort free cache pages (run zonesort on Intel KNL nodes)
.TP
.B v[erbose]
verbosely report binding before task runs
.RE

.TP
\fB\-\-mincpus\fR=<\fIn\fR>
Specify a minimum number of logical cpus/processors per node.

.TP
\fB\-N\fR, \fB\-\-nodes\fR=<\fIminnodes\fR[\-\fImaxnodes\fR]>
Request that a minimum of \fIminnodes\fR nodes be allocated to this job.
A maximum node count may also be specified with \fImaxnodes\fR.
If only one number is specified, this is used as both the minimum and
maximum node count.
The partition's node limits supersede those of the job.
If a job's node limits are outside of the range permitted for its
associated partition, the job will be left in a PENDING state.
This permits possible execution at a later time, when the partition
limit is changed.
If a job node limit exceeds the number of nodes configured in the
partition, the job will be rejected.
Note that the environment
variable \fBSLURM_JOB_NODES\fR will be set to the count of nodes actually
allocated to the job. See the \fBENVIRONMENT VARIABLES \fR section
for more information.  If \fB\-N\fR is not specified, the default
behavior is to allocate enough nodes to satisfy the requirements of
the \fB\-n\fR and \fB\-c\fR options.
The job will be allocated as many nodes as possible within the range specified
and without delaying the initiation of the job.
The node count specification may include a numeric value followed by a suffix
of "k" (multiplies numeric value by 1,024) or "m" (multiplies numeric value by
1,048,576).

.TP
\fB\-n\fR, \fB\-\-ntasks\fR=<\fInumber\fR>
sbatch does not launch tasks, it requests an allocation of resources and
submits a batch script. This option advises the Slurm controller that job
steps run within the allocation will launch a maximum of \fInumber\fR
tasks and to provide for sufficient resources.
The default is one task per node, but note
that the \fB\-\-cpus\-per\-task\fR option will change this default.

.TP
\fB\-\-network\fR=<\fItype\fR>
Specify information pertaining to the switch or network.
The interpretation of \fItype\fR is system dependent.
This option is supported when running Slurm on a Cray natively.  It is
used to request using Network Performance Counters.
Only one value per request is valid.
All options are case in\-sensitive.
In this configuration supported values include:
.RS
.TP 6
\fBsystem\fR
Use the system\-wide network performance counters. Only nodes requested
will be marked in use for the job allocation.  If the job does not
fill up the entire system the rest of the nodes are not
able to be used by other jobs using NPC, if idle their state will appear as
PerfCnts.  These nodes are still available for other jobs not using NPC.
.TP
\fBblade\fR
Use the blade network performance counters. Only nodes requested
will be marked in use for the job allocation.  If the job does not
fill up the entire blade(s) allocated to the job those blade(s) are not
able to be used by other jobs using NPC, if idle their state will appear as
PerfCnts.  These nodes are still available for other jobs not using NPC.
.TP
.RE

.br
.br
In all cases the job allocation request \fBmust specify the
\-\-exclusive option\fR.  Otherwise the request will be denied.

.br
.br
Also with any of these options steps are not allowed to share blades,
so resources would remain idle inside an allocation if the step
running on a blade does not take up all the nodes on the blade.

.br
.br
The \fBnetwork\fR option is also supported on systems with IBM's Parallel Environment (PE).
See IBM's LoadLeveler job command keyword documentation about the keyword
"network" for more information.
Multiple values may be specified in a comma separated list.
All options are case in\-sensitive.
Supported values include:
.RS
.TP 12
\fBBULK_XFER\fR[=<\fIresources\fR>]
Enable bulk transfer of data using Remote Direct\-Memory Access (RDMA).
The optional \fIresources\fR specification is a numeric value which can have
a suffix of "k", "K", "m", "M", "g" or "G" for kilobytes, megabytes or
gigabytes.
NOTE: The \fIresources\fR specification is not supported by the underlying
IBM infrastructure as of Parallel Environment version 2.2 and no value should
be specified at this time.
.TP
\fBCAU\fR=<\fIcount\fR>
Number of Collective Acceleration Units (CAU) required.
Applies only to IBM Power7-IH processors.
Default value is zero.
Independent CAU will be allocated for each programming interface (MPI, LAPI, etc.)
.TP
\fBDEVNAME\fR=<\fIname\fR>
Specify the device name to use for communications (e.g. "eth0" or "mlx4_0").
.TP
\fBDEVTYPE\fR=<\fItype\fR>
Specify the device type to use for communications.
The supported values of \fItype\fR are:
"IB" (InfiniBand), "HFI" (P7 Host Fabric Interface),
"IPONLY" (IP-Only interfaces), "HPCE" (HPC Ethernet), and
"KMUX" (Kernel Emulation of HPCE).
The devices allocated to a job must all be of the same type.
The default value depends upon depends upon what hardware is available and in
order of preferences is IPONLY (which is not considered in User Space mode),
HFI, IB, HPCE, and KMUX.
.TP
\fBIMMED\fR =<\fIcount\fR>
Number of immediate send slots per window required.
Applies only to IBM Power7-IH processors.
Default value is zero.
.TP
\fBINSTANCES\fR =<\fIcount\fR>
Specify number of network connections for each task on each network connection.
The default instance count is 1.
.TP
\fBIPV4\fR
Use Internet Protocol (IP) version 4 communications (default).
.TP
\fBIPV6\fR
Use Internet Protocol (IP) version 6 communications.
.TP
\fBLAPI\fR
Use the LAPI programming interface.
.TP
\fBMPI\fR
Use the MPI programming interface.
MPI is the default interface.
.TP
\fBPAMI\fR
Use the PAMI programming interface.
.TP
\fBSHMEM\fR
Use the OpenSHMEM programming interface.
.TP
\fBSN_ALL\fR
Use all available switch networks (default).
.TP
\fBSN_SINGLE\fR
Use one available switch network.
.TP
\fBUPC\fR
Use the UPC programming interface.
.TP
\fBUS\fR
Use User Space communications.
.TP

Some examples of network specifications:
.TP
\fBInstances=2,US,MPI,SN_ALL\fR
Create two user space connections for MPI communications on every switch
network for each task.
.TP
\fBUS,MPI,Instances=3,Devtype=IB\fR
Create three user space connections for MPI communications on every InfiniBand
network for each task.
.TP
\fBIPV4,LAPI,SN_Single\fR
Create a IP version 4 connection for LAPI communications on one switch network
for each task.
.TP
\fBInstances=2,US,LAPI,MPI\fR
Create two user space connections each for LAPI and MPI communications on every
switch network for each task. Note that SN_ALL is the default option so every
switch network is used. Also note that Instances=2 specifies that two
connections are established for each protocol (LAPI and MPI) and each task.
If there are two networks and four tasks on the node then a total
of 32 connections are established (2 instances x 2 protocols x 2 networks x
4 tasks).
.RE

.TP
\fB\-\-nice\fR[=\fIadjustment\fR]
Run the job with an adjusted scheduling priority within Slurm. With no
adjustment value the scheduling priority is decreased by 100. A negative nice
value increases the priority, otherwise decreases it. The adjustment range is
+/\- 2147483645. Only privileged users can specify a negative adjustment.

.TP
\fB\-\-no\-requeue\fR
Specifies that the batch job should never be requeued under any circumstances.
Setting this option will prevent system administrators from being able
to restart the job (for example, after a scheduled downtime), recover from
a node failure, or be requeued upon preemption by a higher priority job.
When a job is requeued, the batch script is initiated from its beginning.
Also see the \fB\-\-requeue\fR option.
The \fIJobRequeue\fR configuration parameter controls the default
behavior on the cluster.

.TP
\fB\-\-ntasks\-per\-core\fR=<\fIntasks\fR>
Request the maximum \fIntasks\fR be invoked on each core.
Meant to be used with the \fB\-\-ntasks\fR option.
Related to \fB\-\-ntasks\-per\-node\fR except at the core level
instead of the node level.
NOTE: This option is not supported unless \fISelectType=cons_res\fR is
configured (either directly or indirectly on Cray systems)
along with the node's core count.

.TP
\fB\-\-ntasks\-per\-node\fR=<\fIntasks\fR>
Request that \fIntasks\fR be invoked on each node.
If used with the \fB\-\-ntasks\fR option, the \fB\-\-ntasks\fR option will take
precedence and the \fB\-\-ntasks\-per\-node\fR will be treated as a
\fImaximum\fR count of tasks per node.
Meant to be used with the \fB\-\-nodes\fR option.
This is related to \fB\-\-cpus\-per\-task\fR=\fIncpus\fR,
but does not require knowledge of the actual number of cpus on
each node.  In some cases, it is more convenient to be able to
request that no more than a specific number of tasks be invoked
on each node.  Examples of this include submitting
a hybrid MPI/OpenMP app where only one MPI "task/rank" should be
assigned to each node while allowing the OpenMP portion to utilize
all of the parallelism present in the node, or submitting a single
setup/cleanup/monitoring job to each node of a pre\-existing
allocation as one step in a larger job script.

.TP
\fB\-\-ntasks\-per\-socket\fR=<\fIntasks\fR>
Request the maximum \fIntasks\fR be invoked on each socket.
Meant to be used with the \fB\-\-ntasks\fR option.
Related to \fB\-\-ntasks\-per\-node\fR except at the socket level
instead of the node level.
NOTE: This option is not supported unless \fISelectType=cons_res\fR is
configured (either directly or indirectly on Cray systems)
along with the node's socket count.

.TP
\fB\-O\fR, \fB\-\-overcommit\fR
Overcommit resources.
When applied to job allocation, only one CPU is allocated to the job per node
and options used to specify the number of tasks per node, socket, core, etc.
are ignored.
When applied to job step allocations (the \fBsrun\fR command when executed
within an existing job allocation), this option can be used to launch more than
one task per CPU.
Normally, \fBsrun\fR will not allocate more than one process per CPU.
By specifying \fB\-\-overcommit\fR you are explicitly allowing more than one
process per CPU. However no more than \fBMAX_TASKS_PER_NODE\fR tasks are
permitted to execute per node.  NOTE: \fBMAX_TASKS_PER_NODE\fR is
defined in the file \fIslurm.h\fR and is not a variable, it is set at
Slurm build time.

.TP
\fB\-o\fR, \fB\-\-output\fR=<\fIfilename pattern\fR>
Instruct Slurm to connect the batch script's standard output directly to the
file name specified in the "\fIfilename pattern\fR".
By default both standard output and standard error are directed to the same file.
For job arrays, the default file name is "slurm-%A_%a.out", "%A" is replaced
by the job ID and "%a" with the array index.
For other jobs, the default file name is "slurm-%j.out", where the "%j" is
replaced by the job ID.
See the \fBfilename pattern\fR section below for filename specification options.

.TP
\fB\-\-open\-mode\fR=append|truncate
Open the output and error files using append or truncate mode as specified.
The default value is specified by the system configuration parameter
\fIJobFileAppend\fR.

.TP
\fB\-\-parsable\fR
Outputs only the job id number and the cluster name if present.
The values are separated by a semicolon. Errors will still be displayed.

.TP
\fB\-p\fR, \fB\-\-partition\fR=<\fIpartition_names\fR>
Request a specific partition for the resource allocation.  If not specified,
the default behavior is to allow the slurm controller to select the default
partition as designated by the system administrator. If the job can use more
than one partition, specify their names in a comma separate list and the one
offering earliest initiation will be used with no regard given to the partition
name ordering (although higher priority partitions will be considered first).
When the job is initiated, the name of the partition used will be placed first
in the job record partition string.

.TP
\fB\-\-power\fR=<\fIflags\fR>
Comma separated list of power management plugin options.
Currently available flags include:
level (all nodes allocated to the job should have identical power caps,
may be disabled by the Slurm configuration option PowerParameters=job_no_level).

.TP
\fB\-\-priority\fR=<\fIvalue\fR>
Request a specific job priority.
May be subject to configuration specific constraints.
\fIvalue\fR should either be a numeric value or "TOP" (for highest possible value).
Only Slurm operators and administrators can set the priority of a job.

.TP
\fB\-\-profile\fR=<all|none|[energy[,|task[,|lustre[,|network]]]]>
enables detailed data collection by the acct_gather_profile plugin.
Detailed data are typically time-series that are stored in an HDF5 file for
the job or an InfluxDB database depending on the configured plugin.

.RS
.TP 10
\fBAll\fR
All data types are collected. (Cannot be combined with other values.)

.TP
\fBNone\fR
No data types are collected. This is the default.
 (Cannot be combined with other values.)

.TP
\fBEnergy\fR
Energy data is collected.

.TP
\fBTask\fR
Task (I/O, Memory, ...) data is collected.

.TP
\fBLustre\fR
Lustre data is collected.

.TP
\fBNetwork\fR
Network (InfiniBand) data is collected.
.RE

.TP
\fB\-\-propagate\fR[=\fIrlimit[,rlimit...]\fR]
Allows users to specify which of the modifiable (soft) resource limits
to propagate to the compute nodes and apply to their jobs. If no
\fIrlimit\fR is specified, then all resource limits will be propagated.
The following rlimit names are supported by Slurm (although some
options may not be supported on some systems):
.RS
.TP 10
\fBALL\fR
All limits listed below (default)
.TP
\fBNONE\fR
No limits listed below
.TP
\fBAS\fR
The maximum address space for a process
.TP
\fBCORE\fR
The maximum size of core file
.TP
\fBCPU\fR
The maximum amount of CPU time
.TP
\fBDATA\fR
The maximum size of a process's data segment
.TP
\fBFSIZE\fR
The maximum size of files created. Note that if the user sets FSIZE to less
than the current size of the slurmd.log, job launches will fail with
a 'File size limit exceeded' error.
.TP
\fBMEMLOCK\fR
The maximum size that may be locked into memory
.TP
\fBNOFILE\fR
The maximum number of open files
.TP
\fBNPROC\fR
The maximum number of processes available
.TP
\fBRSS\fR
The maximum resident set size
.TP
\fBSTACK\fR
The maximum stack size
.RE

.TP
\fB\-q\fR, \fB\-\-qos\fR=<\fIqos\fR>
Request a quality of service for the job.  QOS values can be defined
for each user/cluster/account association in the Slurm database.
Users will be limited to their association's defined set of qos's when
the Slurm configuration parameter, AccountingStorageEnforce, includes
"qos" in it's definition.

.TP
\fB\-Q\fR, \fB\-\-quiet\fR
Suppress informational messages from sbatch such as Job ID. Only errors will
still be displayed.

.TP
\fB\-\-reboot\fR
Force the allocated nodes to reboot before starting the job.
This is only supported with some system configurations and will otherwise be
silently ignored.

.TP
\fB\-\-requeue\fR
Specifies that the batch job should eligible to being requeue.
The job may be requeued explicitly by a system administrator, after node
failure, or upon preemption by a higher priority job.
When a job is requeued, the batch script is initiated from its beginning.
Also see the \fB\-\-no\-requeue\fR option.
The \fIJobRequeue\fR configuration parameter controls the default
behavior on the cluster.

.TP
\fB\-\-reservation\fR=<\fIname\fR>
Allocate resources for the job from the named reservation.

.TP
\fB\-s\fR, \fB\-\-oversubscribe\fR
The job allocation can over\-subscribe resources with other running jobs.
The resources to be over\-subscribed can be nodes, sockets, cores, and/or
hyperthreads depending upon configuration.
The default over\-subscribe behavior depends on system configuration and the
partition's \fBOverSubscribe\fR option takes precedence over the job's option.
This option may result in the allocation being granted sooner than if the
\-\-oversubscribe option was not set and allow higher system utilization, but
application performance will likely suffer due to competition for resources.
Also see the \-\-exclusive option.

.TP
\fB\-S\fR, \fB\-\-core\-spec\fR=<\fInum\fR>
Count of specialized cores per node reserved by the job for system operations
and not used by the application. The application will not use these cores,
but will be charged for their allocation.
Default value is dependent upon the node's configured CoreSpecCount value.
If a value of zero is designated and the Slurm configuration option
AllowSpecResourcesUsage is enabled, the job will be allowed to override
CoreSpecCount and use the specialized resources on nodes it is allocated.
This option can not be used with the \fB\-\-thread\-spec\fR option.

.TP
\fB\-\-signal\fR=[[R][B]:]<\fIsig_num\fR>[@<\fIsig_time\fR>]
When a job is within \fIsig_time\fR seconds of its end time,
send it the signal \fIsig_num\fR.
Due to the resolution of event handling by Slurm, the signal may
be sent up to 60 seconds earlier than specified.
\fIsig_num\fR may either be a signal number or name (e.g. "10" or "USR1").
\fIsig_time\fR must have an integer value between 0 and 65535.
By default, no signal is sent before the job's end time.
If a \fIsig_num\fR is specified without any \fIsig_time\fR,
the default time will be 60 seconds.
Use the "B:" option to signal only the batch shell, none of the other
processes will be signaled. By default all job steps will be signaled,
but not the batch shell itself.
Use the "R:" option to allow this job to overlap with a reservation with
MaxStartDelay set.
To have the signal sent at preemption time see the
\fBpreempt_send_user_signal\fR \fBSlurmctldParameter\fR.

.TP
\fB\-\-sockets\-per\-node\fR=<\fIsockets\fR>
Restrict node selection to nodes with at least the specified number of
sockets.  See additional information under \fB\-B\fR option above when
task/affinity plugin is enabled.

.TP
\fB\-\-spread\-job\fR
Spread the job allocation over as many nodes as possible and attempt to
evenly distribute tasks across the allocated nodes.
This option disables the topology/tree plugin.

.TP
\fB\-\-switches\fR=<\fIcount\fR>[@<\fImax\-time\fR>]
When a tree topology is used, this defines the maximum count of switches
desired for the job allocation and optionally the maximum time to wait
for that number of switches. If Slurm finds an allocation containing more
switches than the count specified, the job remains pending until it either finds
an allocation with desired switch count or the time limit expires.
It there is no switch count limit, there is no delay in starting the job.
Acceptable time formats include "minutes", "minutes:seconds",
"hours:minutes:seconds", "days\-hours", "days\-hours:minutes" and
"days\-hours:minutes:seconds".
The job's maximum time delay may be limited by the system administrator using
the \fBSchedulerParameters\fR configuration parameter with the
\fBmax_switch_wait\fR parameter option.
On a dragonfly network the only switch count supported is 1 since communication
performance will be highest when a job is allocate resources on one leaf switch
or more than 2 leaf switches.
The default max\-time is the max_switch_wait SchedulerParameters.

.TP
\fB\-t\fR, \fB\-\-time\fR=<\fItime\fR>
Set a limit on the total run time of the job allocation.  If the
requested time limit exceeds the partition's time limit, the job will
be left in a PENDING state (possibly indefinitely).  The default time
limit is the partition's default time limit.  When the time limit is reached,
each task in each job step is sent SIGTERM followed by SIGKILL.  The
interval between signals is specified by the Slurm configuration
parameter \fBKillWait\fR.  The \fBOverTimeLimit\fR configuration parameter may
permit the job to run longer than scheduled.  Time resolution is one minute
and second values are rounded up to the next minute.

A time limit of zero requests that no time limit be imposed.  Acceptable time
formats include "minutes", "minutes:seconds", "hours:minutes:seconds",
"days\-hours", "days\-hours:minutes" and "days\-hours:minutes:seconds".

.TP
\fB\-\-test\-only\fR
Validate the batch script and return an estimate of when a job would be
scheduled to run given the current job queue and all the other arguments
specifying the job requirements. No job is actually submitted.

.TP
\fB\-\-thread\-spec\fR=<\fInum\fR>
Count of specialized threads per node reserved by the job for system operations
and not used by the application. The application will not use these threads,
but will be charged for their allocation.
This option can not be used with the \fB\-\-core\-spec\fR option.

.TP
\fB\-\-threads\-per\-core\fR=<\fIthreads\fR>
Restrict node selection to nodes with at least the specified number of
threads per core.  NOTE: "Threads" refers to the number of processing units on
each core rather than the number of application tasks to be launched per core.
See additional information under \fB\-B\fR option above when task/affinity
plugin is enabled.

.TP
\fB\-\-time\-min\fR=<\fItime\fR>
Set a minimum time limit on the job allocation.
If specified, the job may have it's \fB\-\-time\fR limit lowered to a value
no lower than \fB\-\-time\-min\fR if doing so permits the job to begin
execution earlier than otherwise possible.
The job's time limit will not be changed after the job is allocated resources.
This is performed by a backfill scheduling algorithm to allocate resources
otherwise reserved for higher priority jobs.
Acceptable time formats include "minutes", "minutes:seconds",
"hours:minutes:seconds", "days\-hours", "days\-hours:minutes" and
"days\-hours:minutes:seconds".

.TP
\fB\-\-tmp\fR=<\fIsize[units]\fR>
Specify a minimum amount of temporary disk space per node.
Default units are megabytes unless the SchedulerParameters configuration
parameter includes the "default_gbytes" option for gigabytes.
Different units can be specified using the suffix [K|M|G|T].

.TP
\fB\-\-usage\fR
Display brief help message and exit.

.TP
\fB\-\-uid\fR=<\fIuser\fR>
Attempt to submit and/or run a job as \fIuser\fR instead of the
invoking user id. The invoking user's credentials will be used
to check access permissions for the target partition. User root
may use this option to run jobs as a normal user in a RootOnly
partition for example. If run as root, \fBsbatch\fR will drop
its permissions to the uid specified after node allocation is
successful. \fIuser\fR may be the user name or numerical user ID.

.TP
\fB\-\-use-min-nodes\fR
If a range of node counts is given, prefer the smaller count.

.TP
\fB\-V\fR, \fB\-\-version\fR
Display version information and exit.

.TP
\fB\-v\fR, \fB\-\-verbose\fR
Increase the verbosity of sbatch's informational messages.  Multiple
\fB\-v\fR's will further increase sbatch's verbosity.  By default only
errors will be displayed.

.TP
\fB\-w\fR, \fB\-\-nodelist\fR=<\fInode name list\fR>
Request a specific list of hosts.
The job will contain \fIall\fR of these hosts and possibly additional hosts
as needed to satisfy resource requirements.
The list may be specified as a comma\-separated list of hosts, a range of hosts
(host[1\-5,7,...] for example), or a filename.
The host list will be assumed to be a filename if it contains a "/" character.
If you specify a minimum node or processor count larger than can be satisfied
by the supplied host list, additional resources will be allocated on other
nodes as needed.
Duplicate node names in the list will be ignored.
The order of the node names in the list is not important; the node names
will be sorted by Slurm.

.TP
\fB\-W\fR, \fB\-\-wait\fR
Do not exit until the submitted job terminates.
The exit code of the sbatch command will be the same as the exit code
of the submitted job. If the job terminated due to a signal rather than a
normal exit, the exit code will be set to 1.
In the case of a job array, the exit code recorded will be the highest value
for any task in the job array.

.TP
\fB\-\-wait\-all\-nodes\fR=<\fIvalue\fR>
Controls when the execution of the command begins.
By default the job will begin execution as soon as the allocation is made.
.RS
.TP 5
0
Begin execution as soon as allocation can be made.
Do not wait for all nodes to be ready for use (i.e. booted).
.TP
1
Do not begin execution until all nodes are ready for use.
.RE

.TP
\fB\-\-wckey\fR=<\fIwckey\fR>
Specify wckey to be used with job.  If TrackWCKey=no (default) in the
slurm.conf this value is ignored.

.TP
\fB\-\-wrap\fR=<\fIcommand string\fR>
Sbatch will wrap the specified command string in a simple "sh" shell script,
and submit that script to the slurm controller.  When \-\-wrap is used,
a script name and arguments may not be specified on the command line; instead
the sbatch-generated wrapper script is used.

.TP
\fB\-x\fR, \fB\-\-exclude\fR=<\fInode name list\fR>
Explicitly exclude certain nodes from the resources granted to the job.

.SH \fBfilename pattern\fR
.PP
\fBsbatch\fR allows for a filename pattern to contain one or more replacement
symbols, which are a percent sign "%" followed by a letter (e.g. %j).
.TP
\fB\\\\\fR
Do not process any of the replacement symbols.
.TP
\fB%%\fR
The character "%".
.TP
\fB%A\fR
Job array's master job allocation number.
.TP
\fB%a\fR
Job array ID (index) number.
.TP
\fB%J\fR
jobid.stepid of the running job. (e.g. "128.0")
.TP
\fB%j\fR
jobid of the running job.
.TP
\fB%N\fR
short hostname. This will create a separate IO file per node.
.TP
\fB%n\fR
Node identifier relative to current job (e.g. "0" is the first node of
the running job) This will create a separate IO file per node.
.TP
\fB%s\fR
stepid of the running job.
.TP
\fB%t\fR
task identifier (rank) relative to current job. This will create a
separate IO file per task.
.TP
\fB%u\fR
User name.
.TP
\fB%x\fR
Job name.
.PP
A number placed between the percent character and format specifier may be
used to zero\-pad the result in the IO filename. This number is ignored if
the format specifier corresponds to  non\-numeric data (%N for example).

Some examples of how the format string may be used for a 4 task job step
with a Job ID of 128 and step id of 0 are included below:
.TP 15
job%J.out
job128.0.out
.TP
job%4j.out
job0128.out
.TP
job%j\-%2t.out
job128\-00.out, job128\-01.out, ...
.PP
.RS -10
.PP

.SH "PERFORMANCE"
.PP
Executing \fBsbatch\fR sends a remote procedure call to \fBslurmctld\fR. If
enough calls from \fBsbatch\fR or other Slurm client commands that send remote
procedure calls to the \fBslurmctld\fR daemon come in at once, it can result in
a degradation of performance of the \fBslurmctld\fR daemon, possibly resulting
in a denial of service.
.PP
Do not run \fBsbatch\fR or other Slurm client commands that send remote
procedure calls to \fBslurmctld\fR from loops in shell scripts or other
programs. Ensure that programs limit calls to \fBsbatch\fR to the minimum
necessary for the information you are trying to gather.

.SH "INPUT ENVIRONMENT VARIABLES"
.PP
Upon startup, sbatch will read and handle the options set in the following
environment variables.  Note that environment variables will override any
options set in a batch script, and command line options will override any
environment variables.

.TP 22
\fBSBATCH_ACCOUNT\fR
Same as \fB\-A, \-\-account\fR
.TP
\fBSBATCH_ACCTG_FREQ\fR
Same as \fB\-\-acctg\-freq\fR
.TP
\fBSBATCH_ARRAY_INX\fR
Same as \fB\-a, \-\-array\fR
.TP
\fBSBATCH_BATCH\fR
Same as \fB\-\-batch\fR
.TP
\fBSBATCH_CLUSTERS\fR or \fBSLURM_CLUSTERS\fR
Same as \fB\-\-clusters\fR
.TP
\fBSBATCH_CONSTRAINT\fR
Same as \fB\-C\fR, \fB\-\-constraint\fR
.TP
\fBSBATCH_CORE_SPEC\fR
Same as \fB\-\-core\-spec\fR
.TP
\fBSBATCH_CPUS_PER_GPU\fR
Same as \fB\-\-cpus\-per\-gpu\fR
.TP
\fBSBATCH_DEBUG\fR
Same as \fB\-v, \-\-verbose\fR
.TP
\fBSBATCH_DELAY_BOOT\fR
Same as \fB\-\-delay\-boot\fR
.TP
\fBSBATCH_DISTRIBUTION\fR
Same as \fB\-m, \-\-distribution\fR
.TP
\fBSBATCH_EXCLUSIVE\fR
Same as \fB\-\-exclusive\fR
.TP
\fBSBATCH_EXPORT\fR
Same as \fB\-\-export\fR
.TP
\fBSBATCH_GET_USER_ENV\fR
Same as \fB\-\-get\-user\-env\fR
.TP
\fBSBATCH_GPUS\fR
Same as \fB\-G, \-\-gpus\fR
.TP
\fBSBATCH_GPU_BIND\fR
Same as \fB\-\-gpu\-bind\fR
.TP
\fBSBATCH_GPU_FREQ\fR
Same as \fB\-\-gpu\-freq\fR
.TP
\fBSBATCH_GPUS_PER_NODE\fR
Same as \fB\-\-gpus\-per\-node\fR
.TP
\fBSBATCH_GPUS_PER_TASK\fR
Same as \fB\-\-gpus\-per\-task\fR
\fBSBATCH_GRES\fR
Same as \-\-gres\fR
.TP
\fBSBATCH_GRES_FLAGS\fR
Same as \-\-gres\-flags\fR
.TP
\fBSBATCH_HINT\fR or \fBSLURM_HINT\fR
Same as \fB\-\-hint\fR
.TP
\fBSBATCH_IGNORE_PBS\fR
Same as \fB\-\-ignore\-pbs\fR
.TP
\fBSBATCH_JOB_NAME\fR
Same as \fB\-J, \-\-job\-name\fR
.TP
\fBSBATCH_MEM_BIND\fR
Same as \fB\-\-mem\-bind\fR
.TP
\fBSBATCH_MEM_PER_CPU\fR
Same as \fB\-\-mem\-per\-cpu\fR
.TP
\fBSBATCH_MEM_PER_GPU\fR
Same as \fB\-\-mem\-per\-gpu\fR
.TP
\fBSBATCH_MEM_PER_NODE\fR
Same as \fB\-\-mem\fR
.TP
\fBSBATCH_NETWORK\fR
Same as \fB\-\-network\fR
.TP
\fBSBATCH_NO_KILL\fR
Same as \fB\-k\fR, \fB\-\-no\-kill\fR
.TP
\fBSBATCH_NO_REQUEUE\fR
Same as \fB\-\-no\-requeue\fR
.TP
\fBSBATCH_OPEN_MODE\fR
Same as \fB\-\-open\-mode\fR
.TP
\fBSBATCH_OVERCOMMIT\fR
Same as \fB\-O, \-\-overcommit\fR
.TP
\fBSBATCH_PARTITION\fR
Same as \fB\-p, \-\-partition\fR
.TP
\fBSBATCH_POWER\fR
Same as \fB\-\-power\fR
.TP
\fBSBATCH_PROFILE\fR
Same as \fB\-\-profile\fR
.TP
\fBSBATCH_QOS\fR
Same as \fB\-\-qos\fR
.TP
\fBSBATCH_RESERVATION\fR
Same as \fB\-\-reservation\fR
.TP
\fBSBATCH_REQ_SWITCH\fR
When a tree topology is used, this defines the maximum count of switches
desired for the job allocation and optionally the maximum time to wait
for that number of switches. See \fB\-\-switches\fR
.TP
\fBSBATCH_REQUEUE\fR
Same as \fB\-\-requeue\fR
.TP
\fBSBATCH_SIGNAL\fR
Same as \fB\-\-signal\fR
.TP
\fBSBATCH_SPREAD_JOB\fR
Same as \fB\-\-spread\-job\fR
.TP
\fBSBATCH_THREAD_SPEC\fR
Same as \fB\-\-thread\-spec\fR
.TP
\fBSBATCH_TIMELIMIT\fR
Same as \fB\-t, \-\-time\fR
.TP
\fBSBATCH_USE_MIN_NODES\fR
Same as \fB\-\-use\-min\-nodes\fR
.TP
\fBSBATCH_WAIT\fR
Same as \fB\-W\fR, \fB\-\-wait\fR
.TP
\fBSBATCH_WAIT_ALL_NODES\fR
Same as \fB\-\-wait\-all\-nodes\fR
.TP
\fBSBATCH_WAIT4SWITCH\fR
Max time waiting for requested switches. See \fB\-\-switches\fR
.TP
\fBSBATCH_WCKEY\fR
Same as \fB\-\-wckey\fR
.TP
\fBSLURM_CONF\fR
The location of the Slurm configuration file.
.TP
\fBSLURM_EXIT_ERROR\fR
Specifies the exit code generated when a Slurm error occurs
(e.g. invalid options).
This can be used by a script to distinguish application exit codes from
various Slurm error conditions.
.TP
\fBSLURM_STEP_KILLED_MSG_NODE_ID\fR=ID
If set, only the specified node will log when the job or step are killed
by a signal.

.SH "OUTPUT ENVIRONMENT VARIABLES"
.PP
The Slurm controller will set the following variables in the environment of
the batch script.
.TP
\fBSBATCH_MEM_BIND\fR
Set to value of the \-\-mem\-bind\fR option.
.TP
\fBSBATCH_MEM_BIND_LIST\fR
Set to bit mask used for memory binding.
.TP
\fBSBATCH_MEM_BIND_PREFER\fR
Set to "prefer" if the \-\-mem\-bind\fR option includes the prefer option.
.TP
\fBSBATCH_MEM_BIND_TYPE\fR
Set to the memory binding type specified with the \-\-mem\-bind\fR option.
Possible values are "none", "rank", "map_map", "mask_mem" and "local".
.TP
\fBSBATCH_MEM_BIND_VERBOSE\fR
Set to "verbose" if the \-\-mem\-bind\fR option includes the verbose option.
Set to "quiet" otherwise.
.TP
\fBSLURM_*_PACK_GROUP_#\fR
For a heterogeneous job allocation, the environment variables are set separately
for each component.
.TP
\fBSLURM_ARRAY_TASK_COUNT\fR
Total number of tasks in a job array.
.TP
\fBSLURM_ARRAY_TASK_ID\fR
Job array ID (index) number.
.TP
\fBSLURM_ARRAY_TASK_MAX\fR
Job array's maximum ID (index) number.
.TP
\fBSLURM_ARRAY_TASK_MIN\fR
Job array's minimum ID (index) number.
.TP
\fBSLURM_ARRAY_TASK_STEP\fR
Job array's index step size.
.TP
\fBSLURM_ARRAY_JOB_ID\fR
Job array's master job ID number.
.TP
\fBSLURM_CLUSTER_NAME\fR
Name of the cluster on which the job is executing.
.TP
\fBSLURM_CPUS_ON_NODE\fR
Number of CPUS on the allocated node.
.TP
\fBSLURM_CPUS_PER_GPU\fR
Number of CPUs requested per allocated GPU.
Only set if the \fB\-\-cpus\-per\-gpu\fR option is specified.
.TP
\fBSLURM_CPUS_PER_TASK\fR
Number of cpus requested per task.
Only set if the \fB\-\-cpus\-per\-task\fR option is specified.
.TP
\fBSLURM_DISTRIBUTION\fR
Same as \fB\-m, \-\-distribution\fR
.TP
\fBSLURM_EXPORT_ENV\fR
Same as \fB\-e, \-\-export\fR.
.TP
\fBSLURM_GPUS\fR
Number of GPUs requested.
Only set if the \fB\-G, \-\-gpus\fR option is specified.
.TP
\fBSLURM_GPU_BIND\fR
Requested binding of tasks to GPU.
Only set if the \fB\-\-gpu\-bind\fR option is specified.
.TP
\fBSLURM_GPU_FREQ\fR
Requested GPU frequency.
Only set if the \fB\-\-gpu\-freq\fR option is specified.
.TP
\fBSLURM_GPUS_PER_NODE\fR
Requested GPU count per allocated node.
Only set if the \fB\-\-gpus\-per\-node\fR option is specified.
.TP
\fBSLURM_GPUS_PER_SOCKET\fR
Requested GPU count per allocated socket.
Only set if the \fB\-\-gpus\-per\-socket\fR option is specified.
.TP
\fBSLURM_GPUS_PER_TASK\fR
Requested GPU count per allocated task.
Only set if the \fB\-\-gpus\-per\-task\fR option is specified.
.TP
\fBSLURM_GTIDS\fR
Global task IDs running on this node.  Zero  origin and comma separated.
.TP
\fBSLURM_JOB_ACCOUNT\fR
Account name associated of the job allocation.
.TP
\fBSLURM_JOB_ID\fR (and \fBSLURM_JOBID\fR for backwards compatibility)
The ID of the job allocation.
.TP
\fBSLURM_JOB_CPUS_PER_NODE\fR
Count of processors available to the job on this node.
Note the select/linear plugin allocates entire nodes to
jobs, so the value indicates the total count of CPUs on the node.
The select/cons_res plugin allocates individual processors
to jobs, so this number indicates the number of processors
on this node allocated to the job.
.TP
\fBSLURM_JOB_DEPENDENCY\fR
Set to value of the \-\-dependency option.
.TP
\fBSLURM_JOB_NAME\fR
Name of the job.
.TP
\fBSLURM_JOB_NODELIST\fR (and \fBSLURM_NODELIST\fR for backwards compatibility)
List of nodes allocated to the job.
.TP
\fBSLURM_JOB_NUM_NODES\fR (and \fBSLURM_NNODES\fR for backwards compatibility)
Total number of nodes in the job's resource allocation.
.TP
\fBSLURM_JOB_PARTITION\fR
Name of the partition in which the job is running.
.TP
\fBSLURM_JOB_QOS\fR
Quality Of Service (QOS) of the job allocation.
.TP
\fBSLURM_JOB_RESERVATION\fR
Advanced reservation containing the job allocation, if any.
.TP
\fBSLURM_LOCALID\fR
Node local task ID for the process within a job.
.TP
\fBSLURM_MEM_PER_CPU\fR
Same as \fB\-\-mem\-per\-cpu\fR
.TP
\fBSLURM_MEM_PER_GPU\fR
Requested memory per allocated GPU.
Only set if the \fB\-\-mem\-per\-gpu\fR option is specified.
.TP
\fBSLURM_MEM_PER_NODE\fR
Same as \fB\-\-mem\fR
.TP
\fBSLURM_NODE_ALIASES\fR
Sets of node name, communication address and hostname for nodes allocated to
the job from the cloud. Each element in the set if colon separated and each
set is comma separated. For example:
SLURM_NODE_ALIASES=ec0:1.2.3.4:foo,ec1:1.2.3.5:bar
.TP
\fBSLURM_NODEID\fR
ID of the nodes allocated.
.TP
\fBSLURM_NTASKS\fR (and \fBSLURM_NPROCS\fR for backwards compatibility)
Same as \fB\-n, \-\-ntasks\fR
.TP
\fBSLURM_NTASKS_PER_CORE\fR
Number of tasks requested per core.
Only set if the \fB\-\-ntasks\-per\-core\fR option is specified.
.TP
\fBSLURM_NTASKS_PER_NODE\fR
Number of tasks requested per node.
Only set if the \fB\-\-ntasks\-per\-node\fR option is specified.
.TP
\fBSLURM_NTASKS_PER_SOCKET\fR
Number of tasks requested per socket.
Only set if the \fB\-\-ntasks\-per\-socket\fR option is specified.
.TP
\fBSLURM_PACK_SIZE\fR
Set to count of components in heterogeneous job.
.TP
\fBSLURM_PRIO_PROCESS\fR
The  scheduling priority (nice value) at the time of job submission.
This value is  propagated  to the spawned processes.
.TP
\fBSLURM_PROCID\fR
The MPI rank (or relative process ID) of the current process
.TP
\fBSLURM_PROFILE\fR
Same as \fB\-\-profile\fR
.TP
\fBSLURM_RESTART_COUNT\fR
If the job has been restarted due to system failure or has been
explicitly requeued, this will be sent to the number of times
the job has been restarted.
.TP
\fBSLURM_SUBMIT_DIR\fR
The directory from which \fBsbatch\fR was invoked or, if applicable, the
directory specified by the \fB\-D, \-\-chdir\fR option.
.TP
\fBSLURM_SUBMIT_HOST\fR
The hostname of the computer from which \fBsbatch\fR was invoked.
.TP
\fBSLURM_TASKS_PER_NODE\fR
Number of tasks to be initiated on each node. Values are
comma separated and in the same order as SLURM_JOB_NODELIST.
If two or more consecutive nodes are to have the same task
count, that count is followed by "(x#)" where "#" is the
repetition count. For example, "SLURM_TASKS_PER_NODE=2(x3),1"
indicates that the first three nodes will each execute two
tasks and the fourth node will execute one task.
.TP
\fBSLURM_TASK_PID\fR
The process ID of the task being started.
.TP
\fBSLURM_TOPOLOGY_ADDR\fR
This is set only if the  system  has  the  topology/tree  plugin
configured.   The value will be set to the names network switches
which  may be  involved  in  the  job's  communications from the
system's top level switch down to the leaf switch and  ending  with
node name. A period is used to separate each hardware component name.
.TP
\fBSLURM_TOPOLOGY_ADDR_PATTERN\fR
This is set only if the  system  has  the  topology/tree  plugin
configured. The value will be set  component  types  listed   in
SLURM_TOPOLOGY_ADDR.   Each  component will be identified as
either "switch" or "node".  A period is  used  to separate each
hardware component type.
.TP
\fBSLURMD_NODENAME\fR
Name of the node running the job script.

.SH "EXAMPLES"
.LP
Specify a batch script by filename on the command line.
The batch script specifies a 1 minute time limit for the job.
.IP
$ cat myscript
.br
#!/bin/sh
.br
#SBATCH \-\-time=1
.br
srun hostname |sort
.br

.br
$ sbatch \-N4 myscript
.br
salloc: Granted job allocation 65537
.br

.br
$ cat slurm\-65537.out
.br
host1
.br
host2
.br
host3
.br
host4

.LP
Pass a batch script to sbatch on standard input:
.IP
$ sbatch \-N4 <<EOF
.br
> #!/bin/sh
.br
> srun hostname |sort
.br
> EOF
.br
sbatch: Submitted batch job 65541
.br

.br
$ cat slurm\-65541.out
.br
host1
.br
host2
.br
host3
.br
host4

.LP
To create a heterogeneous job with 3 components, each allocating a unique set of nodes:
.IP
sbatch -w node[2-3] : -w node4 : -w node[5-7] work.bash
.br
Submitted batch job 34987

.SH "COPYING"
Copyright (C) 2006\-2007 The Regents of the University of California.
Produced at Lawrence Livermore National Laboratory (cf, DISCLAIMER).
.br
Copyright (C) 2008\-2010 Lawrence Livermore National Security.
.br
Copyright (C) 2010\-2017 SchedMD LLC.
.LP
This file is part of Slurm, a resource management program.
For details, see <https://slurm.schedmd.com/>.
.LP
Slurm is free software; you can redistribute it and/or modify it under
the terms of the GNU General Public License as published by the Free
Software Foundation; either version 2 of the License, or (at your option)
any later version.
.LP
Slurm is distributed in the hope that it will be useful, but WITHOUT ANY
WARRANTY; without even the implied warranty of MERCHANTABILITY or FITNESS
FOR A PARTICULAR PURPOSE.  See the GNU General Public License for more
details.

.SH "SEE ALSO"
.LP
\fBsinfo\fR(1), \fBsattach\fR(1), \fBsalloc\fR(1), \fBsqueue\fR(1), \fBscancel\fR(1), \fBscontrol\fR(1),
\fBslurm.conf\fR(5), \fBsched_setaffinity\fR (2), \fBnuma\fR (3)<|MERGE_RESOLUTION|>--- conflicted
+++ resolved
@@ -561,32 +561,6 @@
 .TP
 \fB\-\-export\fR=<\fI[ALL,]environment variables\fR|\fIALL\fR|\fINONE\fR>
 Identify which environment variables from the submission environment are
-<<<<<<< HEAD
-propagated to the launched application. By default, \fIall\fR are propagated.
-Multiple environment variable names should be comma separated.
-Values with nested commas should be enclosed within quotes (e.g.
-FOO='a,b,c',BAR='d,e,f' or 'FOO=a,b,c','BAR=d,e,f').
-Environment variable names may be specified to propagate the current
-value (e.g. "\-\-export=EDITOR") or specific values
-may be exported (e.g. "\-\-export=EDITOR=/bin/emacs").
-In these two examples, the \fIpropagated\fR environment will only contain the
-variable \fIEDITOR\fR, along with \fISLURM_*\fR environment variables.
-However, Slurm will then implicitly attempt to load the user's environment on
-the node where the script is being executed, as if \fI\-\-get\-user\-env\fR was
-specified. This will happen whenever \fINONE\fR or environment variables are
-specified.
-If one desires to add to the submission environment instead of
-replacing it, have the argument include \fIALL\fR
-(e.g. "\-\-export=ALL,EDITOR=/bin/emacs"). Make sure \fIALL\fR is specified
-first, since sbatch applies the environment from left to right, overwriting
-as necessary.
-Environment variables propagated from the submission environment will always
-overwrite environment variables found in the user environment on the node.
-If one desires no environment variables be propagated from the submitting
-machine, use the argument \fINONE\fR.
-Regardless of this setting, the appropriate \fISLURM_*\fR
-task environment variables are always exported to the environment.
-=======
 propagated to the launched application.
 .RS
 .TP 10
@@ -603,7 +577,6 @@
 explicit environment variables with \fINONE\fR. \fI\-\-get\-user\-env\fR will
 be ignored.
 .br
->>>>>>> adf9f8f4
 This option is particularly important for jobs that are submitted on one cluster
 and execute on a different cluster (e.g. with different paths).
 To avoid steps inheriting environment export settings (e.g. \fINONE\fR) from
