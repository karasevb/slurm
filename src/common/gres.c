/*****************************************************************************\
 *  gres.c - driver for gres plugin
 *****************************************************************************
 *  Copyright (C) 2010 Lawrence Livermore National Security.
 *  Portions Copyright (C) 2014-2019 SchedMD LLC
 *  Produced at Lawrence Livermore National Laboratory (cf, DISCLAIMER).
 *  Written by Morris Jette <jette1@llnl.gov>
 *  CODE-OCEC-09-009. All rights reserved.
 *
 *  This file is part of Slurm, a resource management program.
 *  For details, see <https://slurm.schedmd.com/>.
 *  Please also read the included file: DISCLAIMER.
 *
 *  Slurm is free software; you can redistribute it and/or modify it under
 *  the terms of the GNU General Public License as published by the Free
 *  Software Foundation; either version 2 of the License, or (at your option)
 *  any later version.
 *
 *  In addition, as a special exception, the copyright holders give permission
 *  to link the code of portions of this program with the OpenSSL library under
 *  certain conditions as described in each individual source file, and
 *  distribute linked combinations including the two. You must obey the GNU
 *  General Public License in all respects for all of the code used other than
 *  OpenSSL. If you modify file(s) with this exception, you may extend this
 *  exception to your version of the file(s), but you are not obligated to do
 *  so. If you do not wish to do so, delete this exception statement from your
 *  version.  If you delete this exception statement from all source files in
 *  the program, then also delete it here.
 *
 *  Slurm is distributed in the hope that it will be useful, but WITHOUT ANY
 *  WARRANTY; without even the implied warranty of MERCHANTABILITY or FITNESS
 *  FOR A PARTICULAR PURPOSE.  See the GNU General Public License for more
 *  details.
 *
 *  You should have received a copy of the GNU General Public License along
 *  with Slurm; if not, write to the Free Software Foundation, Inc.,
 *  51 Franklin Street, Fifth Floor, Boston, MA 02110-1301  USA.
\*****************************************************************************/

#include "config.h"

#define _GNU_SOURCE

#ifdef __FreeBSD__
#  include <sys/param.h>
#  include <sys/cpuset.h>
typedef cpuset_t cpu_set_t;
#endif

#include <ctype.h>
#include <inttypes.h>
#include <limits.h>
#include <sched.h>
#include <stdio.h>
#include <stdlib.h>
#include <string.h>
#include <sys/stat.h>
#include <sys/types.h>

#ifdef MAJOR_IN_MKDEV
#  include <sys/mkdev.h>
#endif
#ifdef MAJOR_IN_SYSMACROS
#  include <sys/sysmacros.h>
#endif

#include <math.h>

#ifdef __NetBSD__
#define CPU_ZERO(c) cpuset_zero(*(c))
#define CPU_ISSET(i,c) cpuset_isset((i),*(c))
#define sched_getaffinity sched_getaffinity_np
#endif

#include "slurm/slurm.h"
#include "slurm/slurm_errno.h"
#include "src/common/assoc_mgr.h"
#include "src/common/bitstring.h"
#include "src/common/gres.h"
#include "src/common/job_resources.h"
#include "src/common/list.h"
#include "src/common/log.h"
#include "src/common/macros.h"
#include "src/common/node_conf.h"
#include "src/common/node_select.h"
#include "src/common/pack.h"
#include "src/common/parse_config.h"
#include "src/common/plugin.h"
#include "src/common/plugrack.h"
#include "src/common/read_config.h"
#include "src/common/slurm_protocol_api.h"
#include "src/common/strlcpy.h"
#include "src/common/xmalloc.h"
#include "src/common/xstring.h"

#define MAX_GRES_BITMAP 1024

strong_alias(gres_gresid_to_gresname, slurm_gres_gresid_to_gresname);
strong_alias(gres_get_node_used, slurm_gres_get_node_used);
strong_alias(gres_get_system_cnt, slurm_gres_get_system_cnt);
strong_alias(gres_get_value_by_type, slurm_gres_get_value_by_type);
strong_alias(gres_get_job_info, slurm_gres_get_job_info);
strong_alias(gres_build_job_details, slurm_gres_build_job_details);
strong_alias(gres_get_step_info, slurm_gres_get_step_info);
strong_alias(gres_get_step_state, slurm_gres_get_step_state);
strong_alias(gres_get_job_state, slurm_gres_get_job_state);
strong_alias(gres_2_tres_str, slurm_gres_2_tres_str);
strong_alias(gres_set_job_tres_cnt, slurm_gres_set_job_tres_cnt);
strong_alias(gres_set_node_tres_cnt, slurm_gres_set_node_tres_cnt);
strong_alias(gres_device_major, slurm_gres_device_major);
strong_alias(destroy_gres_device, slurm_destroy_gres_device);
strong_alias(destroy_gres_slurmd_conf, slurm_destroy_gres_slurmd_conf);

/* Gres symbols provided by the plugin */
typedef struct slurm_gres_ops {
	int		(*node_config_load)	( List gres_conf_list,
						  node_config_load_t *node_conf);
	void		(*job_set_env)		( char ***job_env_ptr,
						  void *gres_ptr, int node_inx );
	void		(*step_set_env)		( char ***job_env_ptr,
						  void *gres_ptr );
	void		(*step_reset_env)	( char ***job_env_ptr,
						  void *gres_ptr,
						  bitstr_t *usable_gres );
	void		(*send_stepd)		( Buf buffer );
	void		(*recv_stepd)		( Buf buffer );
	int		(*job_info)		( gres_job_state_t *job_gres_data,
						  uint32_t node_inx,
						  enum gres_job_data_type data_type,
						  void *data);
	int		(*step_info)		( gres_step_state_t *step_gres_data,
						  uint32_t node_inx,
						  enum gres_step_data_type data_type,
						  void *data);
	List            (*get_devices)		( void );
	void            (*step_hardware_init)	( bitstr_t *, char * );
	void            (*step_hardware_fini)	( void );
	gres_epilog_info_t * (*epilog_build_env) ( List job_gres_list );
	void            (*epilog_set_env)	( char ***epilog_env_ptr,
						gres_epilog_info_t *epilog_info,
						int node_inx );
} slurm_gres_ops_t;

/*
 * Gres plugin context, one for each gres type.
 * Add to gres_context through _add_gres_context().
 */
typedef struct slurm_gres_context {
	plugin_handle_t	cur_plugin;
	uint8_t		config_flags;		/* See GRES_CONF_* in gres.h */
	char *		gres_name;		/* name (e.g. "gpu") */
	char *		gres_name_colon;	/* name + colon (e.g. "gpu:") */
	int		gres_name_colon_len;	/* size of gres_name_colon */
	char *		gres_type;		/* plugin name (e.g. "gres/gpu") */
	slurm_gres_ops_t ops;			/* pointers to plugin symbols */
	uint32_t	plugin_id;		/* key for searches */
	plugrack_t	*plugin_list;		/* plugrack info */
	uint64_t        total_cnt;		/* Total GRES across all nodes */
} slurm_gres_context_t;

/* Generic gres data structure for adding to a list. Depending upon the
 * context, gres_data points to gres_node_state_t, gres_job_state_t or
 * gres_step_state_t */
typedef struct gres_state {
	uint32_t	plugin_id;
	void		*gres_data;
} gres_state_t;

typedef struct gres_search_key {
	int node_offset;
	uint32_t plugin_id;
	uint32_t type_id;
} gres_key_t;

/* Pointers to functions in src/slurmd/common/xcpuinfo.h that we may use */
typedef struct xcpuinfo_funcs {
	int (*xcpuinfo_abs_to_mac) (char *abs, char **mac);
} xcpuinfo_funcs_t;
xcpuinfo_funcs_t xcpuinfo_ops;

/* Local variables */
static int gres_context_cnt = -1;
static uint32_t gres_cpu_cnt = 0;
static slurm_gres_context_t *gres_context = NULL;
static char *gres_node_name = NULL;
static char *gres_plugin_list = NULL;
static pthread_mutex_t gres_context_lock = PTHREAD_MUTEX_INITIALIZER;
static List gres_conf_list = NULL;
static bool init_run = false;
static bool have_gpu = false, have_mps = false;
static uint32_t gpu_plugin_id = NO_VAL, mps_plugin_id = NO_VAL;
static volatile uint32_t autodetect_types = GRES_AUTODETECT_NONE;
static uint32_t select_plugin_type = NO_VAL;
static Buf gres_context_buf = NULL;
static Buf gres_conf_buf = NULL;

/* Local functions */
static void _add_gres_context(char *gres_name);
static gres_node_state_t *
		_build_gres_node_state(void);
static void	_build_node_gres_str(List *gres_list, char **gres_str,
				     int cores_per_sock, int sock_per_node);
static uint32_t **_build_tasks_per_node_sock(struct job_resources *job_res,
					    uint8_t overcommit,
					    gres_mc_data_t *tres_mc_ptr,
					    node_record_t *node_table_ptr);
static bitstr_t *_core_bitmap_rebuild(bitstr_t *old_core_bitmap, int new_size);
static void	_epilog_list_del(void *x);
static int	_find_job_by_sock_gres(void *x, void *key);
static int	_find_sock_by_job_gres(void *x, void *key);
static void	_free_tasks_per_node_sock(uint32_t **tasks_per_node_socket,
					  int node_cnt);
static void	_get_gres_cnt(gres_node_state_t *gres_data, char *orig_config,
			      char *gres_name, char *gres_name_colon,
			      int gres_name_colon_len);
static uint32_t	_get_task_cnt_node(uint32_t **tasks_per_node_socket,
				   int node_inx, int sock_cnt);
static uint64_t	_get_tot_gres_cnt(uint32_t plugin_id, uint64_t *topo_cnt,
				  int *config_type_cnt);
static int	_gres_find_id(void *x, void *key);
static int	_gres_find_job_by_key(void *x, void *key);
static int	_gres_find_step_by_key(void *x, void *key);
static void	_gres_job_list_delete(void *list_element);
static int	_job_alloc(void *job_gres_data, void *node_gres_data,
			   int node_cnt, int node_index, int node_offset,
			   char *gres_name, uint32_t job_id, char *node_name,
			   bitstr_t *core_bitmap, uint32_t plugin_id,
			   uint32_t user_id);
static void	_job_core_filter(void *job_gres_data, void *node_gres_data,
				 bool use_total_gres, bitstr_t *core_bitmap,
				 int core_start_bit, int core_end_bit,
				 char *gres_name, char *node_name,
				 uint32_t plugin_id);
static int	_job_dealloc(void *job_gres_data, void *node_gres_data,
			     int node_offset, char *gres_name, uint32_t job_id,
			     char *node_name, bool old_job, uint32_t plugin_id,
			     uint32_t user_id, bool job_fini);
static void	_job_state_delete(void *gres_data);
static void *	_job_state_dup(void *gres_data);
static void *	_job_state_dup2(void *gres_data, int node_index);
static void	_job_state_log(void *gres_data, uint32_t job_id,
			       uint32_t plugin_id);
static uint32_t _job_test(void *job_gres_data, void *node_gres_data,
			  bool use_total_gres, bitstr_t *core_bitmap,
			  int core_start_bit, int core_end_bit, bool *topo_set,
			  uint32_t job_id, char *node_name, char *gres_name,
			  uint32_t plugin_id);
static int	_load_gres_plugin(slurm_gres_context_t *plugin_context);
static int	_log_gres_slurmd_conf(void *x, void *arg);
static void	_my_stat(char *file_name);
static int	_node_config_init(char *node_name, char *orig_config,
				  slurm_gres_context_t *context_ptr,
				  gres_state_t *gres_ptr);
static char *	_node_gres_used(void *gres_data, char *gres_name);
static int	_node_reconfig(char *node_name, char *new_gres, char **gres_str,
			       gres_state_t *gres_ptr, bool config_overrides,
			       slurm_gres_context_t *context_ptr,
			       bool *updated_gpu_cnt);
static int	_node_reconfig_test(char *node_name, char *new_gres,
				    gres_state_t *gres_ptr,
				    slurm_gres_context_t *context_ptr);
static void	_node_state_dealloc(gres_state_t *gres_ptr);
static void *	_node_state_dup(void *gres_data);
static void	_node_state_log(void *gres_data, char *node_name,
				char *gres_name);
static int	_parse_gres_config(void **dest, slurm_parser_enum_t type,
				   const char *key, const char *value,
				   const char *line, char **leftover);
static int	_parse_gres_config2(void **dest, slurm_parser_enum_t type,
				    const char *key, const char *value,
				    const char *line, char **leftover);
static bool	_shared_gres(uint32_t plugin_id);
static bool	_sharing_gres(uint32_t plugin_id);
static void	_sock_gres_del(void *x);
static int	_step_alloc(void *step_gres_data, void *job_gres_data,
			    uint32_t plugin_id, int node_offset,
			    bool first_step_node,
			    uint32_t job_id, uint32_t step_id,
			    uint16_t tasks_on_node, uint32_t rem_nodes);
static int      _step_dealloc(gres_state_t *step_gres_ptr, List job_gres_list,
			      uint32_t job_id, uint32_t step_id);
static void *	_step_state_dup(void *gres_data);
static void *	_step_state_dup2(void *gres_data, int node_index);
static void	_step_state_log(void *gres_data, uint32_t job_id,
				uint32_t step_id, char *gres_name);
static uint64_t _step_test(void *step_gres_data, void *job_gres_data,
			   int node_offset, bool first_step_node,
			   uint16_t cpus_per_task, int max_rem_nodes,
			   bool ignore_alloc,
			   uint32_t job_id, uint32_t step_id,
			   uint32_t plugin_id);
static void	_sync_node_mps_to_gpu(gres_state_t *mps_gres_ptr,
				      gres_state_t *gpu_gres_ptr);
static int	_unload_gres_plugin(slurm_gres_context_t *plugin_context);
static void	_validate_slurm_conf(List slurm_conf_list,
				     slurm_gres_context_t *context_ptr);
static void	_validate_gres_conf(List gres_conf_list,
				    slurm_gres_context_t *context_ptr);
static int	_validate_file(char *path_name, char *gres_name);
static void	_validate_links(gres_slurmd_conf_t *p);
static void	_validate_gres_node_cores(gres_node_state_t *node_gres_ptr,
					  int cpus_ctld, char *node_name);
static int	_valid_gres_type(char *gres_name, gres_node_state_t *gres_data,
				 bool config_overrides, char **reason_down);

extern uint32_t gres_plugin_build_id(char *name)
{
	int i, j;
	uint32_t id = 0;

	if (!name)
		return id;

	for (i = 0, j = 0; name[i]; i++) {
		id += (name[i] << j);
		j = (j + 8) % 32;
	}

	return id;
}

static int _gres_find_id(void *x, void *key)
{
	uint32_t *plugin_id = (uint32_t *)key;
	gres_state_t *state_ptr = (gres_state_t *) x;
	if (state_ptr->plugin_id == *plugin_id)
		return 1;
	return 0;
}

/* Find job record with matching name and type */
static int _gres_find_job_by_key(void *x, void *key)
{
	gres_state_t *state_ptr = (gres_state_t *) x;
	gres_key_t *job_key = (gres_key_t *) key;
	gres_job_state_t *gres_data_ptr;
	gres_data_ptr = (gres_job_state_t *)state_ptr->gres_data;

	if ((state_ptr->plugin_id == job_key->plugin_id) &&
	    ((job_key->type_id == NO_VAL) ||
	     (gres_data_ptr->type_id == job_key->type_id)))
		return 1;
	return 0;
}

/* Find job record with matching name and type */
static int _gres_find_job_by_key_with_cnt(void *x, void *key)
{
	gres_state_t *state_ptr = (gres_state_t *) x;
	gres_key_t *job_key = (gres_key_t *) key;
	gres_job_state_t *gres_data_ptr;
	gres_data_ptr = (gres_job_state_t *)state_ptr->gres_data;

	if (!_gres_find_job_by_key(x, key))
		return 0;
	if (gres_data_ptr->gres_cnt_node_alloc[job_key->node_offset])
		return 1;
	return 0;
}

static int _gres_find_step_by_key(void *x, void *key)
{
	gres_state_t *state_ptr = (gres_state_t *) x;
	gres_key_t *step_key = (gres_key_t *) key;
	gres_step_state_t *gres_data_ptr;
	gres_data_ptr = (gres_step_state_t *)state_ptr->gres_data;

	if ((state_ptr->plugin_id == step_key->plugin_id) &&
	    (gres_data_ptr->type_id == step_key->type_id))
		return 1;
	return 0;
}

static int _gres_find_name_internal(char *name, char *key, uint32_t plugin_id)
{
	if (!name) {
		int i;
		for (i = 0; i < gres_context_cnt; i++) {
			if (gres_context[i].plugin_id == plugin_id) {
				name = gres_context[i].gres_name;
				break;
			}
		}

		if (!name) {
			debug("%s: couldn't find name", __func__);
			return 0;
		}
	}

	if (!xstrcmp(name, key))
		return 1;
	return 0;
}

static int _gres_job_find_name(void *x, void *key)
{
	gres_state_t *state_ptr = (gres_state_t *) x;
	gres_job_state_t *gres_data_ptr =
		(gres_job_state_t *)state_ptr->gres_data;

	return _gres_find_name_internal(gres_data_ptr->type_name, (char *)key,
					state_ptr->plugin_id);
}

static int _gres_step_find_name(void *x, void *key)
{
	gres_state_t *state_ptr = (gres_state_t *) x;
	gres_step_state_t *gres_data_ptr =
		(gres_step_state_t *)state_ptr->gres_data;
	return _gres_find_name_internal(gres_data_ptr->type_name, (char *)key,
					state_ptr->plugin_id);
}

static int _load_gres_plugin(slurm_gres_context_t *plugin_context)
{
	/*
	 * Must be synchronized with slurm_gres_ops_t above.
	 */
	static const char *syms[] = {
		"node_config_load",
		"job_set_env",
		"step_set_env",
		"step_reset_env",
		"send_stepd",
		"recv_stepd",
		"job_info",
		"step_info",
		"get_devices",
		"step_hardware_init",
		"step_hardware_fini",
		"epilog_build_env",
		"epilog_set_env"
	};
	int n_syms = sizeof(syms) / sizeof(char *);

	/* Find the correct plugin */
	if (plugin_context->config_flags & GRES_CONF_COUNT_ONLY) {
		debug("Plugin of type %s only tracks gres counts",
		      plugin_context->gres_type);
		return SLURM_SUCCESS;
	}

	plugin_context->cur_plugin = plugin_load_and_link(
					plugin_context->gres_type,
					n_syms, syms,
					(void **) &plugin_context->ops);
	if (plugin_context->cur_plugin != PLUGIN_INVALID_HANDLE)
		return SLURM_SUCCESS;

	if (errno != EPLUGIN_NOTFOUND) {
		error("Couldn't load specified plugin name for %s: %s",
		      plugin_context->gres_type, plugin_strerror(errno));
		return SLURM_ERROR;
	}

	debug("gres: Couldn't find the specified plugin name for %s looking "
	      "at all files", plugin_context->gres_type);

	/* Get plugin list */
	if (plugin_context->plugin_list == NULL) {
		plugin_context->plugin_list = plugrack_create("gres");
		plugrack_read_dir(plugin_context->plugin_list,
		                  slurm_conf.plugindir);
	}

	plugin_context->cur_plugin = plugrack_use_by_type(
					plugin_context->plugin_list,
					plugin_context->gres_type );
	if (plugin_context->cur_plugin == PLUGIN_INVALID_HANDLE) {
		debug("Cannot find plugin of type %s, just track gres counts",
		      plugin_context->gres_type);
		plugin_context->config_flags |= GRES_CONF_COUNT_ONLY;
		return SLURM_ERROR;
	}

	/* Dereference the API. */
	if (plugin_get_syms(plugin_context->cur_plugin,
			    n_syms, syms,
			    (void **) &plugin_context->ops ) < n_syms ) {
		error("Incomplete %s plugin detected",
		      plugin_context->gres_type);
		return SLURM_ERROR;
	}

	return SLURM_SUCCESS;
}

static int _unload_gres_plugin(slurm_gres_context_t *plugin_context)
{
	int rc;

	/*
	 * Must check return code here because plugins might still
	 * be loaded and active.
	 */
	if (plugin_context->plugin_list)
		rc = plugrack_destroy(plugin_context->plugin_list);
	else {
		rc = SLURM_SUCCESS;
		plugin_unload(plugin_context->cur_plugin);
	}
	xfree(plugin_context->gres_name);
	xfree(plugin_context->gres_name_colon);
	xfree(plugin_context->gres_type);

	return rc;
}

/*
 * Add new gres context to gres_context array and load the plugin.
 * Must hold gres_context_lock before calling.
 */
static void _add_gres_context(char *gres_name)
{
	slurm_gres_context_t *plugin_context;

	if (!gres_name || !gres_name[0])
		fatal("%s: invalid empty gres_name", __func__);

	xrecalloc(gres_context, (gres_context_cnt + 1),
		  sizeof(slurm_gres_context_t));

	plugin_context = &gres_context[gres_context_cnt];
	plugin_context->gres_name = xstrdup(gres_name);
	plugin_context->plugin_id = gres_plugin_build_id(gres_name);
	plugin_context->gres_type = xstrdup_printf("gres/%s", gres_name);
	plugin_context->plugin_list = NULL;
	plugin_context->cur_plugin = PLUGIN_INVALID_HANDLE;

	gres_context_cnt++;
}

/*
 * Initialize the GRES plugins.
 *
 * Returns a Slurm errno.
 */
extern int gres_plugin_init(void)
{
	int i, j, rc = SLURM_SUCCESS;
	char *last = NULL, *names, *one_name, *full_name;
	char *sorted_names = NULL, *sep = "";
	bool append_mps = false;

	if (init_run && (gres_context_cnt >= 0))
		return rc;

	slurm_mutex_lock(&gres_context_lock);

	if (gres_context_cnt >= 0)
		goto fini;

	gres_plugin_list = slurm_get_gres_plugins();
	gres_context_cnt = 0;
	if ((gres_plugin_list == NULL) || (gres_plugin_list[0] == '\0'))
		goto fini;

	/* Ensure that "gres/mps" follows "gres/gpu" */
	have_gpu = false;
	have_mps = false;
	names = xstrdup(gres_plugin_list);
	one_name = strtok_r(names, ",", &last);
	while (one_name) {
		bool skip_name = false;
		if (!xstrcmp(one_name, "mps")) {
			have_mps = true;
			if (!have_gpu) {
				append_mps = true; /* "mps" must follow "gpu" */
				skip_name = true;
			}
			mps_plugin_id = gres_plugin_build_id("mps");
		} else if (!xstrcmp(one_name, "gpu")) {
			have_gpu = true;
			gpu_plugin_id = gres_plugin_build_id("gpu");
		}
		if (!skip_name) {
			xstrfmtcat(sorted_names, "%s%s", sep, one_name);
			sep = ",";
		}
		one_name = strtok_r(NULL, ",", &last);
	}
	if (append_mps) {
		if (!have_gpu)
			fatal("GresTypes: gres/mps requires that gres/gpu also be configured");
		xstrfmtcat(sorted_names, "%s%s", sep, "mps");
	}
	xfree(names);

	gres_context_cnt = 0;
	one_name = strtok_r(sorted_names, ",", &last);
	while (one_name) {
		full_name = xstrdup("gres/");
		xstrcat(full_name, one_name);
		for (i = 0; i < gres_context_cnt; i++) {
			if (!xstrcmp(full_name, gres_context[i].gres_type))
				break;
		}
		xfree(full_name);
		if (i < gres_context_cnt) {
			error("Duplicate plugin %s ignored",
			      gres_context[i].gres_type);
		} else {
			_add_gres_context(one_name);
		}
		one_name = strtok_r(NULL, ",", &last);
	}
	xfree(sorted_names);

	/* Ensure that plugin_id is valid and unique */
	for (i = 0; i < gres_context_cnt; i++) {
		for (j = i + 1; j < gres_context_cnt; j++) {
			if (gres_context[i].plugin_id !=
			    gres_context[j].plugin_id)
				continue;
			fatal("Gres: Duplicate plugin_id %u for %s and %s, "
			      "change gres name for one of them",
			      gres_context[i].plugin_id,
			      gres_context[i].gres_type,
			      gres_context[j].gres_type);
		}
		xassert(gres_context[i].gres_name);

		gres_context[i].gres_name_colon =
			xstrdup_printf("%s:", gres_context[i].gres_name);
		gres_context[i].gres_name_colon_len =
			strlen(gres_context[i].gres_name_colon);
	}

fini:
	if ((select_plugin_type == NO_VAL) &&
	    (select_g_get_info_from_plugin(SELECT_CR_PLUGIN, NULL,
				&select_plugin_type) != SLURM_SUCCESS)) {
		select_plugin_type = NO_VAL;	/* error */
	}
	if (have_mps && running_in_slurmctld() &&
	    (select_plugin_type != SELECT_TYPE_CONS_TRES)) {
		fatal("Use of gres/mps requires the use of select/cons_tres");
	}

	init_run = true;
	slurm_mutex_unlock(&gres_context_lock);

	return rc;
}

extern int gres_plugin_get_gres_cnt(void)
{
	static int cnt = -1;

	if (cnt != -1)
		return cnt;

	gres_plugin_init();

	slurm_mutex_lock(&gres_context_lock);
	cnt = gres_context_cnt;
	slurm_mutex_unlock(&gres_context_lock);

	return cnt;
}

/*
 * Add a GRES record. This is used by the node_features plugin after the
 * slurm.conf file is read and the initial GRES records are built by
 * gres_plugin_init().
 */
extern void gres_plugin_add(char *gres_name)
{
	int i;

	slurm_mutex_lock(&gres_context_lock);
	for (i = 0; i < gres_context_cnt; i++) {
		if (!xstrcmp(gres_context[i].gres_name, gres_name))
			goto fini;
	}

	_add_gres_context(gres_name);
fini:	slurm_mutex_unlock(&gres_context_lock);
}

/* Given a gres_name, return its context index or -1 if not found */
static int _gres_name_context(char *gres_name)
{
	int i;

	for (i = 0; i < gres_context_cnt; i++) {
		if (!xstrcmp(gres_context[i].gres_name, gres_name))
			return i;
	}

	return -1;
}

/*
 * Takes a GRES config line (typically from slurm.conf) and remove any
 * records for GRES which are not defined in GresTypes.
 * RET string of valid GRES, Release memory using xfree()
 */
extern char *gres_plugin_name_filter(char *orig_gres, char *nodes)
{
	char *new_gres = NULL, *save_ptr = NULL;
	char *colon, *sep = "", *tmp, *tok, *name;

	slurm_mutex_lock(&gres_context_lock);
	if (!orig_gres || !orig_gres[0] || !gres_context_cnt) {
		slurm_mutex_unlock(&gres_context_lock);
		return new_gres;
	}

	tmp = xstrdup(orig_gres);
	tok = strtok_r(tmp, ",", &save_ptr);
	while (tok) {
		name = xstrdup(tok);
		if ((colon = strchr(name, ':')))
			colon[0] = '\0';
		if (_gres_name_context(name) != -1) {
			xstrfmtcat(new_gres, "%s%s", sep, tok);
			sep = ",";
		} else {
			/* Logging may not be initialized at this point */
			error("Invalid GRES configured on node %s: %s", nodes,
			      tok);
		}
		xfree(name);
		tok = strtok_r(NULL, ",", &save_ptr);
	}
	slurm_mutex_unlock(&gres_context_lock);
	xfree(tmp);

	return new_gres;
}

/*
 * Terminate the gres plugin. Free memory.
 *
 * Returns a Slurm errno.
 */
extern int gres_plugin_fini(void)
{
	int i, j, rc = SLURM_SUCCESS;

	slurm_mutex_lock(&gres_context_lock);
	xfree(gres_node_name);
	if (gres_context_cnt < 0)
		goto fini;

	init_run = false;
	for (i = 0; i < gres_context_cnt; i++) {
		j = _unload_gres_plugin(gres_context + i);
		if (j != SLURM_SUCCESS)
			rc = j;
	}
	xfree(gres_context);
	xfree(gres_plugin_list);
	FREE_NULL_LIST(gres_conf_list);
	FREE_NULL_BUFFER(gres_context_buf);
	FREE_NULL_BUFFER(gres_conf_buf);
	gres_context_cnt = -1;

fini:	slurm_mutex_unlock(&gres_context_lock);
	return rc;
}

/*
 **************************************************************************
 *                          P L U G I N   C A L L S                       *
 **************************************************************************
 */

/*
 * Return a plugin-specific help message for salloc, sbatch and srun
 * Result must be xfree()'d.
 *
 * NOTE: GRES "type" (e.g. model) information is only available from slurmctld
 * after slurmd registers. It is not readily available from srun (as used here).
 */
extern char *gres_plugin_help_msg(void)
{
	int i;
	char *msg = xstrdup("Valid gres options are:\n");

	gres_plugin_init();

	slurm_mutex_lock(&gres_context_lock);
	for (i = 0; i < gres_context_cnt; i++) {
		xstrcat(msg, gres_context[i].gres_name);
		xstrcat(msg, "[[:type]:count]\n");
	}
	slurm_mutex_unlock(&gres_context_lock);

	return msg;
}

/*
 * Perform reconfig, re-read any configuration files
 * OUT did_change - set if gres configuration changed
 */
extern int gres_plugin_reconfig(void)
{
	int rc = SLURM_SUCCESS;
	char *plugin_names = slurm_get_gres_plugins();
	bool plugin_change;

	slurm_mutex_lock(&gres_context_lock);

	if (xstrcmp(plugin_names, gres_plugin_list))
		plugin_change = true;
	else
		plugin_change = false;
	slurm_mutex_unlock(&gres_context_lock);

	if (plugin_change) {
		error("GresPlugins changed from %s to %s ignored",
		     gres_plugin_list, plugin_names);
		error("Restart the slurmctld daemon to change GresPlugins");
#if 0
		/* This logic would load new plugins, but we need the old
		 * plugins to persist in order to process old state
		 * information. */
		rc = gres_plugin_fini();
		if (rc == SLURM_SUCCESS)
			rc = gres_plugin_init();
#endif
	}
	xfree(plugin_names);

	return rc;
}



/*
 * Remove file-less GPUs from the final GRES list, since File is a requirement.
 */
static void _remove_fileless_gpus(List gres_conf_list,
				  slurm_gres_context_t *context_ptr)
{
	gres_slurmd_conf_t *gres_conf;
	ListIterator iter;

	if (!gres_conf_list)
		return;

	/* Only work in the GPU plugin */
	if (context_ptr->plugin_id != gres_plugin_build_id("gpu"))
		return;

	iter = list_iterator_create(gres_conf_list);
	while ((gres_conf = list_next(iter))) {
		if (gres_conf->plugin_id != context_ptr->plugin_id)
			continue;

		if (!gres_conf->file) {
			debug("Removing file-less GPU %s:%s from final GRES list",
			      gres_conf->name, gres_conf->type_name);
			list_delete_item(iter);
		}
	}
	list_iterator_destroy(iter);
}

/*
 * Log the contents of a gres_slurmd_conf_t record
 */
static int _log_gres_slurmd_conf(void *x, void *arg)
{
	gres_slurmd_conf_t *p;
	char *links = NULL;
	int index = -1, offset, mult = 1;

	p = (gres_slurmd_conf_t *) x;
	xassert(p);

	if (!(slurm_conf.debug_flags & DEBUG_FLAG_GRES)) {
		verbose("Gres Name=%s Type=%s Count=%"PRIu64,
			p->name, p->type_name, p->count);
		return 0;
	}

	if (p->file) {
		index = 0;
		offset = strlen(p->file);
		while (offset > 0) {
			offset--;
			if ((p->file[offset] < '0') || (p->file[offset] > '9'))
				break;
			index += (p->file[offset] - '0') * mult;
			mult *= 10;
		}
	}

	if (p->links)
		xstrfmtcat(links, "Links=%s", p->links);
	if (p->cpus && (index != -1)) {
		info("Gres Name=%s Type=%s Count=%"PRIu64" Index=%d ID=%u "
		     "File=%s Cores=%s CoreCnt=%u %s",
		     p->name, p->type_name, p->count, index, p->plugin_id,
		     p->file, p->cpus, p->cpu_cnt, links);
	} else if (index != -1) {
		info("Gres Name=%s Type=%s Count=%"PRIu64" Index=%d ID=%u File=%s %s",
		     p->name, p->type_name, p->count, index, p->plugin_id,
		     p->file, links);
	} else if (p->file) {
		info("Gres Name=%s Type=%s Count=%"PRIu64" ID=%u File=%s %s",
		     p->name, p->type_name, p->count, p->plugin_id, p->file,
		    links);
	} else {
		info("Gres Name=%s Type=%s Count=%"PRIu64" ID=%u %s", p->name,
		     p->type_name, p->count, p->plugin_id, links);
	}
	xfree(links);

	return 0;
}

/* Make sure that specified file name exists, wait up to 20 seconds or generate
 * fatal error and exit. */
static void _my_stat(char *file_name)
{
	struct stat config_stat;
	bool sent_msg = false;
	int i;

	if (!running_in_slurmdstepd())
		return;

	for (i = 0; i < 20; i++) {
		if (i)
			sleep(1);
		if (stat(file_name, &config_stat) == 0) {
			if (sent_msg)
				info("gres.conf file %s now exists", file_name);
			return;
		}

		if (errno != ENOENT)
			break;

		if (!sent_msg) {
			error("Waiting for gres.conf file %s", file_name);
			sent_msg = true;
		}
	}
	fatal("can't stat gres.conf file %s: %m", file_name);
	return;
}

static int _validate_file(char *path_name, char *gres_name)
{
	char *file_name, *slash, *one_name, *root_path;
	hostlist_t hl;
	int i, file_count = 0;

	i = strlen(path_name);
	if ((i < 3) || (path_name[i-1] != ']')) {
		_my_stat(path_name);
		return 1;
	}

	slash = strrchr(path_name, '/');
	if (slash) {
		slash[0] = '\0';
		root_path = xstrdup(path_name);
		xstrcat(root_path, "/");
		slash[0] = '/';
		file_name = slash + 1;
	} else {
		file_name = path_name;
		root_path = NULL;
	}
	hl = hostlist_create(file_name);
	if (hl == NULL)
		fatal("can't parse File=%s", path_name);
	while ((one_name = hostlist_shift(hl))) {
		if (slash) {
			char *formatted_path = NULL;
			xstrfmtcat(formatted_path, "%s/%s",
				   root_path, one_name);
			_my_stat(formatted_path);
			xfree(formatted_path);
		} else {
			_my_stat(one_name);
		}
		file_count++;
		free(one_name);
	}
	hostlist_destroy(hl);
	xfree(root_path);

	return file_count;
}

/*
 * Check that we have a comma-delimited list of numbers
 */
static void _validate_links(gres_slurmd_conf_t *p)
{
	char *tmp, *tok, *save_ptr = NULL, *end_ptr = NULL;
	long int val;

	if (!p->links)
		return;
	if (p->links[0] == '\0') {
		xfree(p->links);
		return;
	}

	tmp = xstrdup(p->links);
	tok = strtok_r(tmp, ",", &save_ptr);
	while (tok) {
		val = strtol(tok, &end_ptr, 10);
		if ((val < -2) || (val > GRES_MAX_LINK) || (val == LONG_MIN) ||
		    (end_ptr[0] != '\0')) {
			error("gres.conf: Ignoring invalid Link (%s) for Name=%s",
			      tok, p->name);
			xfree(p->links);
			break;
		}
		tok = strtok_r(NULL, ",", &save_ptr);
	}
	xfree(tmp);
}

/*
 * Return true if count can be greater than 1 for a given file.
 * For example, each GPU can have arbitrary count of MPS elements.
 */
static bool _multi_count_per_file(char *name)
{
	if (!xstrcmp(name, "mps"))
		return true;
	return false;
}

/*
 * Build gres_slurmd_conf_t record based upon a line from the gres.conf file
 */
static int _parse_gres_config(void **dest, slurm_parser_enum_t type,
			      const char *key, const char *value,
			      const char *line, char **leftover)
{
	static s_p_options_t _gres_options[] = {
		{"Count", S_P_STRING},	/* Number of Gres available */
		{"CPUs" , S_P_STRING},	/* CPUs to bind to Gres resource
					 * (deprecated, use Cores) */
		{"Cores", S_P_STRING},	/* Cores to bind to Gres resource */
		{"File",  S_P_STRING},	/* Path to Gres device */
		{"Files", S_P_STRING},	/* Path to Gres device */
		{"Flags", S_P_STRING},	/* GRES Flags */
		{"Link",  S_P_STRING},	/* Communication link IDs */
		{"Links", S_P_STRING},	/* Communication link IDs */
		{"Name",  S_P_STRING},	/* Gres name */
		{"Type",  S_P_STRING},	/* Gres type (e.g. model name) */
		{NULL}
	};
	int i;
	s_p_hashtbl_t *tbl;
	gres_slurmd_conf_t *p;
	uint64_t tmp_uint64, mult;
	char *tmp_str, *last;
	bool cores_flag = false, cpus_flag = false;
	char *type_str = NULL;

	tbl = s_p_hashtbl_create(_gres_options);
	s_p_parse_line(tbl, *leftover, leftover);

	p = xmalloc(sizeof(gres_slurmd_conf_t));
	if (!value) {
		if (!s_p_get_string(&p->name, "Name", tbl)) {
			error("Invalid GRES data, no type name (%s)", line);
			xfree(p);
			s_p_hashtbl_destroy(tbl);
			return 0;
		}
	} else {
		p->name = xstrdup(value);
	}

	p->cpu_cnt = gres_cpu_cnt;
	if (s_p_get_string(&p->cpus, "Cores", tbl)) {
		cores_flag = true;
		type_str = "Cores";
	} else if (s_p_get_string(&p->cpus, "CPUs", tbl)) {
		cpus_flag = true;
		type_str = "CPUs";
	}
	if (cores_flag || cpus_flag) {
		char *local_cpus = NULL;
		if (xcpuinfo_ops.xcpuinfo_abs_to_mac) {
			i = (xcpuinfo_ops.xcpuinfo_abs_to_mac)
				(p->cpus, &local_cpus);
			/*
			 * Only executed by slurmstepd and we don't want
			 * fatal here. Ignore bad Core/CPU configuration.
			 */
			if (i != SLURM_SUCCESS) {
				error("Invalid GRES data for %s, %s=%s",
				      p->name, type_str, p->cpus);
			}
		} else {
			local_cpus = xstrdup(p->cpus);
			i = SLURM_SUCCESS;
		}
		if (i == SLURM_SUCCESS) {
			p->cpus_bitmap = bit_alloc(gres_cpu_cnt);
			if ((bit_size(p->cpus_bitmap) == 0) ||
			    bit_unfmt(p->cpus_bitmap, local_cpus) != 0) {
				fatal("Invalid GRES data for %s, %s=%s (only %u CPUs are available)",
				      p->name, type_str, p->cpus, gres_cpu_cnt);
			}
		}
		xfree(local_cpus);
	}

	if (s_p_get_string(&p->file, "File", tbl) ||
	    s_p_get_string(&p->file, "Files", tbl)) {
		p->count = _validate_file(p->file, p->name);
		p->config_flags |= GRES_CONF_HAS_FILE;
	}

	if (s_p_get_string(&tmp_str, "Flags", tbl)) {
		if (xstrcasestr(tmp_str, "CountOnly"))
			p->config_flags |= GRES_CONF_COUNT_ONLY;
		xfree(tmp_str);
	}

	if (s_p_get_string(&p->links, "Link",  tbl) ||
	    s_p_get_string(&p->links, "Links", tbl)) {
		_validate_links(p);
	}

	if (s_p_get_string(&p->type_name, "Type", tbl)) {
		p->config_flags |= GRES_CONF_HAS_TYPE;
	}

	if (s_p_get_string(&tmp_str, "Count", tbl)) {
		tmp_uint64 = strtoll(tmp_str, &last, 10);
		if ((tmp_uint64 == LONG_MIN) || (tmp_uint64 == LONG_MAX)) {
			fatal("Invalid GRES record for %s, invalid count %s",
			      p->name, tmp_str);
		}
		if ((mult = suffix_mult(last)) != NO_VAL64) {
			tmp_uint64 *= mult;
		} else {
			fatal("Invalid GRES record for %s, invalid count %s",
			      p->name, tmp_str);
		}
		/*
		 * Some GRES can have count > 1 for a given file. For example,
		 * each GPU can have arbitrary count of MPS elements.
		 */
		if (p->count && (p->count != tmp_uint64) &&
		    !_multi_count_per_file(p->name)) {
			fatal("Invalid GRES record for %s, count does not match File value",
			      p->name);
		}
		if (tmp_uint64 >= NO_VAL64) {
			fatal("GRES %s has invalid count value %"PRIu64,
			      p->name, tmp_uint64);
		}
		p->count = tmp_uint64;
		xfree(tmp_str);
	} else if (p->count == 0)
		p->count = 1;

	s_p_hashtbl_destroy(tbl);

	for (i = 0; i < gres_context_cnt; i++) {
		if (xstrcasecmp(p->name, gres_context[i].gres_name) == 0)
			break;
	}
	if (i >= gres_context_cnt) {
		error("Ignoring gres.conf record, invalid name: %s", p->name);
		destroy_gres_slurmd_conf(p);
		return 0;
	}
	p->plugin_id = gres_context[i].plugin_id;
	*dest = (void *)p;
	return 1;
}
static int _parse_gres_config2(void **dest, slurm_parser_enum_t type,
			       const char *key, const char *value,
			       const char *line, char **leftover)
{
	static s_p_options_t _gres_options[] = {
		{"Count", S_P_STRING},	/* Number of Gres available */
		{"CPUs" , S_P_STRING},	/* CPUs to bind to Gres resource */
		{"Cores", S_P_STRING},	/* Cores to bind to Gres resource */
		{"File",  S_P_STRING},	/* Path to Gres device */
		{"Files",  S_P_STRING},	/* Path to Gres device */
		{"Flags", S_P_STRING},	/* GRES Flags */
		{"Link",  S_P_STRING},	/* Communication link IDs */
		{"Links", S_P_STRING},	/* Communication link IDs */
		{"Name",  S_P_STRING},	/* Gres name */
		{"Type",  S_P_STRING},	/* Gres type (e.g. model name) */
		{NULL}
	};
	s_p_hashtbl_t *tbl;

	if (gres_node_name && value) {
		bool match = false;
		hostlist_t hl;
		hl = hostlist_create(value);
		if (hl) {
			match = (hostlist_find(hl, gres_node_name) >= 0);
			hostlist_destroy(hl);
		}
		if (!match) {
			debug("skipping GRES for NodeName=%s %s", value, line);
			tbl = s_p_hashtbl_create(_gres_options);
			s_p_parse_line(tbl, *leftover, leftover);
			s_p_hashtbl_destroy(tbl);
			return 0;
		}
	}
	return _parse_gres_config(dest, type, key, NULL, line, leftover);
}

static void _validate_slurm_conf(List slurm_conf_list,
				 slurm_gres_context_t *context_ptr)
{
	ListIterator iter;
	gres_state_t *gres_ptr;

	if (!slurm_conf_list)
		return;

	iter = list_iterator_create(slurm_conf_list);
	while ((gres_ptr = list_next(iter))) {
		gres_node_state_t *slurm_gres;
		uint64_t tmp_count = 0;

		/* Only look at the GRES under the current plugin (same name) */
		if (gres_ptr->plugin_id != context_ptr->plugin_id)
			continue;

		slurm_gres = (gres_node_state_t *)gres_ptr->gres_data;

		/*
		 * gres_cnt_config should equal the combined count from
		 * type_cnt_avail if there are no untyped GRES
		 */
		for (uint16_t i = 0; i < slurm_gres->type_cnt; i++)
			tmp_count += slurm_gres->type_cnt_avail[i];

		/* Forbid mixing typed and untyped GRES under the same name */
		if (slurm_gres->type_cnt &&
		    slurm_gres->gres_cnt_config > tmp_count)
			fatal("%s: Some %s GRES in slurm.conf have a type while others do not (slurm_gres->gres_cnt_config (%"PRIu64") > tmp_count (%"PRIu64"))",
			      __func__, context_ptr->gres_name,
			      slurm_gres->gres_cnt_config, tmp_count);
	}
}

static void _validate_gres_conf(List gres_conf_list,
				slurm_gres_context_t *context_ptr)
{
	ListIterator iter;
	gres_slurmd_conf_t *gres_slurmd_conf;
	int new_has_file = -1, new_has_type = -1, rec_count = 0;
	bool orig_has_file, orig_has_type;

	iter = list_iterator_create(gres_conf_list);
	while ((gres_slurmd_conf = (gres_slurmd_conf_t *) list_next(iter))) {
		if (gres_slurmd_conf->plugin_id != context_ptr->plugin_id)
			continue;

		/*
		 * If any plugin of this type has this set it will virally set
		 * any other to be the same as we use the context_ptr from here
		 * on out.
		 */
		if (gres_slurmd_conf->config_flags & GRES_CONF_COUNT_ONLY)
			context_ptr->config_flags |= GRES_CONF_COUNT_ONLY;

		/*
		 * Since there could be multiple types of the same plugin we
		 * need to only make sure we load it once.
		 */
		if (!(context_ptr->config_flags & GRES_CONF_LOADED)) {
			/*
			 * Ignore return code, as we will still support the gres
			 * with or without the plugin.
			 */
			if (_load_gres_plugin(context_ptr) == SLURM_SUCCESS)
				context_ptr->config_flags |= GRES_CONF_LOADED;
		}

		rec_count++;
		orig_has_file = gres_slurmd_conf->config_flags &
				GRES_CONF_HAS_FILE;
		if (new_has_file == -1) {
			if (gres_slurmd_conf->config_flags &
			    GRES_CONF_HAS_FILE) {
				new_has_file = 1;
			} else
				new_has_file = 0;
		} else if (( new_has_file && !orig_has_file) ||
			   (!new_has_file &&  orig_has_file)) {
			fatal("gres.conf for %s, some records have \"File\" specification while others do not",
			      context_ptr->gres_name);
		}
		orig_has_type = gres_slurmd_conf->config_flags &
				GRES_CONF_HAS_TYPE;
		if (new_has_type == -1) {
			if (gres_slurmd_conf->config_flags &
			    GRES_CONF_HAS_TYPE) {
				new_has_type = 1;
			} else
				new_has_type = 0;
		} else if (( new_has_type && !orig_has_type) ||
			   (!new_has_type &&  orig_has_type)) {
			fatal("gres.conf for %s, some records have \"Type=\" specification while others do not",
			      context_ptr->gres_name);
		}
		if ((new_has_file == 0) && (new_has_type == 0) &&
		    (rec_count > 1)) {
			fatal("gres.conf duplicate records for %s",
			      context_ptr->gres_name);
		}

		if (new_has_file)
			context_ptr->config_flags |= GRES_CONF_HAS_FILE;
	}
	list_iterator_destroy(iter);

	if (!(context_ptr->config_flags & GRES_CONF_LOADED)) {
		/*
		 * This means there was no gre.conf line for this gres found.
		 * We still need to try to load it for AutoDetect's sake.
		 * If we fail loading we will treat it as a count
		 * only GRES since the stepd will try to load it elsewise.
		 */
		if (_load_gres_plugin(context_ptr) != SLURM_SUCCESS)
			context_ptr->config_flags |= GRES_CONF_COUNT_ONLY;
	} else
		/* Remove as this is only really used locally */
		context_ptr->config_flags &= (~GRES_CONF_LOADED);
}

/*
 * Keep track of which gres.conf lines have a count greater than expected
 * according to the current slurm.conf GRES. Modify the count of throw-away
 * records in gres_conf_list_tmp to keep track of this. Any gres.conf records
 * with a count > 0 means that slurm.conf did not account for it completely.
 *
 * gres_conf_list_tmp - (in/out) The temporary gres.conf list.
 * count              - (in) The count of the current slurm.conf GRES record.
 * type_name          - (in) The type of the current slurm.conf GRES record.
 */
static void _compare_conf_counts(List gres_conf_list_tmp, uint64_t count,
				 char *type_name)
{
	gres_slurmd_conf_t *gres_conf;
	ListIterator iter = list_iterator_create(gres_conf_list_tmp);
	while ((gres_conf = list_next(iter))) {
		/* Note: plugin type filter already applied */
		/* Check that type is the same */
		if (xstrcasecmp(gres_conf->type_name, type_name))
			continue;
		/* Keep track of counts */
		if (gres_conf->count > count) {
			gres_conf->count -= count;
			/* This slurm.conf GRES specification is now used up */
			list_iterator_destroy(iter);
			return;
		} else {
			count -= gres_conf->count;
			gres_conf->count = 0;
		}
	}
	list_iterator_destroy(iter);
}

/*
 * Loop through each entry in gres.conf and see if there is a corresponding
 * entry in slurm.conf. If so, see if the counts line up. If there are more
 * devices specified in gres.conf than in slurm.conf, emit errors.
 *
 * slurm_conf_list - (in) The slurm.conf GRES list.
 * gres_conf_list  - (in) The gres.conf GRES list.
 * context_ptr     - (in) Which GRES plugin we are currently working in.
 */
static void _check_conf_mismatch(List slurm_conf_list, List gres_conf_list,
				 slurm_gres_context_t *context_ptr)
{
	ListIterator iter;
	gres_slurmd_conf_t *gres_conf;
	gres_state_t *slurm_conf;
	List gres_conf_list_tmp;

	/* E.g. slurm_conf_list will be NULL in the case of --gpu-bind */
	if (!slurm_conf_list || !gres_conf_list)
		return;

	/*
	 * Duplicate the gres.conf list with records relevant to this GRES plugin
	 * only so we can mangle records. Only add records under the current plugin.
	 */
	gres_conf_list_tmp = list_create(destroy_gres_slurmd_conf);
	iter = list_iterator_create(gres_conf_list);
	while ((gres_conf = list_next(iter))) {
		gres_slurmd_conf_t *gres_conf_tmp;
		if (gres_conf->plugin_id != context_ptr->plugin_id)
			continue;

		gres_conf_tmp = xmalloc(sizeof(*gres_conf_tmp));
		gres_conf_tmp->name = xstrdup(gres_conf->name);
		gres_conf_tmp->type_name = xstrdup(gres_conf->type_name);
		gres_conf_tmp->count = gres_conf->count;
		list_append(gres_conf_list_tmp, gres_conf_tmp);
	}
	list_iterator_destroy(iter);

	/*
	 * Loop through the slurm.conf list and see if there are more gres.conf
	 * GRES than expected.
	 */
	iter = list_iterator_create(slurm_conf_list);
	while ((slurm_conf = list_next(iter))) {
		gres_node_state_t *slurm_gres;

		if (slurm_conf->plugin_id != context_ptr->plugin_id)
			continue;

		/* Determine if typed or untyped, and act accordingly */
		slurm_gres = (gres_node_state_t *)slurm_conf->gres_data;
		if (!slurm_gres->type_name) {
			_compare_conf_counts(gres_conf_list_tmp,
					     slurm_gres->gres_cnt_config, NULL);
			continue;
		}

		for (int i = 0; i < slurm_gres->type_cnt; ++i) {
			_compare_conf_counts(gres_conf_list_tmp,
					     slurm_gres->type_cnt_avail[i],
					     slurm_gres->type_name[i]);
		}
	}
	list_iterator_destroy(iter);

	/*
	 * Loop through gres_conf_list_tmp to print errors for gres.conf
	 * records that were not completely accounted for in slurm.conf.
	 */
	iter = list_iterator_create(gres_conf_list_tmp);
	while ((gres_conf = list_next(iter)))
		if (gres_conf->count > 0)
			info("WARNING: A line in gres.conf for GRES %s%s%s has %"PRIu64" more configured than expected in slurm.conf. Ignoring extra GRES.",
			     gres_conf->name,
			     (gres_conf->type_name) ? ":" : "",
			     (gres_conf->type_name) ? gres_conf->type_name : "",
			     gres_conf->count);
	list_iterator_destroy(iter);

	FREE_NULL_LIST(gres_conf_list_tmp);
}

/*
 * Match the type of a GRES from slurm.conf to a GRES in the gres.conf list. If
 * a match is found, pop it off the gres.conf list and return it.
 *
 * gres_conf_list - (in) The gres.conf list to search through.
 * gres_context   - (in) Which GRES plugin we are currently working in.
 * type_name      - (in) The type of the slurm.conf GRES record. If null, then
 * 			 it's an untyped GRES.
 *
 * Returns the first gres.conf record from gres_conf_list with the same type
 * name as the slurm.conf record.
 */
static gres_slurmd_conf_t *_match_type(List gres_conf_list,
				       slurm_gres_context_t *gres_context,
				       char *type_name)
{
	ListIterator gres_conf_itr;
	gres_slurmd_conf_t *gres_conf = NULL;

	gres_conf_itr = list_iterator_create(gres_conf_list);
	while ((gres_conf = list_next(gres_conf_itr))) {
		if (gres_conf->plugin_id != gres_context->plugin_id)
			continue;

		/*
		 * If type_name is NULL we will take the first matching
		 * gres_conf that we find.  This means we also will remove the
		 * type from the gres_conf to match 18.08 stylings.
		 */
		if (!type_name)
			xfree(gres_conf->type_name);
		else if (xstrcasecmp(gres_conf->type_name, type_name))
			continue;

		/* We found a match, so remove from gres_conf_list and break */
		list_remove(gres_conf_itr);
		break;
	}
	list_iterator_destroy(gres_conf_itr);

	return gres_conf;
}

/*
 * Add a GRES conf record with count == 0 to gres_list.
 *
 * gres_list    - (in/out) The gres list to add to.
 * gres_context - (in) The GRES plugin to add a GRES record for.
 * cpu_cnt      - (in) The cpu count configured for the node.
 */
static void _add_gres_config_empty(List gres_list,
				   slurm_gres_context_t *gres_context,
				   uint32_t cpu_cnt)
{
	gres_slurmd_conf_t *gres_conf = xmalloc(sizeof(*gres_conf));
	gres_conf->cpu_cnt = cpu_cnt;
	gres_conf->name = xstrdup(gres_context->gres_name);
	gres_conf->plugin_id = gres_context->plugin_id;
	list_append(gres_list, gres_conf);
}

/*
 * Truncate the File hostrange string of a GRES record to be to be at most
 * new_count entries. The extra entries will be removed.
 *
 * gres_conf - (in/out) The GRES record to modify.
 * count     - (in) The new number of entries in File
 */
static void _set_file_subset(gres_slurmd_conf_t *gres_conf, uint64_t new_count)
{
	/* Convert file to hostrange */
	hostlist_t hl = hostlist_create(gres_conf->file);
	unsigned long old_count = hostlist_count(hl);

	if (new_count >= old_count) {
		hostlist_destroy(hl);
		/* Nothing to do */
		return;
	}

	/* Remove all but the first entries */
	for (int i = old_count; i > new_count; --i) {
		free(hostlist_pop(hl));
	}

	debug3("%s: Truncating %s:%s File from (%ld) %s", __func__,
	       gres_conf->name, gres_conf->type_name, old_count,
	       gres_conf->file);

	/* Set file to the new subset */
	xfree(gres_conf->file);
	gres_conf->file = hostlist_ranged_string_xmalloc(hl);

	debug3("%s: to (%"PRIu64") %s", __func__, new_count, gres_conf->file);
	hostlist_destroy(hl);
}

/*
 * A continuation of _merge_gres() depending on if the slurm.conf GRES is typed
 * or not.
 *
 * gres_conf_list - (in) The gres.conf list.
 * new_list       - (out) The new merged [slurm|gres].conf list.
 * count          - (in) The count of the slurm.conf GRES record.
 * type_name      - (in) The type of the slurm.conf GRES record, if it exists.
 * gres_context   - (in) Which GRES plugin we are working in.
 * cpu_cnt        - (in) A count of CPUs on the node.
 */
static void _merge_gres2(List gres_conf_list, List new_list, uint64_t count,
			 char *type_name, slurm_gres_context_t *gres_context,
			 uint32_t cpu_count)
{
	gres_slurmd_conf_t *gres_conf, *match;

	/* If slurm.conf count is initially 0, don't waste time on it */
	if (count == 0)
		return;

	/*
	 * There can be multiple gres.conf GRES lines contained within a
	 * single slurm.conf GRES line, due to different values of Cores
	 * and Links. Append them to the list where possible.
	 */
	while ((match = _match_type(gres_conf_list, gres_context, type_name))) {
		list_append(new_list, match);

		debug3("%s: From gres.conf, using %s:%s:%"PRIu64":%s", __func__,
		       match->name, match->type_name, match->count,
		       match->file);

		/* See if we need to merge with any more gres.conf records. */
		if (match->count > count) {
			/*
			 * Truncate excess count of gres.conf to match total
			 * count of slurm.conf.
			 */
			match->count = count;
			/*
			 * Truncate excess file of gres.conf to match total
			 * count of slurm.conf.
			 */
			if (match->file)
				_set_file_subset(match, count);
			/* Floor to 0 to break out of loop. */
			count = 0;
		} else
			/*
			 * Subtract this gres.conf line count from the
			 * slurm.conf total.
			 */
			count -= match->count;

		/*
		 * All devices outlined by this slurm.conf record have now been
		 * merged with gres.conf records and added to new_list, so exit.
		 */
		if (count == 0)
			break;
	}

	if (count == 0)
		return;

	/*
	 * There are leftover GRES specified in this slurm.conf record that are
	 * not accounted for in gres.conf that still need to be added.
	 */
	gres_conf = xmalloc(sizeof(*gres_conf));
	gres_conf->count = count;
	gres_conf->cpu_cnt = cpu_count;
	gres_conf->name = xstrdup(gres_context->gres_name);
	gres_conf->plugin_id = gres_context->plugin_id;
	if (type_name) {
		gres_conf->config_flags = GRES_CONF_HAS_TYPE;
		gres_conf->type_name = xstrdup(type_name);
	}

	if (gres_context->config_flags & GRES_CONF_COUNT_ONLY)
		gres_conf->config_flags |= GRES_CONF_COUNT_ONLY;

	list_append(new_list, gres_conf);
}

/*
 * Merge a single slurm.conf GRES specification with any relevant gres.conf
 * records and append the result to new_list.
 *
 * gres_conf_list - (in) The gres.conf list.
 * new_list       - (out) The new merged [slurm|gres].conf list.
 * ptr            - (in) A slurm.conf GRES record.
 * gres_context   - (in) Which GRES plugin we are working in.
 * cpu_cnt        - (in) A count of CPUs on the node.
 */
static void _merge_gres(List gres_conf_list, List new_list, gres_state_t *ptr,
			slurm_gres_context_t *gres_context, uint32_t cpu_cnt)
{
	gres_node_state_t *slurm_gres = (gres_node_state_t *)ptr->gres_data;

	/* If this GRES has no types, merge in the single untyped GRES */
	if (slurm_gres->type_cnt == 0) {
		_merge_gres2(gres_conf_list, new_list,
			     slurm_gres->gres_cnt_config, NULL, gres_context,
			     cpu_cnt);
		return;
	}

	/* If this GRES has types, merge in each typed GRES */
	for (int i = 0; i < slurm_gres->type_cnt; i++) {
		_merge_gres2(gres_conf_list, new_list,
			     slurm_gres->type_cnt_avail[i],
			     slurm_gres->type_name[i], gres_context, cpu_cnt);
	}
}

/*
 * Merge slurm.conf and gres.conf GRES configuration.
 * gres.conf can only work within what is outlined in slurm.conf. Every
 * gres.conf device that does not match up to a device in slurm.conf is
 * discarded with an error. If no gres conf found for what is specified in
 * slurm.conf, create a zero-count conf record.
 *
 * node_conf       - (in) node configuration info (cpu count).
 * gres_conf_list  - (in/out) GRES data from gres.conf. This becomes the new
 * 		     merged slurm.conf/gres.conf list.
 * slurm_conf_list - (in) GRES data from slurm.conf.
 */
static void _merge_config(node_config_load_t *node_conf, List gres_conf_list,
			  List slurm_conf_list)
{
	int i;
	gres_state_t *gres_ptr;
	ListIterator iter;
	bool found;

	List new_gres_list = list_create(destroy_gres_slurmd_conf);

	for (i = 0; i < gres_context_cnt; i++) {
		/* Copy GRES configuration from slurm.conf */
		if (slurm_conf_list) {
			found = false;
			iter = list_iterator_create(slurm_conf_list);
			while ((gres_ptr = (gres_state_t *) list_next(iter))) {
				if (gres_ptr->plugin_id !=
				    gres_context[i].plugin_id)
					continue;
				found = true;
				_merge_gres(gres_conf_list, new_gres_list,
					    gres_ptr, &gres_context[i],
					    node_conf->cpu_cnt);
			}
			list_iterator_destroy(iter);
			if (found)
				continue;
		}

		/* Add GRES record with zero count */
		_add_gres_config_empty(new_gres_list, &gres_context[i],
				       node_conf->cpu_cnt);
	}
	/* Set gres_conf_list to be the new merged list */
	list_flush(gres_conf_list);
	list_transfer(gres_conf_list, new_gres_list);
	FREE_NULL_LIST(new_gres_list);
}

extern void _pack_gres_context(slurm_gres_context_t *ctx, Buf buffer)
{
	/* ctx->cur_plugin: DON'T PACK will be filled in on the other side */
	pack8(ctx->config_flags, buffer);
	packstr(ctx->gres_name, buffer);
	packstr(ctx->gres_name_colon, buffer);
	pack32((uint32_t)ctx->gres_name_colon_len, buffer);
	packstr(ctx->gres_type, buffer);
	/* ctx->ops: DON'T PACK will be filled in on the other side */
	pack32(ctx->plugin_id, buffer);
	/* ctx->plugin_list: DON'T PACK will be filled in on the other side */
	pack64(ctx->total_cnt, buffer);
}

extern int _unpack_gres_context(slurm_gres_context_t* ctx, Buf buffer)
{
	uint32_t uint32_tmp;

	/* ctx->cur_plugin: filled in later with _load_gres_plugin() */
	safe_unpack8(&ctx->config_flags, buffer);
	safe_unpackstr_xmalloc(&ctx->gres_name, &uint32_tmp, buffer);
	safe_unpackstr_xmalloc(&ctx->gres_name_colon, &uint32_tmp, buffer);
	safe_unpack32(&uint32_tmp, buffer);
	ctx->gres_name_colon_len = (int)uint32_tmp;
	safe_unpackstr_xmalloc(&ctx->gres_type, &uint32_tmp, buffer);
	/* ctx->ops: filled in later with _load_gres_plugin() */
	safe_unpack32(&ctx->plugin_id, buffer);
	/* ctx->plugin_list: filled in later with _load_gres_plugin() */
	safe_unpack64(&ctx->total_cnt, buffer);
	return SLURM_SUCCESS;

unpack_error:
	error("%s: unpack_error", __func__);
	return SLURM_ERROR;
}

static void _pack_gres_slurmd_conf(void *in, uint16_t protocol_version,
				   Buf buffer)
{
	gres_slurmd_conf_t *gres_conf = (gres_slurmd_conf_t *)in;

	/* Pack gres_slurmd_conf_t */
	pack8(gres_conf->config_flags, buffer);
	pack64(gres_conf->count, buffer);
	pack32(gres_conf->cpu_cnt, buffer);
	packstr(gres_conf->cpus, buffer);
	pack_bit_str_hex(gres_conf->cpus_bitmap, buffer);
	packstr(gres_conf->file, buffer);
	packstr(gres_conf->links, buffer);
	packstr(gres_conf->name, buffer);
	packstr(gres_conf->type_name, buffer);
	pack32(gres_conf->plugin_id, buffer);
}

static int _unpack_gres_slurmd_conf(void **object, uint16_t protocol_version,
				    Buf buffer)
{
	uint32_t uint32_tmp;
	gres_slurmd_conf_t *gres_conf = xmalloc(sizeof(*gres_conf));

	/* Unpack gres_slurmd_conf_t */
	safe_unpack8(&gres_conf->config_flags, buffer);
	safe_unpack64(&gres_conf->count, buffer);
	safe_unpack32(&gres_conf->cpu_cnt, buffer);
	safe_unpackstr_xmalloc(&gres_conf->cpus, &uint32_tmp, buffer);
	unpack_bit_str_hex(&gres_conf->cpus_bitmap, buffer);
	safe_unpackstr_xmalloc(&gres_conf->file, &uint32_tmp, buffer);
	safe_unpackstr_xmalloc(&gres_conf->links, &uint32_tmp, buffer);
	safe_unpackstr_xmalloc(&gres_conf->name, &uint32_tmp, buffer);
	safe_unpackstr_xmalloc(&gres_conf->type_name, &uint32_tmp, buffer);
	safe_unpack32(&gres_conf->plugin_id, buffer);

	*object = gres_conf;
	return SLURM_SUCCESS;

unpack_error:
	destroy_gres_slurmd_conf(gres_conf);
	*object = NULL;
	return SLURM_ERROR;
}

/* gres_context_lock should be locked before this */
static void _pack_context_buf(void)
{
	FREE_NULL_BUFFER(gres_context_buf);

	gres_context_buf = init_buf(0);
	pack32(gres_context_cnt, gres_context_buf);
	if (gres_context_cnt <= 0) {
		debug3("%s: No GRES context count sent to stepd", __func__);
		return;
	}

	for (int i = 0; i < gres_context_cnt; i++) {
		slurm_gres_context_t *ctx = &gres_context[i];
		_pack_gres_context(ctx, gres_context_buf);
		if (ctx->ops.send_stepd)
			(*(ctx->ops.send_stepd))(gres_context_buf);
	}
	slurm_mutex_unlock(&gres_context_lock);
}

static int _unpack_context_buf(Buf buffer)
{
	uint32_t cnt;
	safe_unpack32(&cnt, buffer);

	gres_context_cnt = cnt;

	if (!gres_context_cnt)
		return SLURM_SUCCESS;

	xrecalloc(gres_context, gres_context_cnt, sizeof(slurm_gres_context_t));
	for (int i = 0; i < gres_context_cnt; i++) {
		slurm_gres_context_t *ctx = &gres_context[i];
		if (_unpack_gres_context(ctx, buffer) != SLURM_SUCCESS)
			goto unpack_error;
		(void)_load_gres_plugin(ctx);
		if (ctx->ops.recv_stepd)
			(*(ctx->ops.recv_stepd))(buffer);
	}
	return SLURM_SUCCESS;

unpack_error:
	error("%s: failed", __func__);
	return SLURM_ERROR;
}

/* gres_context_lock should be locked before this */
static void _pack_gres_conf(void)
{
	int len = 0;
	FREE_NULL_BUFFER(gres_conf_buf);

	gres_conf_buf = init_buf(0);
	pack32(autodetect_types, gres_conf_buf);

	/* If there is no list to send, let the stepd know */
	if (!gres_conf_list || !(len = list_count(gres_conf_list))) {
		pack32(len, gres_conf_buf);
		return;
	}
	pack32(len, gres_conf_buf);

	if (slurm_pack_list(gres_conf_list, _pack_gres_slurmd_conf,
			    gres_conf_buf, SLURM_PROTOCOL_VERSION)
	    != SLURM_SUCCESS) {
		error("%s: Failed to pack gres_conf_list", __func__);
		return;
	}
}

static int _unpack_gres_conf(Buf buffer)
{
	uint32_t cnt;
	safe_unpack32(&cnt, buffer);
	autodetect_types = cnt;
	safe_unpack32(&cnt, buffer);

	if (!cnt)
		return SLURM_SUCCESS;

	if (slurm_unpack_list(&gres_conf_list, _unpack_gres_slurmd_conf,
			      destroy_gres_slurmd_conf, buffer,
			      SLURM_PROTOCOL_VERSION) != SLURM_SUCCESS)
		goto unpack_error;

	return SLURM_SUCCESS;

unpack_error:
	error("%s: failed", __func__);
	return SLURM_ERROR;
}

/*
 * Load this node's configuration (how many resources it has, topology, etc.)
 * IN cpu_cnt - Number of CPUs configured on this node
 * IN node_name - Name of this node
 * IN gres_list - Node's GRES information as loaded from slurm.conf by slurmd
 * IN xcpuinfo_abs_to_mac - Pointer to xcpuinfo_abs_to_mac() funct, if available
 * IN xcpuinfo_mac_to_abs - Pointer to xcpuinfo_mac_to_abs() funct, if available
 * NOTE: Called from slurmd and slurmstepd
 */
extern int gres_plugin_node_config_load(uint32_t cpu_cnt, char *node_name,
					List gres_list,
					void *xcpuinfo_abs_to_mac,
					void *xcpuinfo_mac_to_abs)
{
	static s_p_options_t _gres_options[] = {
		{"AutoDetect", S_P_STRING},
		{"Name",     S_P_ARRAY, _parse_gres_config,  NULL},
		{"NodeName", S_P_ARRAY, _parse_gres_config2, NULL},
		{NULL}
	};

	int count = 0, i, rc, rc2;
	struct stat config_stat;
	s_p_hashtbl_t *tbl;
	gres_slurmd_conf_t **gres_array;
	char *gres_conf_file;
	char *autodetect_string = NULL;

	node_config_load_t node_conf = {
		.cpu_cnt = cpu_cnt,
		.xcpuinfo_mac_to_abs = xcpuinfo_mac_to_abs
	};

	if (cpu_cnt == 0) {
		error("%s: Invalid cpu_cnt of 0 for node %s",
		      __func__, node_name);
		return SLURM_ERROR;
	}

	if (xcpuinfo_abs_to_mac)
		xcpuinfo_ops.xcpuinfo_abs_to_mac = xcpuinfo_abs_to_mac;

	rc = gres_plugin_init();

	slurm_mutex_lock(&gres_context_lock);

	if (gres_context_cnt == 0) {
		rc = SLURM_SUCCESS;
		goto fini;
	}

	FREE_NULL_LIST(gres_conf_list);
	gres_conf_list = list_create(destroy_gres_slurmd_conf);
	gres_conf_file = get_extra_conf_path("gres.conf");
	if (stat(gres_conf_file, &config_stat) < 0) {
		info("Can not stat gres.conf file (%s), using slurm.conf data",
		      gres_conf_file);
	} else {
		if (xstrcmp(gres_node_name, node_name)) {
			xfree(gres_node_name);
			gres_node_name = xstrdup(node_name);
		}

		gres_cpu_cnt = cpu_cnt;
		tbl = s_p_hashtbl_create(_gres_options);
		if (s_p_parse_file(tbl, NULL, gres_conf_file, false) == SLURM_ERROR)
			fatal("error opening/reading %s", gres_conf_file);

		if (s_p_get_string(&autodetect_string, "Autodetect", tbl)) {
			if (xstrcasestr(autodetect_string, "nvml"))
				autodetect_types |= GRES_AUTODETECT_NVML;
			if (xstrcasestr(autodetect_string, "rsmi"))
				autodetect_types |= GRES_AUTODETECT_RSMI;
			xfree(autodetect_string);
		}

		if (s_p_get_array((void ***) &gres_array, &count, "Name", tbl)) {
			for (i = 0; i < count; i++) {
				list_append(gres_conf_list, gres_array[i]);
				gres_array[i] = NULL;
			}
		}
		if (s_p_get_array((void ***) &gres_array, &count, "NodeName", tbl)) {
			for (i = 0; i < count; i++) {
				list_append(gres_conf_list, gres_array[i]);
				gres_array[i] = NULL;
			}
		}
		s_p_hashtbl_destroy(tbl);
	}
	xfree(gres_conf_file);

	/* Validate gres.conf and slurm.conf somewhat before merging */
	for (i = 0; i < gres_context_cnt; i++) {
		_validate_slurm_conf(gres_list, &gres_context[i]);
		_validate_gres_conf(gres_conf_list, &gres_context[i]);
		_check_conf_mismatch(gres_list, gres_conf_list,
				     &gres_context[i]);
	}

	/* Merge slurm.conf and gres.conf together into gres_conf_list */
	_merge_config(&node_conf, gres_conf_list, gres_list);

	for (i = 0; i < gres_context_cnt; i++) {
		if (gres_context[i].ops.node_config_load == NULL)
			continue;	/* No plugin */
		rc2 = (*(gres_context[i].ops.node_config_load))(gres_conf_list,
								&node_conf);
		if (rc == SLURM_SUCCESS)
			rc = rc2;

	}

	/* Postprocess gres_conf_list after all plugins' node_config_load */
	for (i = 0; i < gres_context_cnt; i++) {
		/* Remove every GPU with an empty File */
		_remove_fileless_gpus(gres_conf_list, &gres_context[i]);
	}

	list_for_each(gres_conf_list, _log_gres_slurmd_conf, NULL);

fini:
	_pack_context_buf();
	_pack_gres_conf();
	slurm_mutex_unlock(&gres_context_lock);

	return rc;
}

/*
 * Pack this node's gres configuration into a buffer
 * IN/OUT buffer - message buffer to pack
 */
extern int gres_plugin_node_config_pack(Buf buffer)
{
	int rc;
	uint32_t magic = GRES_MAGIC;
	uint16_t rec_cnt = 0, version = SLURM_PROTOCOL_VERSION;
	ListIterator iter;
	gres_slurmd_conf_t *gres_slurmd_conf;

	rc = gres_plugin_init();

	slurm_mutex_lock(&gres_context_lock);
	pack16(version, buffer);
	if (gres_conf_list)
		rec_cnt = list_count(gres_conf_list);
	pack16(rec_cnt, buffer);
	if (rec_cnt) {
		iter = list_iterator_create(gres_conf_list);
		while ((gres_slurmd_conf =
			(gres_slurmd_conf_t *) list_next(iter))) {
			pack32(magic, buffer);
			pack64(gres_slurmd_conf->count, buffer);
			pack32(gres_slurmd_conf->cpu_cnt, buffer);
			pack8(gres_slurmd_conf->config_flags, buffer);
			pack32(gres_slurmd_conf->plugin_id, buffer);
			packstr(gres_slurmd_conf->cpus, buffer);
			packstr(gres_slurmd_conf->links, buffer);
			packstr(gres_slurmd_conf->name, buffer);
			packstr(gres_slurmd_conf->type_name, buffer);
		}
		list_iterator_destroy(iter);
	}
	slurm_mutex_unlock(&gres_context_lock);

	return rc;
}

/*
 * Unpack this node's configuration from a buffer (built/packed by slurmd)
 * IN/OUT buffer - message buffer to unpack
 * IN node_name - name of node whose data is being unpacked
 */
extern int gres_plugin_node_config_unpack(Buf buffer, char *node_name)
{
	int i, j, rc;
	uint32_t cpu_cnt = 0, magic = 0, plugin_id = 0, utmp32 = 0;
	uint64_t count64 = 0;
	uint16_t rec_cnt = 0, protocol_version = 0;
	uint8_t config_flags = 0;
	char *tmp_cpus = NULL, *tmp_links = NULL, *tmp_name = NULL;
	char *tmp_type = NULL;
	gres_slurmd_conf_t *p;

	rc = gres_plugin_init();

	FREE_NULL_LIST(gres_conf_list);
	gres_conf_list = list_create(destroy_gres_slurmd_conf);

	safe_unpack16(&protocol_version, buffer);

	safe_unpack16(&rec_cnt, buffer);
	if (rec_cnt == 0)
		return SLURM_SUCCESS;
	if (rec_cnt > NO_VAL16)
		goto unpack_error;

	slurm_mutex_lock(&gres_context_lock);
	if (protocol_version < SLURM_MIN_PROTOCOL_VERSION) {
		error("%s: protocol_version %hu not supported",
		      __func__, protocol_version);
		goto unpack_error;
	}
	for (i = 0; i < rec_cnt; i++) {
		if (protocol_version >= SLURM_MIN_PROTOCOL_VERSION) {
			safe_unpack32(&magic, buffer);
			if (magic != GRES_MAGIC)
				goto unpack_error;

			safe_unpack64(&count64, buffer);
			safe_unpack32(&cpu_cnt, buffer);
			safe_unpack8(&config_flags, buffer);
			safe_unpack32(&plugin_id, buffer);
			safe_unpackstr_xmalloc(&tmp_cpus, &utmp32, buffer);
			safe_unpackstr_xmalloc(&tmp_links, &utmp32, buffer);
			safe_unpackstr_xmalloc(&tmp_name, &utmp32, buffer);
			safe_unpackstr_xmalloc(&tmp_type, &utmp32, buffer);
		}

		log_flag(GRES, "Node:%s Gres:%s Type:%s Flags:%s CPU_IDs:%s CPU#:%u Count:%"PRIu64" Links:%s",
			 node_name, tmp_name, tmp_type,
			 gres_flags2str(config_flags), tmp_cpus, cpu_cnt,
			 count64, tmp_links);

	 	for (j = 0; j < gres_context_cnt; j++) {
			bool new_has_file,  new_has_type;
			bool orig_has_file, orig_has_type;
	 		if (gres_context[j].plugin_id != plugin_id)
				continue;
			if (xstrcmp(gres_context[j].gres_name, tmp_name)) {
				/*
				 * Should have been caught in
				 * gres_plugin_init()
				 */
				error("%s: gres/%s duplicate plugin ID with %s, unable to process",
				      __func__, tmp_name,
				      gres_context[j].gres_name);
				continue;
			}
			new_has_file  = config_flags & GRES_CONF_HAS_FILE;
			orig_has_file = gres_context[j].config_flags &
					GRES_CONF_HAS_FILE;
			if (orig_has_file && !new_has_file && count64) {
				error("%s: gres/%s lacks \"File=\" parameter for node %s",
				      __func__, tmp_name, node_name);
				config_flags |= GRES_CONF_HAS_FILE;
			}
			if (new_has_file && (count64 > MAX_GRES_BITMAP)) {
				/*
				 * Avoid over-subscribing memory with
				 * huge bitmaps
				 */
				error("%s: gres/%s has \"File=\" plus very large "
				      "\"Count\" (%"PRIu64") for node %s, "
				      "resetting value to %d",
				      __func__, tmp_name, count64,
				      node_name, MAX_GRES_BITMAP);
				count64 = MAX_GRES_BITMAP;
			}
			new_has_type  = config_flags & GRES_CONF_HAS_TYPE;
			orig_has_type = gres_context[j].config_flags &
					GRES_CONF_HAS_TYPE;
			if (orig_has_type && !new_has_type && count64) {
				error("%s: gres/%s lacks \"Type\" parameter for node %s",
				      __func__, tmp_name, node_name);
				config_flags |= GRES_CONF_HAS_TYPE;
			}
			gres_context[j].config_flags |= config_flags;

			/*
			 * On the slurmctld we need to load the plugins to
			 * correctly set env vars.  We want to call this only
			 * after we have the config_flags so we can tell if we
			 * are CountOnly or not.
			 */
			if (!(gres_context[j].config_flags &
			      GRES_CONF_LOADED)) {
				(void)_load_gres_plugin(&gres_context[j]);
				gres_context[j].config_flags |=
					GRES_CONF_LOADED;
			}

			break;
	 	}
		if (j >= gres_context_cnt) {
			/*
			 * GresPlugins is inconsistently configured.
			 * Not a fatal error, but skip this data.
			 */
			error("%s: No plugin configured to process GRES data from node %s (Name:%s Type:%s PluginID:%u Count:%"PRIu64")",
			      __func__, node_name, tmp_name, tmp_type,
			      plugin_id, count64);
			xfree(tmp_cpus);
			xfree(tmp_links);
			xfree(tmp_name);
			xfree(tmp_type);
			continue;
		}
		p = xmalloc(sizeof(gres_slurmd_conf_t));
		p->config_flags = config_flags;
		p->count = count64;
		p->cpu_cnt = cpu_cnt;
		p->cpus = tmp_cpus;
		tmp_cpus = NULL;	/* Nothing left to xfree */
		p->links = tmp_links;
		tmp_links = NULL;	/* Nothing left to xfree */
		p->name = tmp_name;     /* Preserve for accounting! */
		p->type_name = tmp_type;
		tmp_type = NULL;	/* Nothing left to xfree */
		p->plugin_id = plugin_id;
		_validate_links(p);
		list_append(gres_conf_list, p);
	}

	slurm_mutex_unlock(&gres_context_lock);
	return rc;

unpack_error:
	error("%s: unpack error from node %s", __func__, node_name);
	xfree(tmp_cpus);
	xfree(tmp_links);
	xfree(tmp_name);
	xfree(tmp_type);
	slurm_mutex_unlock(&gres_context_lock);
	return SLURM_ERROR;
}

static void _gres_node_state_delete_topo(gres_node_state_t *gres_node_ptr)
{
	int i;

	for (i = 0; i < gres_node_ptr->topo_cnt; i++) {
		if (gres_node_ptr->topo_gres_bitmap)
			FREE_NULL_BITMAP(gres_node_ptr->topo_gres_bitmap[i]);
		if (gres_node_ptr->topo_core_bitmap)
			FREE_NULL_BITMAP(gres_node_ptr->topo_core_bitmap[i]);
		xfree(gres_node_ptr->topo_type_name[i]);
	}
	xfree(gres_node_ptr->topo_gres_bitmap);
	xfree(gres_node_ptr->topo_core_bitmap);
	xfree(gres_node_ptr->topo_gres_cnt_alloc);
	xfree(gres_node_ptr->topo_gres_cnt_avail);
	xfree(gres_node_ptr->topo_type_id);
	xfree(gres_node_ptr->topo_type_name);
}

static void _gres_node_state_delete(gres_node_state_t *gres_node_ptr)
{
	int i;

	FREE_NULL_BITMAP(gres_node_ptr->gres_bit_alloc);
	xfree(gres_node_ptr->gres_used);
	if (gres_node_ptr->links_cnt) {
		for (i = 0; i < gres_node_ptr->link_len; i++)
			xfree(gres_node_ptr->links_cnt[i]);
		xfree(gres_node_ptr->links_cnt);
	}

	_gres_node_state_delete_topo(gres_node_ptr);

	for (i = 0; i < gres_node_ptr->type_cnt; i++) {
		xfree(gres_node_ptr->type_name[i]);
	}
	xfree(gres_node_ptr->type_cnt_alloc);
	xfree(gres_node_ptr->type_cnt_avail);
	xfree(gres_node_ptr->type_id);
	xfree(gres_node_ptr->type_name);
	xfree(gres_node_ptr);
}

/*
 * Delete an element placed on gres_list by _node_config_validate()
 * free associated memory
 */
static void _gres_node_list_delete(void *list_element)
{
	gres_state_t *gres_ptr;
	gres_node_state_t *gres_node_ptr;

	gres_ptr = (gres_state_t *) list_element;
	gres_node_ptr = (gres_node_state_t *) gres_ptr->gres_data;
	_gres_node_state_delete(gres_node_ptr);
	xfree(gres_ptr);
}

static void _add_gres_type(char *type, gres_node_state_t *gres_data,
			   uint64_t tmp_gres_cnt)
{
	int i;
	uint32_t type_id;

	if (!xstrcasecmp(type, "no_consume")) {
		gres_data->no_consume = true;
		return;
	}

	type_id = gres_plugin_build_id(type);
	for (i = 0; i < gres_data->type_cnt; i++) {
		if (gres_data->type_id[i] != type_id)
			continue;
		gres_data->type_cnt_avail[i] += tmp_gres_cnt;
		break;
	}

	if (i >= gres_data->type_cnt) {
		gres_data->type_cnt++;
		gres_data->type_cnt_alloc =
			xrealloc(gres_data->type_cnt_alloc,
				 sizeof(uint64_t) * gres_data->type_cnt);
		gres_data->type_cnt_avail =
			xrealloc(gres_data->type_cnt_avail,
				 sizeof(uint64_t) * gres_data->type_cnt);
		gres_data->type_id =
			xrealloc(gres_data->type_id,
				 sizeof(uint32_t) * gres_data->type_cnt);
		gres_data->type_name =
			xrealloc(gres_data->type_name,
				 sizeof(char *) * gres_data->type_cnt);
		gres_data->type_cnt_avail[i] += tmp_gres_cnt;
		gres_data->type_id[i] = type_id;
		gres_data->type_name[i] = xstrdup(type);
	}
}

/*
 * Compute the total GRES count for a particular gres_name.
 * Note that a given gres_name can appear multiple times in the orig_config
 * string for multiple types (e.g. "gres=gpu:kepler:1,gpu:tesla:2").
 * IN/OUT gres_data - set gres_cnt_config field in this structure
 * IN orig_config - gres configuration from slurm.conf
 * IN gres_name - name of the gres type (e.g. "gpu")
 * IN gres_name_colon - gres name with appended colon
 * IN gres_name_colon_len - size of gres_name_colon
 * RET - Total configured count for this GRES type
 */
static void _get_gres_cnt(gres_node_state_t *gres_data, char *orig_config,
			  char *gres_name, char *gres_name_colon,
			  int gres_name_colon_len)
{
	char *node_gres_config, *tok, *last_tok = NULL;
	char *sub_tok, *last_sub_tok = NULL;
	char *num, *paren, *last_num = NULL;
	uint64_t gres_config_cnt = 0, tmp_gres_cnt = 0, mult;
	int i;

	xassert(gres_data);
	if (orig_config == NULL) {
		gres_data->gres_cnt_config = 0;
		return;
	}

	for (i = 0; i < gres_data->type_cnt; i++) {
		gres_data->type_cnt_avail[i] = 0;
	}

	node_gres_config = xstrdup(orig_config);
	tok = strtok_r(node_gres_config, ",", &last_tok);
	while (tok) {
		if (!xstrcmp(tok, gres_name)) {
			gres_config_cnt = 1;
			break;
		}
		if (!xstrncmp(tok, gres_name_colon, gres_name_colon_len)) {
			paren = strrchr(tok, '(');
			if (paren)	/* Ignore socket binding info */
				paren[0] = '\0';
			num = strrchr(tok, ':');
			if (!num) {
				error("Bad GRES configuration: %s", tok);
				break;
			}
			tmp_gres_cnt = strtoll(num + 1, &last_num, 10);
			if ((num[1] < '0') || (num[1] > '9')) {
				/*
				 * Type name, no count (e.g. "gpu:tesla").
				 * assume count of 1.
				 */
				tmp_gres_cnt = 1;
			} else if ((mult = suffix_mult(last_num)) != NO_VAL64) {
				tmp_gres_cnt *= mult;
			} else {
				error("Bad GRES configuration: %s", tok);
				break;
			}

			gres_config_cnt += tmp_gres_cnt;
			num[0] = '\0';

			sub_tok = strtok_r(tok, ":", &last_sub_tok);
			if (sub_tok)	/* Skip GRES name */
				sub_tok = strtok_r(NULL, ":", &last_sub_tok);
			while (sub_tok) {
				_add_gres_type(sub_tok, gres_data,
					       tmp_gres_cnt);
				sub_tok = strtok_r(NULL, ":", &last_sub_tok);
			}
		}
		tok = strtok_r(NULL, ",", &last_tok);
	}
	xfree(node_gres_config);

	gres_data->gres_cnt_config = gres_config_cnt;
}

static int _valid_gres_type(char *gres_name, gres_node_state_t *gres_data,
			    bool config_overrides, char **reason_down)
{
	int i, j;
	uint64_t model_cnt;

	if (gres_data->type_cnt == 0)
		return 0;

	for (i = 0; i < gres_data->type_cnt; i++) {
		model_cnt = 0;
		if (gres_data->type_cnt) {
			for (j = 0; j < gres_data->type_cnt; j++) {
				if (gres_data->type_id[i] ==
				    gres_data->type_id[j])
					model_cnt +=
						gres_data->type_cnt_avail[j];
			}
		} else {
			for (j = 0; j < gres_data->topo_cnt; j++) {
				if (gres_data->type_id[i] ==
				    gres_data->topo_type_id[j])
					model_cnt +=
					      gres_data->topo_gres_cnt_avail[j];
			}
		}
		if (config_overrides) {
			gres_data->type_cnt_avail[i] = model_cnt;
		} else if (model_cnt < gres_data->type_cnt_avail[i]) {
			if (reason_down) {
				xstrfmtcat(*reason_down,
					   "%s:%s count too low "
					   "(%"PRIu64" < %"PRIu64")",
					   gres_name, gres_data->type_name[i],
					   model_cnt,
					   gres_data->type_cnt_avail[i]);
			}
			return -1;
		}
	}
	return 0;
}

static gres_node_state_t *_build_gres_node_state(void)
{
	gres_node_state_t *gres_data;

	gres_data = xmalloc(sizeof(gres_node_state_t));
	gres_data->gres_cnt_config = NO_VAL64;
	gres_data->gres_cnt_found  = NO_VAL64;

	return gres_data;
}

/*
 * Build a node's gres record based only upon the slurm.conf contents
 */
static int _node_config_init(char *node_name, char *orig_config,
			     slurm_gres_context_t *context_ptr,
			     gres_state_t *gres_ptr)
{
	int rc = SLURM_SUCCESS;
	gres_node_state_t *gres_data;

	if (!gres_ptr->gres_data)
		gres_ptr->gres_data = _build_gres_node_state();
	gres_data = (gres_node_state_t *) gres_ptr->gres_data;

	/* If the resource isn't configured for use with this node */
	if ((orig_config == NULL) || (orig_config[0] == '\0')) {
		gres_data->gres_cnt_config = 0;
		return rc;
	}

	_get_gres_cnt(gres_data, orig_config,
		      context_ptr->gres_name,
		      context_ptr->gres_name_colon,
		      context_ptr->gres_name_colon_len);

	context_ptr->total_cnt += gres_data->gres_cnt_config;

	/* Use count from recovered state, if higher */
	gres_data->gres_cnt_avail = MAX(gres_data->gres_cnt_avail,
					gres_data->gres_cnt_config);
	if ((gres_data->gres_bit_alloc != NULL) &&
	    (gres_data->gres_cnt_avail >
	     bit_size(gres_data->gres_bit_alloc)) &&
	    !_shared_gres(context_ptr->plugin_id)) {
		gres_data->gres_bit_alloc =
			bit_realloc(gres_data->gres_bit_alloc,
				    gres_data->gres_cnt_avail);
	}

	return rc;
}

/*
 * Build a node's gres record based only upon the slurm.conf contents
 * IN node_name - name of the node for which the gres information applies
 * IN orig_config - Gres information supplied from slurm.conf
 * IN/OUT gres_list - List of Gres records for this node to track usage
 */
extern int gres_plugin_init_node_config(char *node_name, char *orig_config,
					List *gres_list)
{
	int i, rc, rc2;
	ListIterator gres_iter;
	gres_state_t *gres_ptr;

	rc = gres_plugin_init();

	slurm_mutex_lock(&gres_context_lock);
	if ((gres_context_cnt > 0) && (*gres_list == NULL)) {
		*gres_list = list_create(_gres_node_list_delete);
	}
	for (i = 0; i < gres_context_cnt; i++) {
		/* Find or create gres_state entry on the list */
		gres_iter = list_iterator_create(*gres_list);
		while ((gres_ptr = (gres_state_t *) list_next(gres_iter))) {
			if (gres_ptr->plugin_id == gres_context[i].plugin_id)
				break;
		}
		list_iterator_destroy(gres_iter);
		if (gres_ptr == NULL) {
			gres_ptr = xmalloc(sizeof(gres_state_t));
			gres_ptr->plugin_id = gres_context[i].plugin_id;
			list_append(*gres_list, gres_ptr);
		}

		rc2 = _node_config_init(node_name, orig_config,
					&gres_context[i], gres_ptr);
		if (rc == SLURM_SUCCESS)
			rc = rc2;
	}
	slurm_mutex_unlock(&gres_context_lock);

	return rc;
}

/*
 * Determine GRES availability on some node
 * plugin_id IN - plugin number to search for
 * topo_cnt OUT - count of gres.conf records of this ID found by slurmd
 *		  (each can have different topology)
 * config_type_cnt OUT - Count of records for this GRES found in configuration,
 *		  each of this represesents a different Type of of GRES with
 *		  with this name (e.g. GPU model)
 * RET - total number of GRES available of this ID on this node in (sum
 *	 across all records of this ID)
 */
static uint64_t _get_tot_gres_cnt(uint32_t plugin_id, uint64_t *topo_cnt,
				  int *config_type_cnt)
{
	ListIterator iter;
	gres_slurmd_conf_t *gres_slurmd_conf;
	uint32_t cpu_set_cnt = 0, rec_cnt = 0;
	uint64_t gres_cnt = 0;

	xassert(config_type_cnt);
	xassert(topo_cnt);
	*config_type_cnt = 0;
	*topo_cnt = 0;
	if (gres_conf_list == NULL)
		return gres_cnt;

	iter = list_iterator_create(gres_conf_list);
	while ((gres_slurmd_conf = (gres_slurmd_conf_t *) list_next(iter))) {
		if (gres_slurmd_conf->plugin_id != plugin_id)
			continue;
		gres_cnt += gres_slurmd_conf->count;
		rec_cnt++;
		if (gres_slurmd_conf->cpus || gres_slurmd_conf->type_name)
			cpu_set_cnt++;
	}
	list_iterator_destroy(iter);
	*config_type_cnt = rec_cnt;
	if (cpu_set_cnt)
		*topo_cnt = rec_cnt;
	return gres_cnt;
}

/*
 * Map a given GRES type ID back to a GRES type name.
 * gres_id IN - GRES type ID to search for.
 * gres_name IN - Pre-allocated string in which to store the GRES type name.
 * gres_name_len - Size of gres_name in bytes
 * RET - error code (currently not used--always return SLURM_SUCCESS)
 */
extern int gres_gresid_to_gresname(uint32_t gres_id, char* gres_name,
				   int gres_name_len)
{
	int rc = SLURM_SUCCESS;
	int      found = 0;
	int i;

	/*
	 * Check GresTypes from slurm.conf (gres_context) for GRES type name
	 */
	slurm_mutex_lock(&gres_context_lock);
	for (i = 0; i < gres_context_cnt; ++i) {
		if (gres_id == gres_context[i].plugin_id) {
			strlcpy(gres_name, gres_context[i].gres_name,
				gres_name_len);
			found = 1;
			break;
		}
	}
	slurm_mutex_unlock(&gres_context_lock);

	/*
	 * If can't find GRES type name, emit error and default to GRES type ID
	 */
	if (!found) {
		error("Could not find GRES type name in slurm.conf that corresponds to GRES type ID `%d`.  Using ID as GRES type name instead.",
		      gres_id);
		snprintf(gres_name, gres_name_len, "%u", gres_id);
	}

	return rc;
}

/* Convert comma-delimited array of link counts to an integer array */
static void _links_str2array(char *links, char *node_name,
			     gres_node_state_t *gres_data,
			     int gres_inx, int gres_cnt)
{
	char *start_ptr, *end_ptr = NULL;
	int i = 0;

	if (!links)	/* No "Links=" data */
		return;
	if (gres_inx >= gres_data->link_len) {
		error("%s: Invalid GRES index (%d >= %d)", __func__, gres_inx,
		      gres_cnt);
		return;
	}

	start_ptr = links;
	while (1) {
		gres_data->links_cnt[gres_inx][i] =
			strtol(start_ptr, &end_ptr, 10);
		if (gres_data->links_cnt[gres_inx][i] < -2) {
			error("%s: Invalid GRES Links value (%s) on node %s:"
			      "Link value '%d' < -2", __func__, links,
			      node_name, gres_data->links_cnt[gres_inx][i]);
			gres_data->links_cnt[gres_inx][i] = 0;
			return;
		}
		if (end_ptr[0] == '\0')
			return;
		if (end_ptr[0] != ',') {
			error("%s: Invalid GRES Links value (%s) on node %s:"
			      "end_ptr[0]='%c' != ','", __func__, links,
			      node_name, end_ptr[0]);
			return;
		}
		if (++i >= gres_data->link_len) {
			error("%s: Invalid GRES Links value (%s) on node %s:"
			      "i=%d >= link_len=%d", __func__, links, node_name,
			      i, gres_data->link_len);
			return;
		}
		start_ptr = end_ptr + 1;
	}
}

static bool _valid_gres_types(char *gres_name, gres_node_state_t *gres_data,
			      char **reason_down)
{
	bool rc = true;
	uint64_t gres_cnt_found = 0, gres_sum;
	int topo_inx, type_inx;

	if ((gres_data->type_cnt == 0) || (gres_data->topo_cnt == 0))
		return rc;

	for (type_inx = 0; type_inx < gres_data->type_cnt; type_inx++) {
		gres_cnt_found = 0;
		for (topo_inx = 0; topo_inx < gres_data->topo_cnt; topo_inx++) {
			if (gres_data->topo_type_id[topo_inx] !=
			    gres_data->type_id[type_inx])
				continue;
			gres_sum = gres_cnt_found +
				   gres_data->topo_gres_cnt_avail[topo_inx];
			if (gres_sum > gres_data->type_cnt_avail[type_inx]) {
				gres_data->topo_gres_cnt_avail[topo_inx] -=
					(gres_sum -
					 gres_data->type_cnt_avail[type_inx]);
			}
			gres_cnt_found +=
				gres_data->topo_gres_cnt_avail[topo_inx];
		}
		if (gres_cnt_found < gres_data->type_cnt_avail[type_inx]) {
			rc = false;
			break;
		}
	}
	if (!rc && reason_down && (*reason_down == NULL)) {
		xstrfmtcat(*reason_down,
			   "%s:%s count too low (%"PRIu64" < %"PRIu64")",
			   gres_name, gres_data->type_name[type_inx],
			   gres_cnt_found, gres_data->type_cnt_avail[type_inx]);
	}

	return rc;
}

static void _gres_bit_alloc_resize(gres_node_state_t *gres_data,
				   uint64_t gres_bits)
{
	if (!gres_bits) {
		FREE_NULL_BITMAP(gres_data->gres_bit_alloc);
		return;
	}

	if (!gres_data->gres_bit_alloc)
		gres_data->gres_bit_alloc = bit_alloc(gres_bits);
	else if (gres_bits != bit_size(gres_data->gres_bit_alloc))
		gres_data->gres_bit_alloc =
			bit_realloc(gres_data->gres_bit_alloc, gres_bits);
}

static int _node_config_validate(char *node_name, char *orig_config,
				 gres_state_t *gres_ptr,
				 int cpu_cnt, int core_cnt, int sock_cnt,
				 bool config_overrides, char **reason_down,
				 slurm_gres_context_t *context_ptr)
{
	int cpus_config = 0, i, j, gres_inx, rc = SLURM_SUCCESS;
	int config_type_cnt = 0;
	uint64_t dev_cnt, gres_cnt, topo_cnt = 0;
	bool cpu_config_err = false, updated_config = false;
	gres_node_state_t *gres_data;
	ListIterator iter;
	gres_slurmd_conf_t *gres_slurmd_conf;
	bool has_file, has_type, rebuild_topo = false;
	uint32_t type_id;

	xassert(core_cnt);
	if (gres_ptr->gres_data == NULL)
		gres_ptr->gres_data = _build_gres_node_state();
	gres_data = (gres_node_state_t *) gres_ptr->gres_data;
	if (gres_data->node_feature)
		return rc;

	gres_cnt = _get_tot_gres_cnt(context_ptr->plugin_id, &topo_cnt,
				     &config_type_cnt);
	if ((gres_data->gres_cnt_config > gres_cnt) && !config_overrides) {
		if (reason_down && (*reason_down == NULL)) {
			xstrfmtcat(*reason_down,
				   "%s count reported lower than configured "
				   "(%"PRIu64" < %"PRIu64")",
				   context_ptr->gres_type,
				   gres_cnt, gres_data->gres_cnt_config);
		}
		rc = EINVAL;
	}
	if ((gres_cnt > gres_data->gres_cnt_config)) {
		debug("%s: %s: Ignoring excess count on node %s (%"
		      PRIu64" > %"PRIu64")",
		      __func__, context_ptr->gres_type, node_name, gres_cnt,
		      gres_data->gres_cnt_config);
		gres_cnt = gres_data->gres_cnt_config;
	}
	if (gres_data->gres_cnt_found != gres_cnt) {
		if (gres_data->gres_cnt_found != NO_VAL64) {
			info("%s: %s: Count changed on node %s (%"PRIu64" != %"PRIu64")",
			     __func__, context_ptr->gres_type, node_name,
			     gres_data->gres_cnt_found, gres_cnt);
		}
		if ((gres_data->gres_cnt_found != NO_VAL64) &&
		    (gres_data->gres_cnt_alloc != 0)) {
			if (reason_down && (*reason_down == NULL)) {
				xstrfmtcat(*reason_down,
					   "%s count changed and jobs are using them "
					   "(%"PRIu64" != %"PRIu64")",
					   context_ptr->gres_type,
					   gres_data->gres_cnt_found, gres_cnt);
			}
			rc = EINVAL;
		} else {
			gres_data->gres_cnt_found = gres_cnt;
			updated_config = true;
		}
	}
	if (!updated_config && gres_data->type_cnt) {
		/*
		 * This is needed to address the GRES specification in
		 * gres.conf having a Type option, while the GRES specification
		 * in slurm.conf does not.
		 */
		for (i = 0; i < gres_data->type_cnt; i++) {
			if (gres_data->type_cnt_avail[i])
				continue;
			updated_config = true;
			break;
		}
	}
	if (!updated_config)
		return rc;
	if ((gres_cnt > gres_data->gres_cnt_config) && config_overrides) {
		info("%s: %s: count on node %s inconsistent with slurmctld count (%"PRIu64" != %"PRIu64")",
		     __func__, context_ptr->gres_type, node_name,
		     gres_cnt, gres_data->gres_cnt_config);
		gres_cnt = gres_data->gres_cnt_config;	/* Ignore excess GRES */
	}
	if ((topo_cnt == 0) && (topo_cnt != gres_data->topo_cnt)) {
		/* Need to clear topology info */
		_gres_node_state_delete_topo(gres_data);

		gres_data->topo_cnt = topo_cnt;
	}

	has_file = context_ptr->config_flags & GRES_CONF_HAS_FILE;
	has_type = context_ptr->config_flags & GRES_CONF_HAS_TYPE;
	if (_shared_gres(context_ptr->plugin_id))
		dev_cnt = topo_cnt;
	else
		dev_cnt = gres_cnt;
	if (has_file && (topo_cnt != gres_data->topo_cnt) && (dev_cnt == 0)) {
		/*
		 * Clear any vestigial GRES node state info.
		 */
		_gres_node_state_delete_topo(gres_data);

		xfree(gres_data->gres_bit_alloc);

		gres_data->topo_cnt = 0;
	} else if (has_file && (topo_cnt != gres_data->topo_cnt)) {
		/*
		 * Need to rebuild topology info.
		 * Resize the data structures here.
		 */
		rebuild_topo = true;
		gres_data->topo_gres_cnt_alloc =
			xrealloc(gres_data->topo_gres_cnt_alloc,
				 topo_cnt * sizeof(uint64_t));
		gres_data->topo_gres_cnt_avail =
			xrealloc(gres_data->topo_gres_cnt_avail,
				 topo_cnt * sizeof(uint64_t));
		for (i = 0; i < gres_data->topo_cnt; i++) {
			if (gres_data->topo_gres_bitmap) {
				FREE_NULL_BITMAP(gres_data->
						 topo_gres_bitmap[i]);
			}
			if (gres_data->topo_core_bitmap) {
				FREE_NULL_BITMAP(gres_data->
						 topo_core_bitmap[i]);
			}
			xfree(gres_data->topo_type_name[i]);
		}
		gres_data->topo_gres_bitmap =
			xrealloc(gres_data->topo_gres_bitmap,
				 topo_cnt * sizeof(bitstr_t *));
		gres_data->topo_core_bitmap =
			xrealloc(gres_data->topo_core_bitmap,
				 topo_cnt * sizeof(bitstr_t *));
		gres_data->topo_type_id = xrealloc(gres_data->topo_type_id,
						   topo_cnt * sizeof(uint32_t));
		gres_data->topo_type_name = xrealloc(gres_data->topo_type_name,
						     topo_cnt * sizeof(char *));
		if (gres_data->gres_bit_alloc)
			gres_data->gres_bit_alloc = bit_realloc(
				gres_data->gres_bit_alloc, dev_cnt);
		gres_data->topo_cnt = topo_cnt;
	} else if (_shared_gres(context_ptr->plugin_id) && gres_data->topo_cnt){
		/*
		 * Need to rebuild topology info to recover state after
		 * slurmctld restart with running jobs.
		 */
		rebuild_topo = true;
	}

	if (rebuild_topo) {
		iter = list_iterator_create(gres_conf_list);
		gres_inx = i = 0;
		while ((gres_slurmd_conf = (gres_slurmd_conf_t *)
			list_next(iter))) {
			if (gres_slurmd_conf->plugin_id !=
			    context_ptr->plugin_id)
				continue;
			if ((gres_data->gres_bit_alloc) &&
			    !_shared_gres(context_ptr->plugin_id))
				gres_data->topo_gres_cnt_alloc[i] = 0;
			gres_data->topo_gres_cnt_avail[i] =
					gres_slurmd_conf->count;
			if (gres_slurmd_conf->cpus) {
				bitstr_t *tmp_bitmap;
				tmp_bitmap =
					bit_alloc(gres_slurmd_conf->cpu_cnt);
				bit_unfmt(tmp_bitmap, gres_slurmd_conf->cpus);
				if (gres_slurmd_conf->cpu_cnt == core_cnt) {
					gres_data->topo_core_bitmap[i] =
						tmp_bitmap;
					tmp_bitmap = NULL; /* Nothing to free */
				} else if (gres_slurmd_conf->cpu_cnt ==
					   cpu_cnt) {
					/* Translate CPU to core bitmap */
					int cpus_per_core = cpu_cnt / core_cnt;
					int j, core_inx;
					gres_data->topo_core_bitmap[i] =
						bit_alloc(core_cnt);
					for (j = 0; j < cpu_cnt; j++) {
						if (!bit_test(tmp_bitmap, j))
							continue;
						core_inx = j / cpus_per_core;
						bit_set(gres_data->
							topo_core_bitmap[i],
							core_inx);
					}
				} else if (i == 0) {
					error("%s: %s: invalid GRES cpu count (%u) on node %s",
					      __func__, context_ptr->gres_type,
					      gres_slurmd_conf->cpu_cnt,
					      node_name);
				}
				FREE_NULL_BITMAP(tmp_bitmap);
				cpus_config = core_cnt;
			} else if (cpus_config && !cpu_config_err) {
				cpu_config_err = true;
				error("%s: %s: has CPUs configured for only some of the records on node %s",
				      __func__, context_ptr->gres_type,
				      node_name);
			}

			if (gres_slurmd_conf->links) {
				if (gres_data->links_cnt &&
				    (gres_data->link_len != gres_cnt)) {
					/* Size changed, need to rebuild */
					for (j = 0; j < gres_data->link_len;j++)
						xfree(gres_data->links_cnt[j]);
					xfree(gres_data->links_cnt);
				}
				if (!gres_data->links_cnt) {
					gres_data->link_len = gres_cnt;
					gres_data->links_cnt =
						xcalloc(gres_cnt,
							sizeof(int *));
					for (j = 0; j < gres_cnt; j++) {
						gres_data->links_cnt[j] =
							xcalloc(gres_cnt,
								sizeof(int));
					}
				}
			}
			if (_shared_gres(gres_slurmd_conf->plugin_id)) {
				/* If running jobs recovered then already set */
				if (!gres_data->topo_gres_bitmap[i]) {
					gres_data->topo_gres_bitmap[i] =
						bit_alloc(dev_cnt);
					bit_set(gres_data->topo_gres_bitmap[i],
						gres_inx);
				}
				gres_inx++;
			} else if (dev_cnt == 0) {
				/*
				 * Slurmd found GRES, but slurmctld can't use
				 * them. Avoid creating zero-size bitmaps.
				 */
				has_file = false;
			} else {
				gres_data->topo_gres_bitmap[i] =
					bit_alloc(dev_cnt);
				for (j = 0; j < gres_slurmd_conf->count; j++) {
					if (gres_inx >= dev_cnt) {
						/* Ignore excess GRES on node */
						break;
					}
					bit_set(gres_data->topo_gres_bitmap[i],
						gres_inx);
					if (gres_data->gres_bit_alloc &&
					    bit_test(gres_data->gres_bit_alloc,
						     gres_inx)) {
					    /* Set by recovered job */
					    gres_data->topo_gres_cnt_alloc[i]++;
					}
					_links_str2array(
							gres_slurmd_conf->links,
							node_name, gres_data,
							gres_inx, gres_cnt);
					gres_inx++;
				}
			}
			gres_data->topo_type_id[i] =
				gres_plugin_build_id(gres_slurmd_conf->
						     type_name);
			gres_data->topo_type_name[i] =
				xstrdup(gres_slurmd_conf->type_name);
			i++;
			if (i >= gres_data->topo_cnt)
				break;
		}
		list_iterator_destroy(iter);
		if (cpu_config_err) {
			/*
			 * Some GRES of this type have "CPUs" configured. Set
			 * topo_core_bitmap for all others with all bits set.
			 */
			iter = list_iterator_create(gres_conf_list);
			while ((gres_slurmd_conf = (gres_slurmd_conf_t *)
				list_next(iter))) {
				if (gres_slurmd_conf->plugin_id !=
				    context_ptr->plugin_id)
					continue;
				for (j = 0; j < i; j++) {
					if (gres_data->topo_core_bitmap[j])
						continue;
					gres_data->topo_core_bitmap[j] =
						bit_alloc(cpus_config);
					bit_set_all(gres_data->
						    topo_core_bitmap[j]);
				}
			}
			list_iterator_destroy(iter);
		}
	} else if (!has_file && has_type) {
		/* Add GRES Type information as needed */
		iter = list_iterator_create(gres_conf_list);
		while ((gres_slurmd_conf = (gres_slurmd_conf_t *)
			list_next(iter))) {
			if (gres_slurmd_conf->plugin_id !=
			    context_ptr->plugin_id)
				continue;
			type_id = gres_plugin_build_id(
					gres_slurmd_conf->type_name);
			for (i = 0; i < gres_data->type_cnt; i++) {
				if (type_id == gres_data->type_id[i])
					break;
			}
			if (i < gres_data->type_cnt) {
				/* Update count as needed */
				gres_data->type_cnt_avail[i] =
					gres_slurmd_conf->count;
			} else {
				_add_gres_type(gres_slurmd_conf->type_name,
					       gres_data,
					       gres_slurmd_conf->count);
			}

		}
		list_iterator_destroy(iter);
	}

	if ((orig_config == NULL) || (orig_config[0] == '\0'))
		gres_data->gres_cnt_config = 0;
	else if (gres_data->gres_cnt_config == NO_VAL64) {
		/* This should have been filled in by _node_config_init() */
		_get_gres_cnt(gres_data, orig_config,
			      context_ptr->gres_name,
			      context_ptr->gres_name_colon,
			      context_ptr->gres_name_colon_len);
	}

	gres_data->gres_cnt_avail = gres_data->gres_cnt_config;

	if (has_file) {
		uint64_t gres_bits;
		if (_shared_gres(context_ptr->plugin_id)) {
			gres_bits = topo_cnt;
		} else {
			if (gres_data->gres_cnt_avail > MAX_GRES_BITMAP) {
				error("%s: %s has \"File\" plus very large \"Count\" "
				      "(%"PRIu64") for node %s, resetting value to %u",
				      __func__, context_ptr->gres_type,
				      gres_data->gres_cnt_avail, node_name,
				      MAX_GRES_BITMAP);
				gres_data->gres_cnt_avail = MAX_GRES_BITMAP;
				gres_data->gres_cnt_found = MAX_GRES_BITMAP;
			}
			gres_bits = gres_data->gres_cnt_avail;
		}

		_gres_bit_alloc_resize(gres_data, gres_bits);
	}

	if ((config_type_cnt > 1) &&
	    !_valid_gres_types(context_ptr->gres_type, gres_data, reason_down)){
		rc = EINVAL;
	} else if (!config_overrides &&
		   (gres_data->gres_cnt_found < gres_data->gres_cnt_config)) {
		if (reason_down && (*reason_down == NULL)) {
			xstrfmtcat(*reason_down,
				   "%s count too low (%"PRIu64" < %"PRIu64")",
				   context_ptr->gres_type,
				   gres_data->gres_cnt_found,
				   gres_data->gres_cnt_config);
		}
		rc = EINVAL;
	} else if (_valid_gres_type(context_ptr->gres_type, gres_data,
				    config_overrides, reason_down)) {
		rc = EINVAL;
	} else if (config_overrides && gres_data->topo_cnt &&
		   (gres_data->gres_cnt_found != gres_data->gres_cnt_config)) {
		error("%s on node %s configured for %"PRIu64" resources but "
		      "%"PRIu64" found, ignoring topology support",
		      context_ptr->gres_type, node_name,
		      gres_data->gres_cnt_config, gres_data->gres_cnt_found);
		if (gres_data->topo_core_bitmap) {
			for (i = 0; i < gres_data->topo_cnt; i++) {
				if (gres_data->topo_core_bitmap) {
					FREE_NULL_BITMAP(gres_data->
							 topo_core_bitmap[i]);
				}
				if (gres_data->topo_gres_bitmap) {
					FREE_NULL_BITMAP(gres_data->
							 topo_gres_bitmap[i]);
				}
				xfree(gres_data->topo_type_name[i]);
			}
			xfree(gres_data->topo_core_bitmap);
			xfree(gres_data->topo_gres_bitmap);
			xfree(gres_data->topo_gres_cnt_alloc);
			xfree(gres_data->topo_gres_cnt_avail);
			xfree(gres_data->topo_type_id);
			xfree(gres_data->topo_type_name);
		}
		gres_data->topo_cnt = 0;
	}

	return rc;
}

/*
 * Validate a node's configuration and put a gres record onto a list
 * Called immediately after gres_plugin_node_config_unpack().
 * IN node_name - name of the node for which the gres information applies
 * IN orig_config - Gres information supplied from merged slurm.conf/gres.conf
 * IN/OUT new_config - Updated gres info from slurm.conf
 * IN/OUT gres_list - List of Gres records for this node to track usage
 * IN threads_per_core - Count of CPUs (threads) per core on this node
 * IN cores_per_sock - Count of cores per socket on this node
 * IN sock_cnt - Count of sockets on this node
 * IN config_overrides - true: Don't validate hardware, use slurm.conf
 *                             configuration
 *		         false: Validate hardware config, but use slurm.conf
 *                              config
 * OUT reason_down - set to an explanation of failure, if any, don't set if NULL
 */
extern int gres_plugin_node_config_validate(char *node_name,
					    char *orig_config,
					    char **new_config,
					    List *gres_list,
					    int threads_per_core,
					    int cores_per_sock, int sock_cnt,
					    bool config_overrides,
					    char **reason_down)
{
	int i, rc, rc2;
	ListIterator gres_iter;
	gres_state_t *gres_ptr, *gres_gpu_ptr = NULL, *gres_mps_ptr = NULL;
	int core_cnt = sock_cnt * cores_per_sock;
	int cpu_cnt  = core_cnt * threads_per_core;

	rc = gres_plugin_init();

	slurm_mutex_lock(&gres_context_lock);
	if ((gres_context_cnt > 0) && (*gres_list == NULL))
		*gres_list = list_create(_gres_node_list_delete);
	for (i = 0; i < gres_context_cnt; i++) {
		/* Find or create gres_state entry on the list */
		gres_iter = list_iterator_create(*gres_list);
		while ((gres_ptr = (gres_state_t *) list_next(gres_iter))) {
			if (gres_ptr->plugin_id == gres_context[i].plugin_id)
				break;
		}
		list_iterator_destroy(gres_iter);
		if (gres_ptr == NULL) {
			gres_ptr = xmalloc(sizeof(gres_state_t));
			gres_ptr->plugin_id = gres_context[i].plugin_id;
			list_append(*gres_list, gres_ptr);
		}
		rc2 = _node_config_validate(node_name, orig_config,
					    gres_ptr, cpu_cnt, core_cnt,
					    sock_cnt, config_overrides,
					    reason_down, &gres_context[i]);
		rc = MAX(rc, rc2);
		if (gres_ptr->plugin_id == gpu_plugin_id)
			gres_gpu_ptr = gres_ptr;
		else if (gres_ptr->plugin_id == mps_plugin_id)
			gres_mps_ptr = gres_ptr;
	}
	_sync_node_mps_to_gpu(gres_mps_ptr, gres_gpu_ptr);
	_build_node_gres_str(gres_list, new_config, cores_per_sock, sock_cnt);
	slurm_mutex_unlock(&gres_context_lock);

	return rc;
}

/* Convert number to new value with suffix (e.g. 2096 -> 2K) */
static void _gres_scale_value(uint64_t gres_size, uint64_t *gres_scaled,
			      char **suffix)
{
	uint64_t tmp_gres_size = gres_size;
	int i;

	tmp_gres_size = gres_size;
	for (i = 0; i < 4; i++) {
		if ((tmp_gres_size != 0) && ((tmp_gres_size % 1024) == 0))
			tmp_gres_size /= 1024;
		else
			break;
	}

	*gres_scaled = tmp_gres_size;
	if (i == 0)
		*suffix = "";
	else if (i == 1)
		*suffix = "K";
	else if (i == 2)
		*suffix = "M";
	else if (i == 3)
		*suffix = "G";
	else
		*suffix = "T";
}

/*
 * Add a GRES from node_feature plugin
 * IN node_name - name of the node for which the gres information applies
 * IN gres_name - name of the GRES being added or updated from the plugin
 * IN gres_size - count of this GRES on this node
 * IN/OUT new_config - Updated GRES info from slurm.conf
 * IN/OUT gres_list - List of GRES records for this node to track usage
 */
extern void gres_plugin_node_feature(char *node_name,
				     char *gres_name, uint64_t gres_size,
				     char **new_config, List *gres_list)
{
	char *new_gres = NULL, *tok, *save_ptr = NULL, *sep = "", *suffix = "";
	gres_state_t *gres_ptr;
	gres_node_state_t *gres_node_ptr;
	ListIterator gres_iter;
	uint32_t plugin_id;
	uint64_t gres_scaled = 0;
	int gres_name_len;

	xassert(gres_name);
	gres_name_len = strlen(gres_name);
	plugin_id = gres_plugin_build_id(gres_name);
	if (*new_config) {
		tok = strtok_r(*new_config, ",", &save_ptr);
		while (tok) {
			if (!strncmp(tok, gres_name, gres_name_len) &&
			    ((tok[gres_name_len] == ':') ||
			     (tok[gres_name_len] == '\0'))) {
				/* Skip this record */
			} else {
				xstrfmtcat(new_gres, "%s%s", sep, tok);
				sep = ",";
			}
			tok = strtok_r(NULL, ",", &save_ptr);
		}
	}
	_gres_scale_value(gres_size, &gres_scaled, &suffix);
	xstrfmtcat(new_gres, "%s%s:%"PRIu64"%s",
		   sep, gres_name, gres_scaled, suffix);
	xfree(*new_config);
	*new_config = new_gres;

	slurm_mutex_lock(&gres_context_lock);
	if (gres_context_cnt > 0) {
		if (*gres_list == NULL)
			*gres_list = list_create(_gres_node_list_delete);
		gres_iter = list_iterator_create(*gres_list);
		while ((gres_ptr = (gres_state_t *) list_next(gres_iter))) {
			if (gres_ptr->plugin_id == plugin_id)
				break;
		}
		list_iterator_destroy(gres_iter);
		if (gres_ptr == NULL) {
			gres_ptr = xmalloc(sizeof(gres_state_t));
			gres_ptr->plugin_id = plugin_id;
			gres_ptr->gres_data = _build_gres_node_state();
			list_append(*gres_list, gres_ptr);
		}
		gres_node_ptr = gres_ptr->gres_data;
		if (gres_size >= gres_node_ptr->gres_cnt_alloc) {
			gres_node_ptr->gres_cnt_avail = gres_size -
						gres_node_ptr->gres_cnt_alloc;
		} else {
			error("%s: Changed size count of GRES %s from %"PRIu64
			      " to %"PRIu64", resource over allocated",
			      __func__, gres_name,
			      gres_node_ptr->gres_cnt_avail, gres_size);
			gres_node_ptr->gres_cnt_avail = 0;
		}
		gres_node_ptr->gres_cnt_config = gres_size;
		gres_node_ptr->gres_cnt_found = gres_size;
		gres_node_ptr->node_feature = true;
	}
	slurm_mutex_unlock(&gres_context_lock);
}

/*
 * Check validity of a GRES change. Specifically if a GRES type has "Files"
 * configured then the only valid new counts are the current count or zero
 *
 * RET true of the requested change is valid
 */
static int _node_reconfig_test(char *node_name, char *new_gres,
			       gres_state_t *gres_ptr,
			       slurm_gres_context_t *context_ptr)
{
	gres_node_state_t *orig_gres_data, *new_gres_data;
	int rc = SLURM_SUCCESS;

	xassert(gres_ptr);
	if (!(context_ptr->config_flags & GRES_CONF_HAS_FILE))
		return SLURM_SUCCESS;

	orig_gres_data = gres_ptr->gres_data;
	new_gres_data = _build_gres_node_state();
	_get_gres_cnt(new_gres_data, new_gres,
		      context_ptr->gres_name,
		      context_ptr->gres_name_colon,
		      context_ptr->gres_name_colon_len);
	if ((new_gres_data->gres_cnt_config != 0) &&
	    (new_gres_data->gres_cnt_config !=
	     orig_gres_data->gres_cnt_config)) {
		error("Attempt to change gres/%s Count on node %s from %"
		      PRIu64" to %"PRIu64" invalid with File configuration",
		      context_ptr->gres_name, node_name,
		      orig_gres_data->gres_cnt_config,
		      new_gres_data->gres_cnt_config);
		rc = ESLURM_INVALID_GRES;
	}
	_gres_node_state_delete(new_gres_data);

	return rc;
}

static int _node_reconfig(char *node_name, char *new_gres, char **gres_str,
			  gres_state_t *gres_ptr, bool config_overrides,
			  slurm_gres_context_t *context_ptr,
			  bool *updated_gpu_cnt)
{
	int i;
	gres_node_state_t *gres_data;
	uint64_t gres_bits, orig_cnt;

	xassert(gres_ptr);
	xassert(updated_gpu_cnt);
	*updated_gpu_cnt = false;
	if (gres_ptr->gres_data == NULL)
		gres_ptr->gres_data = _build_gres_node_state();
	gres_data = gres_ptr->gres_data;
	orig_cnt = gres_data->gres_cnt_config;

	_get_gres_cnt(gres_data, new_gres,
		      context_ptr->gres_name,
		      context_ptr->gres_name_colon,
		      context_ptr->gres_name_colon_len);

	if (gres_data->gres_cnt_config == orig_cnt)
		return SLURM_SUCCESS;	/* No change in count */

	/* Update count */
	context_ptr->total_cnt -= orig_cnt;
	context_ptr->total_cnt += gres_data->gres_cnt_config;

	if (!gres_data->gres_cnt_config)
		gres_data->gres_cnt_avail = gres_data->gres_cnt_config;
	else if (gres_data->gres_cnt_found != NO_VAL64)
		gres_data->gres_cnt_avail = gres_data->gres_cnt_found;
	else if (gres_data->gres_cnt_avail == NO_VAL64)
		gres_data->gres_cnt_avail = 0;

	if (context_ptr->config_flags & GRES_CONF_HAS_FILE) {
		if (_shared_gres(context_ptr->plugin_id))
			gres_bits = gres_data->topo_cnt;
		else
			gres_bits = gres_data->gres_cnt_avail;

		_gres_bit_alloc_resize(gres_data, gres_bits);
	} else if (gres_data->gres_bit_alloc &&
		   !_shared_gres(context_ptr->plugin_id)) {
		/*
		 * If GRES count changed in configuration between reboots,
		 * update bitmap sizes as needed.
		 */
		gres_bits = gres_data->gres_cnt_avail;
		if (gres_bits != bit_size(gres_data->gres_bit_alloc)) {
			info("gres/%s count changed on node %s to %"PRIu64,
			     context_ptr->gres_name, node_name, gres_bits);
			if (_sharing_gres(context_ptr->plugin_id))
				*updated_gpu_cnt = true;
			gres_data->gres_bit_alloc =
				bit_realloc(gres_data->gres_bit_alloc,
					    gres_bits);
			for (i = 0; i < gres_data->topo_cnt; i++) {
				if (gres_data->topo_gres_bitmap &&
				    gres_data->topo_gres_bitmap[i] &&
				    (gres_bits !=
				     bit_size(gres_data->topo_gres_bitmap[i]))){
					gres_data->topo_gres_bitmap[i] =
						bit_realloc(
						gres_data->topo_gres_bitmap[i],
						gres_bits);
				}
			}
		}
	}

	return SLURM_SUCCESS;
}

/* The GPU count on a node changed. Update MPS data structures to match */
static void _sync_node_mps_to_gpu(gres_state_t *mps_gres_ptr,
				  gres_state_t *gpu_gres_ptr)
{
	gres_node_state_t *gpu_gres_data, *mps_gres_data;
	uint64_t gpu_cnt, mps_alloc = 0, mps_rem;
	int i;

	if (!gpu_gres_ptr || !mps_gres_ptr)
		return;

	gpu_gres_data = gpu_gres_ptr->gres_data;
	mps_gres_data = mps_gres_ptr->gres_data;

	gpu_cnt = gpu_gres_data->gres_cnt_avail;
	if (mps_gres_data->gres_bit_alloc) {
		if (gpu_cnt == bit_size(mps_gres_data->gres_bit_alloc))
			return;		/* No change for gres/mps */
	} else if (gpu_cnt == 0)
		return;			/* Still no GPUs */

	/* Free any excess gres/mps topo records */
	for (i = gpu_cnt; i < mps_gres_data->topo_cnt; i++) {
		if (mps_gres_data->topo_core_bitmap)
			FREE_NULL_BITMAP(mps_gres_data->topo_core_bitmap[i]);
		if (mps_gres_data->topo_gres_bitmap)
			FREE_NULL_BITMAP(mps_gres_data->topo_gres_bitmap[i]);
		xfree(mps_gres_data->topo_type_name[i]);
	}

	if (mps_gres_data->gres_cnt_avail == 0) {
		/* No gres/mps on this node */
		mps_gres_data->topo_cnt = 0;
		return;
	}

	if (!mps_gres_data->gres_bit_alloc) {
		mps_gres_data->gres_bit_alloc = bit_alloc(gpu_cnt);
	} else {
		mps_gres_data->gres_bit_alloc =
				bit_realloc(mps_gres_data->gres_bit_alloc,
					    gpu_cnt);
	}

	/* Add any additional required gres/mps topo records */
	if (mps_gres_data->topo_cnt) {
		mps_gres_data->topo_core_bitmap =
			xrealloc(mps_gres_data->topo_core_bitmap,
				 sizeof(bitstr_t *) * gpu_cnt);
		mps_gres_data->topo_gres_bitmap =
			xrealloc(mps_gres_data->topo_gres_bitmap,
				 sizeof(bitstr_t *) * gpu_cnt);
		mps_gres_data->topo_gres_cnt_alloc =
			xrealloc(mps_gres_data->topo_gres_cnt_alloc,
				 sizeof(uint64_t) * gpu_cnt);
		mps_gres_data->topo_gres_cnt_avail =
			xrealloc(mps_gres_data->topo_gres_cnt_avail,
				 sizeof(uint64_t) * gpu_cnt);
		mps_gres_data->topo_type_id =
			xrealloc(mps_gres_data->topo_type_id,
				 sizeof(uint32_t) * gpu_cnt);
		mps_gres_data->topo_type_name =
			xrealloc(mps_gres_data->topo_type_name,
				 sizeof(char *) * gpu_cnt);
	} else {
		mps_gres_data->topo_core_bitmap =
			xcalloc(gpu_cnt, sizeof(bitstr_t *));
		mps_gres_data->topo_gres_bitmap =
			xcalloc(gpu_cnt, sizeof(bitstr_t *));
		mps_gres_data->topo_gres_cnt_alloc =
			xcalloc(gpu_cnt, sizeof(uint64_t));
		mps_gres_data->topo_gres_cnt_avail =
			xcalloc(gpu_cnt, sizeof(uint64_t));
		mps_gres_data->topo_type_id =
			xcalloc(gpu_cnt, sizeof(uint32_t));
		mps_gres_data->topo_type_name =
			xcalloc(gpu_cnt, sizeof(char *));
	}

	/*
	 * Evenly distribute any remaining MPS counts.
	 * Counts get reset as needed when the node registers.
	 */
	for (i = 0; i < mps_gres_data->topo_cnt; i++)
		mps_alloc += mps_gres_data->topo_gres_cnt_avail[i];
	if (mps_alloc >= mps_gres_data->gres_cnt_avail)
		mps_rem = 0;
	else
		mps_rem = mps_gres_data->gres_cnt_avail - mps_alloc;
	for (i = mps_gres_data->topo_cnt; i < gpu_cnt; i++) {
		mps_gres_data->topo_gres_bitmap[i] = bit_alloc(gpu_cnt);
		bit_set(mps_gres_data->topo_gres_bitmap[i], i);
		mps_alloc = mps_rem / (gpu_cnt - i);
		mps_gres_data->topo_gres_cnt_avail[i] = mps_alloc;
		mps_rem -= mps_alloc;
	}
	mps_gres_data->topo_cnt = gpu_cnt;

	for (i = 0; i < mps_gres_data->topo_cnt; i++) {
		if (mps_gres_data->topo_gres_bitmap &&
		    mps_gres_data->topo_gres_bitmap[i] &&
		    (gpu_cnt != bit_size(mps_gres_data->topo_gres_bitmap[i]))) {
			mps_gres_data->topo_gres_bitmap[i] =
				bit_realloc(mps_gres_data->topo_gres_bitmap[i],
					    gpu_cnt);
		}
	}
}

/* Convert core bitmap into socket string, xfree return value */
static char *_core_bitmap2str(bitstr_t *core_map, int cores_per_sock,
			      int sock_per_node)
{
	char *sock_info = NULL, tmp[256];
	bitstr_t *sock_map;
	int c, s, core_offset, max_core;
	bool any_set = false;

	xassert(core_map);
	max_core = bit_size(core_map) - 1;
	sock_map = bit_alloc(sock_per_node);
	for (s = 0; s < sock_per_node; s++) {
		core_offset = s * cores_per_sock;
		for (c = 0; c < cores_per_sock; c++) {
			if (core_offset > max_core) {
				error("%s: bad core offset (%d >= %d)",
				      __func__, core_offset, max_core);
				break;
			}
			if (bit_test(core_map, core_offset++)) {
				bit_set(sock_map, s);
				any_set = true;
				break;
			}
		}
	}
	if (any_set) {
		bit_fmt(tmp, sizeof(tmp), sock_map);
		xstrfmtcat(sock_info, "(S:%s)", tmp);
	} else {
		/* We have a core bitmap with no bits set */
		sock_info = xstrdup("");
	}
	bit_free(sock_map);

	return sock_info;
}

/* Given a count, modify it as needed and return suffix (e.g. "M" for mega ) */
static char *_get_suffix(uint64_t *count)
{
	if (*count == 0)
		return "";
	if ((*count % ((uint64_t)1024 * 1024 * 1024 * 1024 * 1024)) == 0) {
		*count /= ((uint64_t)1024 * 1024 * 1024 * 1024 * 1024);
		return "P";
	} else if ((*count % ((uint64_t)1024 * 1024 * 1024 * 1024)) == 0) {
		*count /= ((uint64_t)1024 * 1024 * 1024 * 1024);
		return "T";
	} else if ((*count % ((uint64_t)1024 * 1024 * 1024)) == 0) {
		*count /= ((uint64_t)1024 * 1024 * 1024);
		return "G";
	} else if ((*count % (1024 * 1024)) == 0) {
		*count /= (1024 * 1024);
		return "M";
	} else if ((*count % 1024) == 0) {
		*count /= 1024;
		return "K";
	} else {
		return "";
	}
}

/* Build node's GRES string based upon data in that node's GRES list */
static void _build_node_gres_str(List *gres_list, char **gres_str,
				 int cores_per_sock, int sock_per_node)
{
	gres_state_t *gres_ptr;
	gres_node_state_t *gres_node_state;
	ListIterator gres_iter;
	bitstr_t *done_topo, *core_map;
	uint64_t gres_sum;
	char *sep = "", *suffix, *sock_info = NULL, *sock_str;
	int c, i, j;

	xassert(gres_str);
	xfree(*gres_str);
	for (c = 0; c < gres_context_cnt; c++) {
		/* Find gres_state entry on the list */
		gres_iter = list_iterator_create(*gres_list);
		while ((gres_ptr = (gres_state_t *) list_next(gres_iter))) {
			if (gres_ptr->plugin_id == gres_context[c].plugin_id)
				break;
		}
		list_iterator_destroy(gres_iter);
		if (gres_ptr == NULL)
			continue;	/* Node has none of this GRES */

		gres_node_state = (gres_node_state_t *) gres_ptr->gres_data;
		if (gres_node_state->topo_cnt &&
		    gres_node_state->gres_cnt_avail) {
			done_topo = bit_alloc(gres_node_state->topo_cnt);
			for (i = 0; i < gres_node_state->topo_cnt; i++) {
				if (bit_test(done_topo, i))
					continue;
				bit_set(done_topo, i);
				gres_sum = gres_node_state->
					   topo_gres_cnt_avail[i];
				if (gres_node_state->topo_core_bitmap[i]) {
					core_map = bit_copy(
							gres_node_state->
							topo_core_bitmap[i]);
				} else
					core_map = NULL;
				for (j = 0; j < gres_node_state->topo_cnt; j++){
					if (gres_node_state->topo_type_id[i] !=
					    gres_node_state->topo_type_id[j])
						continue;
					if (bit_test(done_topo, j))
						continue;
					bit_set(done_topo, j);
					gres_sum += gres_node_state->
						    topo_gres_cnt_avail[j];
					if (core_map &&
					    gres_node_state->
					    topo_core_bitmap[j]) {
						bit_or(core_map,
						       gres_node_state->
						       topo_core_bitmap[j]);
					} else if (gres_node_state->
						   topo_core_bitmap[j]) {
						core_map = bit_copy(
							   gres_node_state->
							   topo_core_bitmap[j]);
					}
				}
				if (core_map) {
					sock_info = _core_bitmap2str(core_map,
							cores_per_sock,
							sock_per_node);
					bit_free(core_map);
					sock_str = sock_info;
				} else
					sock_str = "";
				suffix = _get_suffix(&gres_sum);
				if (gres_node_state->topo_type_name[i]) {
					xstrfmtcat(*gres_str,
						   "%s%s:%s:%"PRIu64"%s%s", sep,
						   gres_context[c].gres_name,
						   gres_node_state->
						   topo_type_name[i],
						   gres_sum, suffix, sock_str);
				} else {
					xstrfmtcat(*gres_str,
						   "%s%s:%"PRIu64"%s%s", sep,
						   gres_context[c].gres_name,
						   gres_sum, suffix, sock_str);
				}
				xfree(sock_info);
				sep = ",";
			}
			bit_free(done_topo);
		} else if (gres_node_state->type_cnt &&
			   gres_node_state->gres_cnt_avail) {
			for (i = 0; i < gres_node_state->type_cnt; i++) {
				gres_sum = gres_node_state->type_cnt_avail[i];
				suffix = _get_suffix(&gres_sum);
				xstrfmtcat(*gres_str, "%s%s:%s:%"PRIu64"%s",
					   sep, gres_context[c].gres_name,
					   gres_node_state->type_name[i],
					   gres_sum, suffix);
				sep = ",";
			}
		} else if (gres_node_state->gres_cnt_avail) {
			gres_sum = gres_node_state->gres_cnt_avail;
			suffix = _get_suffix(&gres_sum);
			xstrfmtcat(*gres_str, "%s%s:%"PRIu64"%s",
				   sep, gres_context[c].gres_name,
				   gres_sum, suffix);
			sep = ",";
		}
	}
}

/*
 * Note that a node's configuration has been modified (e.g. "scontol update ..")
 * IN node_name - name of the node for which the gres information applies
 * IN new_gres - Updated GRES information supplied from slurm.conf or scontrol
 * IN/OUT gres_str - Node's current GRES string, updated as needed
 * IN/OUT gres_list - List of Gres records for this node to track usage
 * IN config_overrides - true: Don't validate hardware, use slurm.conf
 *                             configuration
 *		         false: Validate hardware config, but use slurm.conf
 *                              config
 * IN cores_per_sock - Number of cores per socket on this node
 * IN sock_per_node - Total count of sockets on this node (on any board)
 */
extern int gres_plugin_node_reconfig(char *node_name,
				     char *new_gres,
				     char **gres_str,
				     List *gres_list,
				     bool config_overrides,
				     int cores_per_sock,
				     int sock_per_node)
{
	int i, rc;
	ListIterator gres_iter;
	gres_state_t *gres_ptr = NULL, **gres_ptr_array;
	gres_state_t *gpu_gres_ptr = NULL, *mps_gres_ptr;

	rc = gres_plugin_init();
	slurm_mutex_lock(&gres_context_lock);
	gres_ptr_array = xcalloc(gres_context_cnt, sizeof(gres_state_t *));
	if ((gres_context_cnt > 0) && (*gres_list == NULL))
		*gres_list = list_create(_gres_node_list_delete);

	/* First validate all of the requested GRES changes */
	for (i = 0; (rc == SLURM_SUCCESS) && (i < gres_context_cnt); i++) {
		/* Find gres_state entry on the list */
		gres_iter = list_iterator_create(*gres_list);
		while ((gres_ptr = (gres_state_t *) list_next(gres_iter))) {
			if (gres_ptr->plugin_id == gres_context[i].plugin_id)
				break;
		}
		list_iterator_destroy(gres_iter);
		if (gres_ptr == NULL)
			continue;
		gres_ptr_array[i] = gres_ptr;
		rc = _node_reconfig_test(node_name, new_gres, gres_ptr,
					 &gres_context[i]);
	}

	/* Now update the GRES counts */
	for (i = 0; (rc == SLURM_SUCCESS) && (i < gres_context_cnt); i++) {
		bool updated_gpu_cnt = false;
		if (gres_ptr_array[i] == NULL)
			continue;
		rc = _node_reconfig(node_name, new_gres, gres_str,
				    gres_ptr_array[i], config_overrides,
				    &gres_context[i], &updated_gpu_cnt);
		if (updated_gpu_cnt)
			gpu_gres_ptr = gres_ptr;
	}

	/* Now synchronize gres/gpu and gres/mps state */
	if (gpu_gres_ptr && have_mps) {
		/* Update gres/mps counts and bitmaps to match gres/gpu */
		gres_iter = list_iterator_create(*gres_list);
		while ((mps_gres_ptr = (gres_state_t *) list_next(gres_iter))) {
			if (_shared_gres(mps_gres_ptr->plugin_id))
				break;
		}
		list_iterator_destroy(gres_iter);
		_sync_node_mps_to_gpu(mps_gres_ptr, gpu_gres_ptr);
	}

	/* Build new per-node gres_str */
	_build_node_gres_str(gres_list, gres_str, cores_per_sock,sock_per_node);
	slurm_mutex_unlock(&gres_context_lock);
	xfree(gres_ptr_array);

	return rc;
}

/*
 * Pack a node's current gres status, called from slurmctld for save/restore
 * IN gres_list - generated by gres_plugin_node_config_validate()
 * IN/OUT buffer - location to write state to
 * IN node_name - name of the node for which the gres information applies
 */
extern int gres_plugin_node_state_pack(List gres_list, Buf buffer,
				       char *node_name)
{
	int rc = SLURM_SUCCESS;
	uint32_t top_offset, tail_offset;
	uint32_t magic = GRES_MAGIC;
	uint16_t gres_bitmap_size, rec_cnt = 0;
	ListIterator gres_iter;
	gres_state_t *gres_ptr;
	gres_node_state_t *gres_node_ptr;

	if (gres_list == NULL) {
		pack16(rec_cnt, buffer);
		return rc;
	}

	top_offset = get_buf_offset(buffer);
	pack16(rec_cnt, buffer);	/* placeholder if data */

	(void) gres_plugin_init();

	slurm_mutex_lock(&gres_context_lock);
	gres_iter = list_iterator_create(gres_list);
	while ((gres_ptr = (gres_state_t *) list_next(gres_iter))) {
		gres_node_ptr = (gres_node_state_t *) gres_ptr->gres_data;
		pack32(magic, buffer);
		pack32(gres_ptr->plugin_id, buffer);
		pack64(gres_node_ptr->gres_cnt_avail, buffer);
		/*
		 * Just note if gres_bit_alloc exists.
		 * Rebuild it based upon the state of recovered jobs
		 */
		if (gres_node_ptr->gres_bit_alloc)
			gres_bitmap_size = bit_size(gres_node_ptr->gres_bit_alloc);
		else
			gres_bitmap_size = 0;
		pack16(gres_bitmap_size, buffer);
		rec_cnt++;
	}
	list_iterator_destroy(gres_iter);
	slurm_mutex_unlock(&gres_context_lock);

	tail_offset = get_buf_offset(buffer);
	set_buf_offset(buffer, top_offset);
	pack16(rec_cnt, buffer);
	set_buf_offset(buffer, tail_offset);

	return rc;
}

/*
 * Unpack a node's current gres status, called from slurmctld for save/restore
 * OUT gres_list - restored state stored by gres_plugin_node_state_pack()
 * IN/OUT buffer - location to read state from
 * IN node_name - name of the node for which the gres information applies
 */
extern int gres_plugin_node_state_unpack(List *gres_list, Buf buffer,
					 char *node_name,
					 uint16_t protocol_version)
{
	int i, rc;
	uint32_t magic = 0, plugin_id = 0;
	uint64_t gres_cnt_avail = 0;
	uint16_t gres_bitmap_size = 0, rec_cnt = 0;
	gres_state_t *gres_ptr;
	gres_node_state_t *gres_node_ptr;

	safe_unpack16(&rec_cnt, buffer);
	if (rec_cnt == 0)
		return SLURM_SUCCESS;

	rc = gres_plugin_init();

	slurm_mutex_lock(&gres_context_lock);
	if ((gres_context_cnt > 0) && (*gres_list == NULL))
		*gres_list = list_create(_gres_node_list_delete);

	while ((rc == SLURM_SUCCESS) && (rec_cnt)) {
		if ((buffer == NULL) || (remaining_buf(buffer) == 0))
			break;
		rec_cnt--;
		if (protocol_version >= SLURM_MIN_PROTOCOL_VERSION) {
			safe_unpack32(&magic, buffer);
			if (magic != GRES_MAGIC)
				goto unpack_error;
			safe_unpack32(&plugin_id, buffer);
			safe_unpack64(&gres_cnt_avail, buffer);
			safe_unpack16(&gres_bitmap_size, buffer);
		} else {
			error("%s: protocol_version %hu not supported",
			      __func__, protocol_version);
			goto unpack_error;
		}
		for (i = 0; i < gres_context_cnt; i++) {
			if (gres_context[i].plugin_id == plugin_id)
				break;
		}
		if (i >= gres_context_cnt) {
			error("%s: no plugin configured to unpack data type %u from node %s",
			      __func__, plugin_id, node_name);
			/*
			 * A likely sign that GresPlugins has changed.
			 * Not a fatal error, skip over the data.
			 */
			continue;
		}
		gres_node_ptr = _build_gres_node_state();
		gres_node_ptr->gres_cnt_avail = gres_cnt_avail;
		if (gres_bitmap_size) {
			gres_node_ptr->gres_bit_alloc =
				bit_alloc(gres_bitmap_size);
		}
		gres_ptr = xmalloc(sizeof(gres_state_t));
		gres_ptr->plugin_id = gres_context[i].plugin_id;
		gres_ptr->gres_data = gres_node_ptr;
		list_append(*gres_list, gres_ptr);
	}
	slurm_mutex_unlock(&gres_context_lock);
	return rc;

unpack_error:
	error("%s: unpack error from node %s", __func__, node_name);
	slurm_mutex_unlock(&gres_context_lock);
	return SLURM_ERROR;
}

static void *_node_state_dup(void *gres_data)
{
	int i, j;
	gres_node_state_t *gres_ptr = (gres_node_state_t *) gres_data;
	gres_node_state_t *new_gres;

	if (gres_ptr == NULL)
		return NULL;

	new_gres = xmalloc(sizeof(gres_node_state_t));
	new_gres->gres_cnt_found  = gres_ptr->gres_cnt_found;
	new_gres->gres_cnt_config = gres_ptr->gres_cnt_config;
	new_gres->gres_cnt_avail  = gres_ptr->gres_cnt_avail;
	new_gres->gres_cnt_alloc  = gres_ptr->gres_cnt_alloc;
	new_gres->no_consume      = gres_ptr->no_consume;
	if (gres_ptr->gres_bit_alloc)
		new_gres->gres_bit_alloc = bit_copy(gres_ptr->gres_bit_alloc);

	if (gres_ptr->links_cnt && gres_ptr->link_len) {
		new_gres->links_cnt = xcalloc(gres_ptr->link_len,
					      sizeof(int *));
		j = sizeof(int) * gres_ptr->link_len;
		for (i = 0; i < gres_ptr->link_len; i++) {
			new_gres->links_cnt[i] = xmalloc(j);
			memcpy(new_gres->links_cnt[i],gres_ptr->links_cnt[i],j);
		}
		new_gres->link_len = gres_ptr->link_len;
	}

	if (gres_ptr->topo_cnt) {
		new_gres->topo_cnt         = gres_ptr->topo_cnt;
		new_gres->topo_core_bitmap = xcalloc(gres_ptr->topo_cnt,
						     sizeof(bitstr_t *));
		new_gres->topo_gres_bitmap = xcalloc(gres_ptr->topo_cnt,
						     sizeof(bitstr_t *));
		new_gres->topo_gres_cnt_alloc = xcalloc(gres_ptr->topo_cnt,
							sizeof(uint64_t));
		new_gres->topo_gres_cnt_avail = xcalloc(gres_ptr->topo_cnt,
							sizeof(uint64_t));
		new_gres->topo_type_id = xcalloc(gres_ptr->topo_cnt,
						 sizeof(uint32_t));
		new_gres->topo_type_name = xcalloc(gres_ptr->topo_cnt,
						   sizeof(char *));
		for (i = 0; i < gres_ptr->topo_cnt; i++) {
			if (gres_ptr->topo_core_bitmap[i]) {
				new_gres->topo_core_bitmap[i] =
					bit_copy(gres_ptr->topo_core_bitmap[i]);
			}
			new_gres->topo_gres_bitmap[i] =
				bit_copy(gres_ptr->topo_gres_bitmap[i]);
			new_gres->topo_gres_cnt_alloc[i] =
				gres_ptr->topo_gres_cnt_alloc[i];
			new_gres->topo_gres_cnt_avail[i] =
				gres_ptr->topo_gres_cnt_avail[i];
			new_gres->topo_type_id[i] = gres_ptr->topo_type_id[i];
			new_gres->topo_type_name[i] =
				xstrdup(gres_ptr->topo_type_name[i]);
		}
	}

	if (gres_ptr->type_cnt) {
		new_gres->type_cnt       = gres_ptr->type_cnt;
		new_gres->type_cnt_alloc = xcalloc(gres_ptr->type_cnt,
						   sizeof(uint64_t));
		new_gres->type_cnt_avail = xcalloc(gres_ptr->type_cnt,
						   sizeof(uint64_t));
		new_gres->type_id = xcalloc(gres_ptr->type_cnt,
					    sizeof(uint32_t));
		new_gres->type_name = xcalloc(gres_ptr->type_cnt,
					      sizeof(char *));
		for (i = 0; i < gres_ptr->type_cnt; i++) {
			new_gres->type_cnt_alloc[i] =
				gres_ptr->type_cnt_alloc[i];
			new_gres->type_cnt_avail[i] =
				gres_ptr->type_cnt_avail[i];
			new_gres->type_id[i] = gres_ptr->type_id[i];
			new_gres->type_name[i] =
				xstrdup(gres_ptr->type_name[i]);
		}
	}

	return new_gres;
}

/*
 * Duplicate a node gres status (used for will-run logic)
 * IN gres_list - node gres state information
 * RET a copy of gres_list or NULL on failure
 */
extern List gres_plugin_node_state_dup(List gres_list)
{
	int i;
	List new_list = NULL;
	ListIterator gres_iter;
	gres_state_t *gres_ptr, *new_gres;
	void *gres_data;

	if (gres_list == NULL)
		return new_list;

	(void) gres_plugin_init();

	slurm_mutex_lock(&gres_context_lock);
	if ((gres_context_cnt > 0)) {
		new_list = list_create(_gres_node_list_delete);
	}
	gres_iter = list_iterator_create(gres_list);
	while ((gres_ptr = (gres_state_t *) list_next(gres_iter))) {
		for (i=0; i<gres_context_cnt; i++) {
			if (gres_ptr->plugin_id != gres_context[i].plugin_id)
				continue;
			gres_data = _node_state_dup(gres_ptr->gres_data);
			if (gres_data) {
				new_gres = xmalloc(sizeof(gres_state_t));
				new_gres->plugin_id = gres_ptr->plugin_id;
				new_gres->gres_data = gres_data;
				list_append(new_list, new_gres);
			}
			break;
		}
		if (i >= gres_context_cnt) {
			error("Could not find plugin id %u to dup node record",
			      gres_ptr->plugin_id);
		}
	}
	list_iterator_destroy(gres_iter);
	slurm_mutex_unlock(&gres_context_lock);

	return new_list;
}

static void _node_state_dealloc(gres_state_t *gres_ptr)
{
	int i;
	gres_node_state_t *gres_node_ptr;
	char *gres_name = NULL;

	gres_node_ptr = (gres_node_state_t *) gres_ptr->gres_data;
	gres_node_ptr->gres_cnt_alloc = 0;
	if (gres_node_ptr->gres_bit_alloc) {
		int i = bit_size(gres_node_ptr->gres_bit_alloc) - 1;
		if (i >= 0)
			bit_nclear(gres_node_ptr->gres_bit_alloc, 0, i);
	}

	if (gres_node_ptr->topo_cnt && !gres_node_ptr->topo_gres_cnt_alloc) {
		for (i = 0; i < gres_context_cnt; i++) {
			if (gres_ptr->plugin_id == gres_context[i].plugin_id) {
				gres_name = gres_context[i].gres_name;
				break;
			}
		}
		error("gres_plugin_node_state_dealloc_all: gres/%s topo_cnt!=0 "
		      "and topo_gres_cnt_alloc is NULL", gres_name);
	} else if (gres_node_ptr->topo_cnt) {
		for (i = 0; i < gres_node_ptr->topo_cnt; i++) {
			gres_node_ptr->topo_gres_cnt_alloc[i] = 0;
		}
	} else {
		/*
		 * This array can be set at startup if a job has been allocated
		 * specific GRES and the node has not registered with the
		 * details needed to track individual GRES (rather than only
		 * a GRES count).
		 */
		xfree(gres_node_ptr->topo_gres_cnt_alloc);
	}

	for (i = 0; i < gres_node_ptr->type_cnt; i++) {
		gres_node_ptr->type_cnt_alloc[i] = 0;
	}
}

/*
 * Deallocate all resources on this node previous allocated to any jobs.
 *	This function isused to synchronize state after slurmctld restarts or
 *	is reconfigured.
 * IN gres_list - node gres state information
 */
extern void gres_plugin_node_state_dealloc_all(List gres_list)
{
	ListIterator gres_iter;
	gres_state_t *gres_ptr;

	if (gres_list == NULL)
		return;

	(void) gres_plugin_init();

	slurm_mutex_lock(&gres_context_lock);
	gres_iter = list_iterator_create(gres_list);
	while ((gres_ptr = (gres_state_t *) list_next(gres_iter))) {
		_node_state_dealloc(gres_ptr);
	}
	list_iterator_destroy(gres_iter);
	slurm_mutex_unlock(&gres_context_lock);
}

static char *_node_gres_used(void *gres_data, char *gres_name)
{
	gres_node_state_t *gres_node_ptr;
	char *sep = "";
	int i, j;

	xassert(gres_data);
	gres_node_ptr = (gres_node_state_t *) gres_data;

	if ((gres_node_ptr->topo_cnt != 0) &&
	    (gres_node_ptr->no_consume == false)) {
		bitstr_t *topo_printed = bit_alloc(gres_node_ptr->topo_cnt);
		xfree(gres_node_ptr->gres_used);    /* Free any cached value */
		for (i = 0; i < gres_node_ptr->topo_cnt; i++) {
			bitstr_t *topo_gres_bitmap = NULL;
			uint64_t gres_alloc_cnt = 0;
			char *gres_alloc_idx, tmp_str[64];
			if (bit_test(topo_printed, i))
				continue;
			bit_set(topo_printed, i);
			if (gres_node_ptr->topo_gres_bitmap[i]) {
				topo_gres_bitmap =
					bit_copy(gres_node_ptr->
						 topo_gres_bitmap[i]);
			}
			for (j = i + 1; j < gres_node_ptr->topo_cnt; j++) {
				if (bit_test(topo_printed, j))
					continue;
				if (gres_node_ptr->topo_type_id[i] !=
				    gres_node_ptr->topo_type_id[j])
					continue;
				bit_set(topo_printed, j);
				if (gres_node_ptr->topo_gres_bitmap[j]) {
					if (!topo_gres_bitmap) {
						topo_gres_bitmap =
							bit_copy(gres_node_ptr->
								 topo_gres_bitmap[j]);
					} else if (bit_size(topo_gres_bitmap) ==
						   bit_size(gres_node_ptr->
							    topo_gres_bitmap[j])){
						bit_or(topo_gres_bitmap,
						       gres_node_ptr->
						       topo_gres_bitmap[j]);
					}
				}		
			}
			if (gres_node_ptr->gres_bit_alloc && topo_gres_bitmap &&
			    (bit_size(topo_gres_bitmap) ==
			     bit_size(gres_node_ptr->gres_bit_alloc))) {
				bit_and(topo_gres_bitmap,
					gres_node_ptr->gres_bit_alloc);
				gres_alloc_cnt = bit_set_count(topo_gres_bitmap);
			}
			if (gres_alloc_cnt > 0) {
				bit_fmt(tmp_str, sizeof(tmp_str),
					topo_gres_bitmap);
				gres_alloc_idx = tmp_str;
			} else {
				gres_alloc_idx = "N/A";
			}
			xstrfmtcat(gres_node_ptr->gres_used,
				   "%s%s:%s:%"PRIu64"(IDX:%s)", sep, gres_name,
				   gres_node_ptr->topo_type_name[i],
				   gres_alloc_cnt, gres_alloc_idx);
			sep = ",";
			FREE_NULL_BITMAP(topo_gres_bitmap);
		}
		FREE_NULL_BITMAP(topo_printed);
	} else if (gres_node_ptr->gres_used) {
		;	/* Used cached value */
	} else if (gres_node_ptr->type_cnt == 0) {
		if (gres_node_ptr->no_consume) {
			xstrfmtcat(gres_node_ptr->gres_used, "%s:0", gres_name);
		} else {
			xstrfmtcat(gres_node_ptr->gres_used, "%s:%"PRIu64,
				   gres_name, gres_node_ptr->gres_cnt_alloc);
		}
	} else {
		for (i = 0; i < gres_node_ptr->type_cnt; i++) {
			if (gres_node_ptr->no_consume) {
				xstrfmtcat(gres_node_ptr->gres_used,
					   "%s%s:%s:0", sep, gres_name,
					   gres_node_ptr->type_name[i]);
			} else {
				xstrfmtcat(gres_node_ptr->gres_used,
					   "%s%s:%s:%"PRIu64, sep, gres_name,
					   gres_node_ptr->type_name[i],
					   gres_node_ptr->type_cnt_alloc[i]);
			}
			sep = ",";
		}
	}

	return gres_node_ptr->gres_used;
}

static void _node_state_log(void *gres_data, char *node_name, char *gres_name)
{
	gres_node_state_t *gres_node_ptr;
	int i, j;
	char *buf = NULL, *sep, tmp_str[128];

	xassert(gres_data);
	gres_node_ptr = (gres_node_state_t *) gres_data;

	info("gres/%s: state for %s", gres_name, node_name);
	if (gres_node_ptr->gres_cnt_found == NO_VAL64) {
		snprintf(tmp_str, sizeof(tmp_str), "TBD");
	} else {
		snprintf(tmp_str, sizeof(tmp_str), "%"PRIu64,
			 gres_node_ptr->gres_cnt_found);
	}

	if (gres_node_ptr->no_consume) {
		info("  gres_cnt found:%s configured:%"PRIu64" "	
		     "avail:%"PRIu64" no_consume",
		     tmp_str, gres_node_ptr->gres_cnt_config,
		     gres_node_ptr->gres_cnt_avail);
	} else {
		info("  gres_cnt found:%s configured:%"PRIu64" "
		     "avail:%"PRIu64" alloc:%"PRIu64"",
		     tmp_str, gres_node_ptr->gres_cnt_config,
		     gres_node_ptr->gres_cnt_avail,
		     gres_node_ptr->gres_cnt_alloc);
	}

	if (gres_node_ptr->gres_bit_alloc) {
		bit_fmt(tmp_str, sizeof(tmp_str),gres_node_ptr->gres_bit_alloc);
		info("  gres_bit_alloc:%s of %d",
		     tmp_str, (int) bit_size(gres_node_ptr->gres_bit_alloc));
	} else {
		info("  gres_bit_alloc:NULL");
	}

	info("  gres_used:%s", gres_node_ptr->gres_used);

	if (gres_node_ptr->links_cnt && gres_node_ptr->link_len) {
		for (i = 0; i < gres_node_ptr->link_len; i++) {
			sep = "";
			for (j = 0; j < gres_node_ptr->link_len; j++) {
				xstrfmtcat(buf, "%s%d", sep,
					   gres_node_ptr->links_cnt[i][j]);
				sep = ", ";
			}
			info("  links[%d]:%s", i, buf);
			xfree(buf);
		}
	}

	for (i = 0; i < gres_node_ptr->topo_cnt; i++) {
		info("  topo[%d]:%s(%u)", i, gres_node_ptr->topo_type_name[i],
		     gres_node_ptr->topo_type_id[i]);
		if (gres_node_ptr->topo_core_bitmap[i]) {
			bit_fmt(tmp_str, sizeof(tmp_str),
				gres_node_ptr->topo_core_bitmap[i]);
			info("   topo_core_bitmap[%d]:%s of %d", i, tmp_str,
			     (int)bit_size(gres_node_ptr->topo_core_bitmap[i]));
		} else
			info("   topo_core_bitmap[%d]:NULL", i);
		if (gres_node_ptr->topo_gres_bitmap[i]) {
			bit_fmt(tmp_str, sizeof(tmp_str),
				gres_node_ptr->topo_gres_bitmap[i]);
			info("   topo_gres_bitmap[%d]:%s of %d", i, tmp_str,
			     (int)bit_size(gres_node_ptr->topo_gres_bitmap[i]));
		} else
			info("   topo_gres_bitmap[%d]:NULL", i);
		info("   topo_gres_cnt_alloc[%d]:%"PRIu64"", i,
		     gres_node_ptr->topo_gres_cnt_alloc[i]);
		info("   topo_gres_cnt_avail[%d]:%"PRIu64"", i,
		     gres_node_ptr->topo_gres_cnt_avail[i]);
	}

	for (i = 0; i < gres_node_ptr->type_cnt; i++) {
		info("  type[%d]:%s(%u)", i, gres_node_ptr->type_name[i],
		     gres_node_ptr->type_id[i]);
		info("   type_cnt_alloc[%d]:%"PRIu64, i,
		     gres_node_ptr->type_cnt_alloc[i]);
		info("   type_cnt_avail[%d]:%"PRIu64, i,
		     gres_node_ptr->type_cnt_avail[i]);
	}
}

/*
 * Log a node's current gres state
 * IN gres_list - generated by gres_plugin_node_config_validate()
 * IN node_name - name of the node for which the gres information applies
 */
extern void gres_plugin_node_state_log(List gres_list, char *node_name)
{
	int i;
	ListIterator gres_iter;
	gres_state_t *gres_ptr;

	if (!(slurm_conf.debug_flags & DEBUG_FLAG_GRES) || !gres_list)
		return;

	(void) gres_plugin_init();

	slurm_mutex_lock(&gres_context_lock);
	gres_iter = list_iterator_create(gres_list);
	while ((gres_ptr = (gres_state_t *) list_next(gres_iter))) {
		for (i = 0; i < gres_context_cnt; i++) {
			if (gres_ptr->plugin_id !=
			    gres_context[i].plugin_id)
				continue;
			_node_state_log(gres_ptr->gres_data, node_name,
					gres_context[i].gres_name);
			break;
		}
	}
	list_iterator_destroy(gres_iter);
	slurm_mutex_unlock(&gres_context_lock);
}

/*
 * Build a string indicating a node's drained GRES
 * IN gres_list - generated by gres_plugin_node_config_validate()
 * RET - string, must be xfreed by caller
 */
extern char *gres_get_node_drain(List gres_list)
{
	char *node_drain = xstrdup("N/A");

	return node_drain;
}

/*
 * Build a string indicating a node's used GRES
 * IN gres_list - generated by gres_plugin_node_config_validate()
 * RET - string, must be xfreed by caller
 */
extern char *gres_get_node_used(List gres_list)
{
	int i;
	ListIterator gres_iter;
	gres_state_t *gres_ptr;
	char *gres_used = NULL, *tmp;

	if (!gres_list)
		return gres_used;

	(void) gres_plugin_init();

	slurm_mutex_lock(&gres_context_lock);
	gres_iter = list_iterator_create(gres_list);
	while ((gres_ptr = (gres_state_t *) list_next(gres_iter))) {
		for (i = 0; i < gres_context_cnt; i++) {
			if (gres_ptr->plugin_id !=
			    gres_context[i].plugin_id)
				continue;
			tmp = _node_gres_used(gres_ptr->gres_data,
					      gres_context[i].gres_name);
			if (!tmp)
				continue;
			if (gres_used)
				xstrcat(gres_used, ",");
			xstrcat(gres_used, tmp);
			break;
		}
	}
	list_iterator_destroy(gres_iter);
	slurm_mutex_unlock(&gres_context_lock);

	return gres_used;
}

/*
 * Give the total system count of a given GRES
 * Returns NO_VAL64 if name not found
 */
extern uint64_t gres_get_system_cnt(char *name)
{
	uint64_t count = NO_VAL64;
	int i;

	if (!name)
		return NO_VAL64;

	(void) gres_plugin_init();

	slurm_mutex_lock(&gres_context_lock);
	for (i = 0; i < gres_context_cnt; i++) {
		if (!xstrcmp(gres_context[i].gres_name, name)) {
			count = gres_context[i].total_cnt;
			break;
		}
	}
	slurm_mutex_unlock(&gres_context_lock);
	return count;
}


/*
 * Get the count of a node's GRES
 * IN gres_list - List of Gres records for this node to track usage
 * IN name - name of gres
 */
extern uint64_t gres_plugin_node_config_cnt(List gres_list, char *name)
{
	int i;
	ListIterator gres_iter;
	gres_state_t *gres_ptr;
	gres_node_state_t *data_ptr;
	uint64_t count = 0;

	if (!gres_list || !name || !list_count(gres_list))
		return count;

	(void) gres_plugin_init();

	slurm_mutex_lock(&gres_context_lock);
	for (i = 0; i < gres_context_cnt; i++) {
		if (!xstrcmp(gres_context[i].gres_name, name)) {
			/* Find or create gres_state entry on the list */
			gres_iter = list_iterator_create(gres_list);
			while ((gres_ptr = list_next(gres_iter))) {
				if (gres_ptr->plugin_id ==
				    gres_context[i].plugin_id)
					break;
			}
			list_iterator_destroy(gres_iter);

			if (!gres_ptr || !gres_ptr->gres_data)
				break;
			data_ptr = (gres_node_state_t *)gres_ptr->gres_data;
			count = data_ptr->gres_cnt_config;
			break;
		} else if (!xstrncmp(name, gres_context[i].gres_name_colon,
				     gres_context[i].gres_name_colon_len)) {
			int type;
			uint32_t type_id;
			char *type_str = NULL;

			if (!(type_str = strchr(name, ':'))) {
				error("Invalid gres name '%s'", name);
				break;
			}
			type_str++;

			gres_iter = list_iterator_create(gres_list);
			while ((gres_ptr = list_next(gres_iter))) {
				if (gres_ptr->plugin_id ==
				    gres_context[i].plugin_id)
					break;
			}
			list_iterator_destroy(gres_iter);

			if (!gres_ptr || !gres_ptr->gres_data)
				break;
			data_ptr = (gres_node_state_t *)gres_ptr->gres_data;
			type_id = gres_plugin_build_id(type_str);
			for (type = 0; type < data_ptr->type_cnt; type++) {
				if (data_ptr->type_id[type] == type_id) {
					count = data_ptr->type_cnt_avail[type];
					break;
				}
			}
			break;
		}
	}
	slurm_mutex_unlock(&gres_context_lock);

	return count;
}

static void _job_state_delete(void *gres_data)
{
	int i;
	gres_job_state_t *gres_ptr = (gres_job_state_t *) gres_data;

	if (gres_ptr == NULL)
		return;

	for (i = 0; i < gres_ptr->node_cnt; i++) {
		if (gres_ptr->gres_bit_alloc)
			FREE_NULL_BITMAP(gres_ptr->gres_bit_alloc[i]);
		if (gres_ptr->gres_bit_step_alloc)
			FREE_NULL_BITMAP(gres_ptr->gres_bit_step_alloc[i]);
	}
	xfree(gres_ptr->gres_bit_alloc);
	xfree(gres_ptr->gres_cnt_node_alloc);
	xfree(gres_ptr->gres_bit_step_alloc);
	xfree(gres_ptr->gres_cnt_step_alloc);
	if (gres_ptr->gres_bit_select) {
		for (i = 0; i < gres_ptr->total_node_cnt; i++)
			FREE_NULL_BITMAP(gres_ptr->gres_bit_select[i]);
		xfree(gres_ptr->gres_bit_select);
	}
	xfree(gres_ptr->gres_cnt_node_alloc);
	xfree(gres_ptr->gres_cnt_node_select);
	xfree(gres_ptr->gres_name);
	xfree(gres_ptr->type_name);
	xfree(gres_ptr);
}

static void _gres_job_list_delete(void *list_element)
{
	gres_state_t *gres_ptr;

	if (gres_plugin_init() != SLURM_SUCCESS)
		return;

	gres_ptr = (gres_state_t *) list_element;
	slurm_mutex_lock(&gres_context_lock);
	_job_state_delete(gres_ptr->gres_data);
	xfree(gres_ptr);
	slurm_mutex_unlock(&gres_context_lock);
}

static int _clear_cpus_per_gres(void *x, void *arg)
{
	gres_state_t *gres_ptr = (gres_state_t *) x;
	gres_job_state_t *job_gres_data;
	job_gres_data = (gres_job_state_t *) gres_ptr->gres_data;
	job_gres_data->cpus_per_gres = 0;
	return 0;
}
static int _clear_gres_per_job(void *x, void *arg)
{
	gres_state_t *gres_ptr = (gres_state_t *) x;
	gres_job_state_t *job_gres_data;
	job_gres_data = (gres_job_state_t *) gres_ptr->gres_data;
	job_gres_data->gres_per_job = 0;
	return 0;
}
static int _clear_gres_per_node(void *x, void *arg)
{
	gres_state_t *gres_ptr = (gres_state_t *) x;
	gres_job_state_t *job_gres_data;
	job_gres_data = (gres_job_state_t *) gres_ptr->gres_data;
	job_gres_data->gres_per_node = 0;
	return 0;
}
static int _clear_gres_per_socket(void *x, void *arg)
{
	gres_state_t *gres_ptr = (gres_state_t *) x;
	gres_job_state_t *job_gres_data;
	job_gres_data = (gres_job_state_t *) gres_ptr->gres_data;
	job_gres_data->gres_per_socket = 0;
	return 0;
}
static int _clear_gres_per_task(void *x, void *arg)
{
	gres_state_t *gres_ptr = (gres_state_t *) x;
	gres_job_state_t *job_gres_data;
	job_gres_data = (gres_job_state_t *) gres_ptr->gres_data;
	job_gres_data->gres_per_task = 0;
	return 0;
}
static int _clear_mem_per_gres(void *x, void *arg)
{
	gres_state_t *gres_ptr = (gres_state_t *) x;
	gres_job_state_t *job_gres_data;
	job_gres_data = (gres_job_state_t *) gres_ptr->gres_data;
	job_gres_data->mem_per_gres = 0;
	return 0;
}
static int _clear_total_gres(void *x, void *arg)
{
	gres_state_t *gres_ptr = (gres_state_t *) x;
	gres_job_state_t *job_gres_data;
	job_gres_data = (gres_job_state_t *) gres_ptr->gres_data;
	job_gres_data->total_gres = 0;
	return 0;
}

/*
 * Ensure consistency of gres_per_* options
 * Modify task and node count as needed for consistentcy with GRES options
 * RET -1 on failure, 0 on success
 */
static int _test_gres_cnt(gres_job_state_t *job_gres_data,
			  uint32_t *num_tasks,
			  uint32_t *min_nodes, uint32_t *max_nodes,
			  uint16_t *ntasks_per_node,
			  uint16_t *ntasks_per_socket,
			  uint16_t *sockets_per_node,
			  uint16_t *cpus_per_task)
{
	int req_nodes, req_tasks, req_tasks_per_node, req_tasks_per_socket;
	int req_sockets, req_cpus_per_task;
	uint16_t cpus_per_gres;

	/* Ensure gres_per_job >= gres_per_node >= gres_per_socket */
	if (job_gres_data->gres_per_job &&
	    ((job_gres_data->gres_per_node &&
	      (job_gres_data->gres_per_node > job_gres_data->gres_per_job)) ||
	     (job_gres_data->gres_per_task &&
	      (job_gres_data->gres_per_task > job_gres_data->gres_per_job)) ||
	     (job_gres_data->gres_per_socket &&
	      (job_gres_data->gres_per_socket > job_gres_data->gres_per_job))))
		return -1;

	/* Ensure gres_per_job >= gres_per_task */
	if (job_gres_data->gres_per_node &&
	    ((job_gres_data->gres_per_task &&
	      (job_gres_data->gres_per_task > job_gres_data->gres_per_node)) ||
	     (job_gres_data->gres_per_socket &&
	      (job_gres_data->gres_per_socket > job_gres_data->gres_per_node))))
		return -1;

	/* gres_per_socket requires sockets-per-node count specification */
	if (job_gres_data->gres_per_socket) {
		if (*sockets_per_node == NO_VAL16)
			return -1;
	}

	/*
	 * Ensure gres_per_job is multiple of gres_per_node
	 * Ensure node count is consistent with GRES parameters
	 */
	if (job_gres_data->gres_per_job && job_gres_data->gres_per_node) {
		if (job_gres_data->gres_per_job % job_gres_data->gres_per_node){
			/* gres_per_job not multiple of gres_per_node */
			return -1;
		}
		req_nodes = job_gres_data->gres_per_job /
			    job_gres_data->gres_per_node;
		if ((req_nodes < *min_nodes) || (req_nodes > *max_nodes))
			return -1;
		*min_nodes = *max_nodes = req_nodes;
	}

	/*
	 * Ensure gres_per_node is multiple of gres_per_socket
	 * Ensure task count is consistent with GRES parameters
	 */
	if (job_gres_data->gres_per_node && job_gres_data->gres_per_socket) {
		if (job_gres_data->gres_per_node %
		    job_gres_data->gres_per_socket) {
			/* gres_per_node not multiple of gres_per_socket */
			return -1;
		}
		req_sockets = job_gres_data->gres_per_node /
			      job_gres_data->gres_per_socket;
		if (*sockets_per_node == NO_VAL16)
			*sockets_per_node = req_sockets;
		else if (*sockets_per_node != req_sockets)
			return -1;
	}
	/*
	 * Ensure gres_per_job is multiple of gres_per_task
	 * Ensure task count is consistent with GRES parameters
	 */
	if (job_gres_data->gres_per_task) {
		if(job_gres_data->gres_per_job) {
			if (job_gres_data->gres_per_job %
			    job_gres_data->gres_per_task) {
				/* gres_per_job not multiple of gres_per_task */
				return -1;
			}
			req_tasks = job_gres_data->gres_per_job /
				    job_gres_data->gres_per_task;
			if (*num_tasks == NO_VAL)
				*num_tasks = req_tasks;
			else if (*num_tasks != req_tasks)
				return -1;
		} else if (*num_tasks != NO_VAL) {
			job_gres_data->gres_per_job = *num_tasks *
						job_gres_data->gres_per_task;
		} else {
			return -1;
		}
	}

	/*
	 * Ensure gres_per_node is multiple of gres_per_task
	 * Ensure tasks_per_node is consistent with GRES parameters
	 */
	if (job_gres_data->gres_per_node && job_gres_data->gres_per_task) {
		if (job_gres_data->gres_per_node %
		    job_gres_data->gres_per_task) {
			/* gres_per_node not multiple of gres_per_task */
			return -1;
		}
		req_tasks_per_node = job_gres_data->gres_per_node /
				     job_gres_data->gres_per_task;
		if ((*ntasks_per_node == NO_VAL16) ||
		    (*ntasks_per_node == 0))
			*ntasks_per_node = req_tasks_per_node;
		else if (*ntasks_per_node != req_tasks_per_node)
			return -1;
	}

	/*
	 * Ensure gres_per_socket is multiple of gres_per_task
	 * Ensure ntasks_per_socket is consistent with GRES parameters
	 */
	if (job_gres_data->gres_per_socket && job_gres_data->gres_per_task) {
		if (job_gres_data->gres_per_socket %
		    job_gres_data->gres_per_task) {
			/* gres_per_socket not multiple of gres_per_task */
			return -1;
		}
		req_tasks_per_socket = job_gres_data->gres_per_socket /
				       job_gres_data->gres_per_task;
		if ((*ntasks_per_socket == NO_VAL16) ||
		    (*ntasks_per_socket == 0))
			*ntasks_per_socket = req_tasks_per_socket;
		else if (*ntasks_per_socket != req_tasks_per_socket)
			return -1;
	}

	/* Ensure that cpus_per_gres * gres_per_task == cpus_per_task */
	if (job_gres_data->cpus_per_gres)
		cpus_per_gres = job_gres_data->cpus_per_gres;
	else
		cpus_per_gres = job_gres_data->def_cpus_per_gres;
	if (cpus_per_gres && job_gres_data->gres_per_task) {
		req_cpus_per_task = cpus_per_gres *job_gres_data->gres_per_task;
		if ((*cpus_per_task == NO_VAL16) ||
		    (*cpus_per_task == 0))
			*cpus_per_task = req_cpus_per_task;
		else if (*cpus_per_task != req_cpus_per_task)
			return -1;
	}

	/* Ensure tres_per_job >= node count */
	if (job_gres_data->gres_per_job) {
		if (job_gres_data->gres_per_job < *min_nodes)
			return -1;
		if (job_gres_data->gres_per_job < *max_nodes)
			*max_nodes = job_gres_data->gres_per_job;
	}

	return 0;
}

/*
 * Translate a string, with optional suffix, into its equivalent numeric value
 * tok IN - the string to translate
 * value IN - numeric value
 * RET true if "tok" is a valid number
 */
static bool _is_valid_number(char *tok, unsigned long long int *value)
{
	unsigned long long int tmp_val;
	uint64_t mult;
	char *end_ptr = NULL;

	tmp_val = strtoull(tok, &end_ptr, 10);
	if (tmp_val == ULLONG_MAX)
		return false;
	if ((mult = suffix_mult(end_ptr)) == NO_VAL64)
		return false;
	tmp_val *= mult;
	*value = tmp_val;
	return true;
}

/*
 * Reentrant TRES specification parse logic
 * in_val IN - initial input string
 * type OUT -  must be xfreed by caller
 * cnt OUT - count of values
 * flags OUT - user flags (GRES_NO_CONSUME)
 * save_ptr IN/OUT - NULL on initial call, otherwise value from previous call
 * RET rc - error code
 */
static int _get_next_gres(char *in_val, char **type_ptr, int *context_inx_ptr,
			  uint64_t *cnt, uint16_t *flags, char **save_ptr)
{
	char *comma, *sep, *sep2, *name = NULL, *type = NULL;
	int i, rc = SLURM_SUCCESS;
	unsigned long long int value = 0;

	xassert(cnt);
	xassert(flags);
	xassert(save_ptr);
	*flags = 0;

	if (!in_val && (*save_ptr == NULL)) {
		return rc;
	}

	if (*save_ptr == NULL) {
		*save_ptr = in_val;
	}

next:	if (*save_ptr[0] == '\0') {	/* Empty input token */
		*save_ptr = NULL;
		goto fini;
	}

	name = xstrdup(*save_ptr);
	comma = strchr(name, ',');
	if (comma) {
		*save_ptr += (comma - name + 1);
		comma[0] = '\0';
	} else {
		*save_ptr += strlen(name);
	}

	if (name[0] == '\0') {
		/* Nothing but a comma */
		xfree(name);
		goto next;
	}

	sep = strchr(name, ':');
	if (sep) {
		sep[0] = '\0';
		sep++;
		sep2 = strchr(sep, ':');
		if (sep2) {
			sep2[0] = '\0';
			sep2++;
		}
	} else {
		sep2 = NULL;
	}

	if (sep2) {		/* Two colons */
		/* We have both type and count */
		if ((sep[0] == '\0') || (sep2[0] == '\0')) {
			/* Bad format (e.g. "gpu:tesla:" or "gpu::1") */
			rc = ESLURM_INVALID_GRES;
			goto fini;
		}
		type = xstrdup(sep);
		if (!_is_valid_number(sep2, &value)) {
			debug("%s: Invalid count value GRES %s:%s:%s", __func__,
			      name, type, sep2);
			rc = ESLURM_INVALID_GRES;
			goto fini;
		}
	} else if (sep) {	/* One colon */
		if (sep[0] == '\0') {
			/* Bad format (e.g. "gpu:") */
			rc = ESLURM_INVALID_GRES;
			goto fini;
		} else if (_is_valid_number(sep, &value)) {
			/* We have count, but no type */
			type = NULL;
		} else {
			/* We have type with implicit count of 1 */
			type = xstrdup(sep);
			value = 1;
		}
	} else {		/* No colon */
		/* We have no type and implicit count of 1 */
		type = NULL;
		value = 1;
	}
	if (value == 0) {
		xfree(name);
		xfree(type);
		goto next;
	}

	for (i = 0; i < gres_context_cnt; i++) {
		if (!xstrcmp(name, gres_context[i].gres_name) ||
		    !xstrncmp(name, gres_context[i].gres_name_colon,
			      gres_context[i].gres_name_colon_len))
			break;	/* GRES name match found */
	}
	if (i >= gres_context_cnt) {
		debug("%s: Failed to locate GRES %s", __func__, name);
		rc = ESLURM_INVALID_GRES;
		goto fini;
	}
	*context_inx_ptr = i;

fini:	if (rc != SLURM_SUCCESS) {
		*save_ptr = NULL;
		if (rc == ESLURM_INVALID_GRES) {
			info("%s: Invalid GRES job specification %s", __func__,
			     in_val);
		}
		xfree(type);
		*type_ptr = NULL;
	} else {
		*cnt = value;
		*type_ptr = type;
	}
	xfree(name);

	return rc;
}

/*
 * TRES specification parse logic
 * in_val IN - initial input string
 * cnt OUT - count of values
 * gres_list IN/OUT - where to search for (or add) new job TRES record
 * save_ptr IN/OUT - NULL on initial call, otherwise value from previous call
 * rc OUT - unchanged or an error code
 * RET gres - job record to set value in, found or created by this function
 */
static gres_job_state_t *_get_next_job_gres(char *in_val, uint64_t *cnt,
					    List gres_list, char **save_ptr,
					    int *rc)
{
	static char *prev_save_ptr = NULL;
	int context_inx = NO_VAL, my_rc = SLURM_SUCCESS;
	gres_job_state_t *job_gres_data = NULL;
	gres_state_t *gres_ptr;
	gres_key_t job_search_key;
	char *type = NULL, *name = NULL;
	uint16_t flags = 0;

	xassert(save_ptr);
	if (!in_val && (*save_ptr == NULL)) {
		return NULL;
	}

	if (*save_ptr == NULL) {
		prev_save_ptr = in_val;
	} else if (*save_ptr != prev_save_ptr) {
		error("%s: parsing error", __func__);
		my_rc = SLURM_ERROR;
		goto fini;
	}

	if (prev_save_ptr[0] == '\0') {	/* Empty input token */
		*save_ptr = NULL;
		return NULL;
	}

	if ((my_rc = _get_next_gres(in_val, &type, &context_inx,
				    cnt, &flags, &prev_save_ptr)) ||
	    (context_inx == NO_VAL)) {
		prev_save_ptr = NULL;
		goto fini;
	}

	/* Find the job GRES record */
	job_search_key.plugin_id = gres_context[context_inx].plugin_id;
	job_search_key.type_id = gres_plugin_build_id(type);
	gres_ptr = list_find_first(gres_list, _gres_find_job_by_key,
				   &job_search_key);

	if (gres_ptr) {
		job_gres_data = gres_ptr->gres_data;
	} else {
		job_gres_data = xmalloc(sizeof(gres_job_state_t));
		job_gres_data->gres_name =
			xstrdup(gres_context[context_inx].gres_name);
		job_gres_data->type_id = gres_plugin_build_id(type);
		job_gres_data->type_name = type;
		type = NULL;	/* String moved above */
		gres_ptr = xmalloc(sizeof(gres_state_t));
		gres_ptr->plugin_id = gres_context[context_inx].plugin_id;
		gres_ptr->gres_data = job_gres_data;
		list_append(gres_list, gres_ptr);
	}
	job_gres_data->flags = flags;

fini:	xfree(name);
	xfree(type);
	if (my_rc != SLURM_SUCCESS) {
		prev_save_ptr = NULL;
		if (my_rc == ESLURM_INVALID_GRES) {
			info("%s: Invalid GRES job specification %s", __func__,
			     in_val);
		}
		*rc = my_rc;
	}
	*save_ptr = prev_save_ptr;
	return job_gres_data;
}

/* Return true if job specification only includes cpus_per_gres or mem_per_gres
 * Return false if any other field set
 */
static bool _generic_job_state(gres_job_state_t *job_state)
{
	if (job_state->gres_per_job ||
	    job_state->gres_per_node ||
	    job_state->gres_per_socket ||
	    job_state->gres_per_task)
		return false;
	return true;
}

/*
 * Given a job's requested GRES configuration, validate it and build a GRES list
 * Note: This function can be used for a new request with gres_list==NULL or
 *	 used to update an existing job, in which case gres_list is a copy
 *	 of the job's original value (so we can clear fields as needed)
 * IN *tres* - job requested gres input string
 * IN/OUT num_tasks - requested task count, may be reset to provide
 *		      consistent gres_per_node/task values
 * IN/OUT min_nodes - requested minimum node count, may be reset to provide
 *		      consistent gres_per_node/task values
 * IN/OUT max_nodes - requested maximum node count, may be reset to provide
 *		      consistent gres_per_node/task values
 * IN/OUT ntasks_per_node - requested tasks_per_node count, may be reset to
 *		      provide consistent gres_per_node/task values
 * IN/OUT ntasks_per_socket - requested ntasks_per_socket count, may be reset to
 *		      provide consistent gres_per_node/task values
 * IN/OUT sockets_per_node - requested sockets_per_node count, may be reset to
 *		      provide consistent gres_per_socket/node values
 * IN/OUT cpus_per_task - requested cpus_per_task count, may be reset to
 *		      provide consistent gres_per_task/cpus_per_gres values
 * OUT gres_list - List of GRES records for this job to track usage
 * RET SLURM_SUCCESS or ESLURM_INVALID_GRES
 */
extern int gres_plugin_job_state_validate(char *cpus_per_tres,
					  char *tres_freq,
					  char *tres_per_job,
					  char *tres_per_node,
					  char *tres_per_socket,
					  char *tres_per_task,
					  char *mem_per_tres,
					  uint32_t *num_tasks,
					  uint32_t *min_nodes,
					  uint32_t *max_nodes,
					  uint16_t *ntasks_per_node,
					  uint16_t *ntasks_per_socket,
					  uint16_t *sockets_per_node,
					  uint16_t *cpus_per_task,
					  List *gres_list)
{
	typedef struct overlap_check {
		gres_job_state_t *without_model_state;
		uint32_t plugin_id;
		bool with_model;
		bool without_model;
	} overlap_check_t;
	overlap_check_t *over_list;
	int i, over_count = 0, rc = SLURM_SUCCESS, size;
	bool have_gres_gpu = false, have_gres_mps = false;
	bool overlap_merge = false;
	gres_state_t *gres_state;
	gres_job_state_t *job_gres_data;
	uint64_t cnt = 0;
	ListIterator iter;

	if (!cpus_per_tres && !tres_per_job && !tres_per_node &&
	    !tres_per_socket && !tres_per_task && !mem_per_tres)
		return SLURM_SUCCESS;

	if (tres_per_task && (*num_tasks == NO_VAL) &&
	    (*min_nodes != NO_VAL) && (*min_nodes == *max_nodes)) {
		/* Implicitly set task count */
		if (*ntasks_per_node != NO_VAL16)
			*num_tasks = *min_nodes * *ntasks_per_node;
		else if (*cpus_per_task == NO_VAL16)
			*num_tasks = *min_nodes;
	}

	if ((rc = gres_plugin_init()) != SLURM_SUCCESS)
		return rc;

	if ((select_plugin_type != SELECT_TYPE_CONS_TRES) &&
	    (cpus_per_tres || tres_per_job || tres_per_socket ||
	     tres_per_task || mem_per_tres))
		return ESLURM_UNSUPPORTED_GRES;

	/*
	 * Clear fields as requested by job update (i.e. input value is "")
	 */
	if (*gres_list)
		(void) list_for_each(*gres_list, _clear_total_gres, NULL);
	if (*gres_list && cpus_per_tres && (cpus_per_tres[0] == '\0')) {
		(void) list_for_each(*gres_list, _clear_cpus_per_gres, NULL);
		cpus_per_tres = NULL;
	}
	if (*gres_list && tres_per_job && (tres_per_job[0] == '\0')) {
		(void) list_for_each(*gres_list, _clear_gres_per_job, NULL);
		tres_per_job = NULL;
	}
	if (*gres_list && tres_per_node && (tres_per_node[0] == '\0')) {
		(void) list_for_each(*gres_list, _clear_gres_per_node, NULL);
		tres_per_node = NULL;
	}
	if (*gres_list && tres_per_socket && (tres_per_socket[0] == '\0')) {
		(void) list_for_each(*gres_list, _clear_gres_per_socket, NULL);
		tres_per_socket = NULL;
	}
	if (*gres_list && tres_per_task && (tres_per_task[0] == '\0')) {
		(void) list_for_each(*gres_list, _clear_gres_per_task, NULL);
		tres_per_task = NULL;
	}
	if (*gres_list && mem_per_tres && (mem_per_tres[0] == '\0')) {
		(void) list_for_each(*gres_list, _clear_mem_per_gres, NULL);
		mem_per_tres = NULL;
	}

	/*
	 * Set new values as requested
	 */
	if (*gres_list == NULL)
		*gres_list = list_create(_gres_job_list_delete);
	slurm_mutex_lock(&gres_context_lock);
	if (cpus_per_tres) {
		char *in_val = cpus_per_tres, *save_ptr = NULL;
		while ((job_gres_data = _get_next_job_gres(in_val, &cnt,
							   *gres_list,
							   &save_ptr, &rc))) {
			job_gres_data->cpus_per_gres = cnt;
			in_val = NULL;
		}
	}
	if (tres_per_job) {
		char *in_val = tres_per_job, *save_ptr = NULL;
		while ((job_gres_data = _get_next_job_gres(in_val, &cnt,
							   *gres_list,
							   &save_ptr, &rc))) {
			job_gres_data->gres_per_job = cnt;
			in_val = NULL;
			job_gres_data->total_gres =
				MAX(job_gres_data->total_gres, cnt);
		}
	}
	if (tres_per_node) {
		char *in_val = tres_per_node, *save_ptr = NULL;
		while ((job_gres_data = _get_next_job_gres(in_val, &cnt,
							   *gres_list,
							   &save_ptr, &rc))) {
			job_gres_data->gres_per_node = cnt;
			in_val = NULL;
			if (*min_nodes != NO_VAL)
				cnt *= *min_nodes;
			job_gres_data->total_gres =
				MAX(job_gres_data->total_gres, cnt);
		}
	}
	if (tres_per_socket) {
		char *in_val = tres_per_socket, *save_ptr = NULL;
		while ((job_gres_data = _get_next_job_gres(in_val, &cnt,
							   *gres_list,
							   &save_ptr, &rc))) {
			job_gres_data->gres_per_socket = cnt;
			in_val = NULL;
			if ((*min_nodes != NO_VAL) &&
			    (*sockets_per_node != NO_VAL16)) {
				cnt *= (*min_nodes * *sockets_per_node);
			} else if ((*num_tasks != NO_VAL) &&
				   (*ntasks_per_socket != NO_VAL16)) {
				cnt *= ((*num_tasks + *ntasks_per_socket - 1) /
				        *ntasks_per_socket);
			}
		}
	}
	if (tres_per_task) {
		char *in_val = tres_per_task, *save_ptr = NULL;
		while ((job_gres_data = _get_next_job_gres(in_val, &cnt,
							   *gres_list,
							   &save_ptr, &rc))) {
			job_gres_data->gres_per_task = cnt;
			in_val = NULL;
			if (*num_tasks != NO_VAL)
				cnt *= *num_tasks;
			job_gres_data->total_gres =
				MAX(job_gres_data->total_gres, cnt);
		}
	}
	if (mem_per_tres) {
		char *in_val = mem_per_tres, *save_ptr = NULL;
		while ((job_gres_data = _get_next_job_gres(in_val, &cnt,
							   *gres_list,
							   &save_ptr, &rc))) {
			job_gres_data->mem_per_gres = cnt;
			in_val = NULL;
		}
	}
	slurm_mutex_unlock(&gres_context_lock);

	if (rc != SLURM_SUCCESS)
		return rc;
	size = list_count(*gres_list);
	if (size == 0) {
		FREE_NULL_LIST(*gres_list);
		return rc;
	}

	/*
	 * Check for record overlap (e.g. "gpu:2,gpu:tesla:1")
	 * Ensure tres_per_job >= tres_per_node >= tres_per_socket
	 */
	over_list = xcalloc(size, sizeof(overlap_check_t));
	iter = list_iterator_create(*gres_list);
	while ((gres_state = (gres_state_t *) list_next(iter))) {
		job_gres_data = (gres_job_state_t *) gres_state->gres_data;
		if (_test_gres_cnt(job_gres_data, num_tasks, min_nodes,
				   max_nodes, ntasks_per_node,
				   ntasks_per_socket, sockets_per_node,
				   cpus_per_task) != 0) {
			rc = ESLURM_INVALID_GRES;
			break;
		}
		if (!have_gres_gpu && !xstrcmp(job_gres_data->gres_name, "gpu"))
			have_gres_gpu = true;
		if (!xstrcmp(job_gres_data->gres_name, "mps")) {
			have_gres_mps = true;
			/*
			 * gres/mps only supports a per-node count,
			 * set either explicitly or implicitly.
			 */
			if (job_gres_data->gres_per_job &&
			    (*max_nodes != 1)) {
				rc = ESLURM_INVALID_GRES;
				break;
			}
			if (job_gres_data->gres_per_socket &&
			    (*sockets_per_node != 1)) {
				rc = ESLURM_INVALID_GRES;
				break;
			}
			if (job_gres_data->gres_per_task && (*num_tasks != 1)) {
				rc = ESLURM_INVALID_GRES;
				break;
			}
		}
		if (have_gres_gpu && have_gres_mps) {
			rc = ESLURM_INVALID_GRES;
			break;
		}

		for (i = 0; i < over_count; i++) {
			if (over_list[i].plugin_id == gres_state->plugin_id)
				break;
		}
		if (i >= over_count) {
			over_list[over_count++].plugin_id =
				gres_state->plugin_id;
			if (job_gres_data->type_name) {
				over_list[i].with_model = true;
			} else {
				over_list[i].without_model = true;
				over_list[i].without_model_state =
					job_gres_data;
			}
		} else if (job_gres_data->type_name) {
			over_list[i].with_model = true;
			if (over_list[i].without_model)
				overlap_merge = true;
		} else {
			over_list[i].without_model = true;
			over_list[i].without_model_state = job_gres_data;
			if (over_list[i].with_model)
				overlap_merge = true;
		}
	}
	if (have_gres_mps && (rc == SLURM_SUCCESS) && tres_freq &&
	    strstr(tres_freq, "gpu")) {
		rc = ESLURM_INVALID_GRES;
	}

	if (overlap_merge) {	/* Merge generic data if possible */
		uint16_t cpus_per_gres;
		uint64_t mem_per_gres;
		for (i = 0; i < over_count; i++) {
			if (!over_list[i].with_model ||
			    !over_list[i].without_model_state)
				continue;
			if (!_generic_job_state(
					over_list[i].without_model_state)) {
				rc = ESLURM_INVALID_GRES_TYPE;
				break;
			}
			/* Propagate generic parameters */
			cpus_per_gres =
				over_list[i].without_model_state->cpus_per_gres;
			mem_per_gres =
				over_list[i].without_model_state->mem_per_gres;
			list_iterator_reset(iter);
			while ((gres_state = (gres_state_t *)list_next(iter))) {
				job_gres_data = (gres_job_state_t *)
					gres_state->gres_data;
				if (over_list[i].plugin_id !=
				    gres_state->plugin_id)
					continue;
				if (job_gres_data ==
				    over_list[i].without_model_state) {
					list_remove(iter);
					continue;
				}
				if (job_gres_data->cpus_per_gres == 0) {
					job_gres_data->cpus_per_gres =
						cpus_per_gres;
				}
				if (job_gres_data->mem_per_gres == 0) {
					job_gres_data->mem_per_gres =
						mem_per_gres;
				}
			}
		}
	}
	list_iterator_destroy(iter);
	xfree(over_list);

	return rc;
}

/*
 * Determine if a job's specified GRES can be supported. This is designed to
 * prevent the running of a job using the GRES options only supported by the
 * select/cons_tres plugin when switching (on slurmctld restart) from the
 * cons_tres plugin to any other select plugin.
 *
 * IN gres_list - List of GRES records for this job to track usage
 * RET SLURM_SUCCESS or ESLURM_INVALID_GRES
 */
extern int gres_plugin_job_revalidate(List gres_list)
{
	gres_state_t *gres_state;
	gres_job_state_t *job_gres_data;
	ListIterator iter;
	int rc = SLURM_SUCCESS;

	if (!gres_list || (select_plugin_type == SELECT_TYPE_CONS_TRES))
		return SLURM_SUCCESS;

	iter = list_iterator_create(gres_list);
	while ((gres_state = (gres_state_t *) list_next(iter))) {
		job_gres_data = (gres_job_state_t *) gres_state->gres_data;
		if (job_gres_data->gres_per_job ||
		    job_gres_data->gres_per_socket ||
		    job_gres_data->gres_per_task) {
			rc = ESLURM_UNSUPPORTED_GRES;
			break;
		}
	}
	list_iterator_destroy(iter);

	return rc;
}

/*
 * Return TRUE if any of this job's GRES has a populated gres_bit_alloc element.
 * This indicates the allocated GRES has a File configuration parameter and is
 * tracking individual file assignments.
 */
static bool _job_has_gres_bits(List job_gres_list)
{
	ListIterator job_gres_iter;
	gres_state_t *gres_ptr;
	gres_job_state_t *job_gres_ptr;
	bool rc = false;
	int i;

	if (!job_gres_list)
		return false;

	job_gres_iter = list_iterator_create(job_gres_list);
	while ((gres_ptr = (gres_state_t *) list_next(job_gres_iter))) {
		job_gres_ptr = gres_ptr->gres_data;
		if (!job_gres_ptr)
			continue;
		for (i = 0; i < job_gres_ptr->node_cnt; i++) {
			if (job_gres_ptr->gres_bit_alloc &&
			    job_gres_ptr->gres_bit_alloc[i]) {
				rc = true;
				break;
			}
		}
		if (rc)
			break;
	}
	list_iterator_destroy(job_gres_iter);

	return rc;
}

/*
 * Return count of configured GRES.
 * NOTE: For gres/mps return count of gres/gpu
 */
static int _get_node_gres_cnt(List node_gres_list, uint32_t plugin_id)
{
	ListIterator node_gres_iter;
	gres_node_state_t *gres_node_ptr;
	gres_state_t *gres_ptr;
	int gres_cnt = 0;

	if (!node_gres_list)
		return 0;

	if (plugin_id == mps_plugin_id)
		plugin_id = gpu_plugin_id;
	node_gres_iter = list_iterator_create(node_gres_list);
        while ((gres_ptr = (gres_state_t *) list_next(node_gres_iter))) {
		if (gres_ptr->plugin_id != plugin_id)
			continue;
		gres_node_ptr = (gres_node_state_t *) gres_ptr->gres_data;
		gres_cnt = (int) gres_node_ptr->gres_cnt_config;
		break;
	}
	list_iterator_destroy(node_gres_iter);

	return gres_cnt;
}

/*
 * Return TRUE if the identified node in the job allocation can satisfy the
 * job's GRES specification without change in its bitmaps. In other words,
 * return FALSE if the job allocation identifies specific GRES devices and the
 * count of those devices on this node has changed.
 *
 * IN job_gres_list - List of GRES records for this job to track usage
 * IN node_inx - zero-origin index into this job's node allocation
 * IN node_gres_list - List of GRES records for this node
 */
static bool _validate_node_gres_cnt(uint32_t job_id, List job_gres_list,
				    int node_inx, List node_gres_list,
				    char *node_name)
{
	ListIterator job_gres_iter;
	gres_state_t *gres_ptr;
	gres_job_state_t *job_gres_ptr;
	bool rc = true;
	int job_gres_cnt, node_gres_cnt;

	if (!job_gres_list)
		return true;

	(void) gres_plugin_init();

	job_gres_iter = list_iterator_create(job_gres_list);
	while ((gres_ptr = (gres_state_t *) list_next(job_gres_iter))) {
		job_gres_ptr = gres_ptr->gres_data;
		if (!job_gres_ptr || !job_gres_ptr->gres_bit_alloc)
			continue;
		if ((node_inx >= job_gres_ptr->node_cnt) ||
		    !job_gres_ptr->gres_bit_alloc[node_inx])
			continue;
		job_gres_cnt = bit_size(job_gres_ptr->gres_bit_alloc[node_inx]);
		node_gres_cnt = _get_node_gres_cnt(node_gres_list,
						   gres_ptr->plugin_id);
		if (job_gres_cnt != node_gres_cnt) {
			error("%s: Killing job %u: gres/%s count mismatch on node "
			      "%s (%d != %d)",
			      __func__, job_id, job_gres_ptr->gres_name,
			      node_name, job_gres_cnt, node_gres_cnt);
			rc = false;
			break;
		}
	}
	list_iterator_destroy(job_gres_iter);

	return rc;
}

/*
 * Determine if a job's specified GRES are currently valid. This is designed to
 * manage jobs allocated GRES which are either no longer supported or a GRES
 * configured with the "File" option in gres.conf where the count has changed,
 * in which case we don't know how to map the job's old GRES bitmap onto the
 * current GRES bitmaps.
 *
 * IN job_id - ID of job being validated (used for logging)
 * IN job_gres_list - List of GRES records for this job to track usage
 * RET SLURM_SUCCESS or ESLURM_INVALID_GRES
 */
extern int gres_plugin_job_revalidate2(uint32_t job_id, List job_gres_list,
				       bitstr_t *node_bitmap)
{
	node_record_t *node_ptr;
	int rc = SLURM_SUCCESS;
	int i_first, i_last, i;
	int node_inx = -1;

	if (!job_gres_list || !node_bitmap ||
	    !_job_has_gres_bits(job_gres_list))
		return SLURM_SUCCESS;

	i_first = bit_ffs(node_bitmap);
	if (i_first >= 0)
		i_last = bit_fls(node_bitmap);
	else
		i_last = -2;
	for (i = i_first; i <= i_last; i++) {
		if (!bit_test(node_bitmap, i))
			continue;
		node_ptr = node_record_table_ptr + i;
		node_inx++;
		if (!_validate_node_gres_cnt(job_id, job_gres_list, node_inx,
					     node_ptr->gres_list,
					     node_ptr->name)) {
			rc = ESLURM_INVALID_GRES;
			break;
		}
	}

	return rc;
}

/*
 * Find a sock_gres_t record in a list by matching the plugin_id and type_id
 *	from a gres_state_t job record
 * IN x - a sock_gres_t record to test
 * IN key - the gres_state_t record (from a job) we want to match
 * RET 1 on match, otherwise 0
 */
static int _find_sock_by_job_gres(void *x, void *key)
{
	sock_gres_t *sock_data = (sock_gres_t *) x;
	gres_state_t *job_gres_state = (gres_state_t *) key;
	gres_job_state_t *job_data;

	job_data = (gres_job_state_t *) job_gres_state->gres_data;
	if ((sock_data->plugin_id == job_gres_state->plugin_id) &&
	    (sock_data->type_id   == job_data->type_id))
		return 1;
	return 0;
}

/*
 * Find a gres_state_t job record in a list by matching the plugin_id and
 *	type_id from a sock_gres_t record
 * IN x - a gres_state_t record (from a job) to test
 * IN key - the sock_gres_t record we want to match
 * RET 1 on match, otherwise 0
 */
static int _find_job_by_sock_gres(void *x, void *key)
{
	gres_state_t *job_gres_state = (gres_state_t *) x;
	gres_job_state_t *job_data;
	sock_gres_t *sock_data = (sock_gres_t *) key;

	job_data = (gres_job_state_t *) job_gres_state->gres_data;
	if ((sock_data->plugin_id == job_gres_state->plugin_id) &&
	    (sock_data->type_id   == job_data->type_id))
		return 1;
	return 0;
}

/*
 * Clear GRES allocation info for all job GRES at start of scheduling cycle
 * Return TRUE if any gres_per_job constraints to satisfy
 */
extern bool gres_plugin_job_sched_init(List job_gres_list)
{
	ListIterator iter;
	gres_state_t *job_gres_state;
	gres_job_state_t *job_data;
	bool rc = false;

	if (!job_gres_list)
		return rc;

	iter = list_iterator_create(job_gres_list);
	while ((job_gres_state = (gres_state_t *) list_next(iter))) {
		job_data = (gres_job_state_t *) job_gres_state->gres_data;
		if (!job_data->gres_per_job)
			continue;
		job_data->total_gres = 0;
		rc = true;
	}
	list_iterator_destroy(iter);

	return rc;
}

/*
 * Return TRUE if all gres_per_job specifications are satisfied
 */
extern bool gres_plugin_job_sched_test(List job_gres_list, uint32_t job_id)
{
	ListIterator iter;
	gres_state_t *job_gres_state;
	gres_job_state_t *job_data;
	bool rc = true;

	if (!job_gres_list)
		return rc;

	iter = list_iterator_create(job_gres_list);
	while ((job_gres_state = (gres_state_t *) list_next(iter))) {
		job_data = (gres_job_state_t *) job_gres_state->gres_data;
		if (job_data->gres_per_job &&
		    (job_data->gres_per_job > job_data->total_gres)) {
			rc = false;
			break;
		}
	}
	list_iterator_destroy(iter);

	return rc;
}

/*
 * Return TRUE if all gres_per_job specifications will be satisfied with
 *	the addtitional resources provided by a single node
 * IN job_gres_list - List of job's GRES requirements (job_gres_state_t)
 * IN sock_gres_list - Per socket GRES availability on this node (sock_gres_t)
 * IN job_id - The job being tested
 */
extern bool gres_plugin_job_sched_test2(List job_gres_list, List sock_gres_list,
					uint32_t job_id)
{
	ListIterator iter;
	gres_state_t *job_gres_state;
	gres_job_state_t *job_data;
	sock_gres_t *sock_data;
	bool rc = true;

	if (!job_gres_list)
		return rc;

	iter = list_iterator_create(job_gres_list);
	while ((job_gres_state = (gres_state_t *) list_next(iter))) {
		job_data = (gres_job_state_t *) job_gres_state->gres_data;
		if ((job_data->gres_per_job == 0) ||
		    (job_data->gres_per_job < job_data->total_gres))
			continue;
		sock_data = list_find_first(sock_gres_list,
					    _find_sock_by_job_gres,
					    job_gres_state);
		if (!sock_data ||
		    (job_data->gres_per_job >
		     (job_data->total_gres + sock_data->total_cnt))) {
			rc = false;
			break;
		}
	}
	list_iterator_destroy(iter);

	return rc;
}

/*
 * Update a job's total_gres counter as we add a node to potential allocation
 * IN job_gres_list - List of job's GRES requirements (job_gres_state_t)
 * IN sock_gres_list - Per socket GRES availability on this node (sock_gres_t)
 * IN avail_cpus - CPUs currently available on this node
 */
extern void gres_plugin_job_sched_add(List job_gres_list, List sock_gres_list,
				      uint16_t avail_cpus)
{
	ListIterator iter;
	gres_state_t *job_gres_state;
	gres_job_state_t *job_data;
	sock_gres_t *sock_data;
	uint64_t gres_limit;

	if (!job_gres_list)
		return;

	iter = list_iterator_create(job_gres_list);
	while ((job_gres_state = (gres_state_t *) list_next(iter))) {
		job_data = (gres_job_state_t *) job_gres_state->gres_data;
		if (!job_data->gres_per_job)	/* Don't care about totals */
			continue;
		sock_data = list_find_first(sock_gres_list,
					    _find_sock_by_job_gres,
					    job_gres_state);
		if (!sock_data)		/* None of this GRES available */
			continue;
		if (job_data->cpus_per_gres) {
			gres_limit = avail_cpus / job_data->cpus_per_gres;
			gres_limit = MIN(gres_limit, sock_data->total_cnt);
		} else
			gres_limit = sock_data->total_cnt;
		job_data->total_gres += gres_limit;
	}
	list_iterator_destroy(iter);
}

/*
 * Create/update List GRES that can be made available on the specified node
 * IN/OUT consec_gres - List of sock_gres_t that can be made available on
 *			a set of nodes
 * IN job_gres_list - List of job's GRES requirements (gres_job_state_t)
 * IN sock_gres_list - Per socket GRES availability on this node (sock_gres_t)
 */
extern void gres_plugin_job_sched_consec(List *consec_gres, List job_gres_list,
					 List sock_gres_list)
{
	ListIterator iter;
	gres_state_t *job_gres_state;
	gres_job_state_t *job_data;
	sock_gres_t *sock_data, *consec_data;

	if (!job_gres_list)
		return;

	iter = list_iterator_create(job_gres_list);
	while ((job_gres_state = (gres_state_t *) list_next(iter))) {
		job_data = (gres_job_state_t *) job_gres_state->gres_data;
		if (!job_data->gres_per_job)	/* Don't care about totals */
			continue;
		sock_data = list_find_first(sock_gres_list,
					    _find_sock_by_job_gres,
					    job_gres_state);
		if (!sock_data)		/* None of this GRES available */
			continue;
		if (*consec_gres == NULL)
			*consec_gres = list_create(_sock_gres_del);
		consec_data = list_find_first(*consec_gres,
					      _find_sock_by_job_gres,
					      job_gres_state);
		if (!consec_data) {
			consec_data = xmalloc(sizeof(sock_gres_t));
			consec_data->plugin_id = sock_data->plugin_id;
			consec_data->type_id   = sock_data->type_id;
			list_append(*consec_gres, consec_data);
		}
		consec_data->total_cnt += sock_data->total_cnt;
	}
	list_iterator_destroy(iter);
}

/*
 * Determine if the additional sock_gres_list resources will result in
 * satisfying the job's gres_per_job constraints
 * IN job_gres_list - job's GRES requirements
 * IN sock_gres_list - available GRES in a set of nodes, data structure built
 *		       by gres_plugin_job_sched_consec()
 */
extern bool gres_plugin_job_sched_sufficient(List job_gres_list,
					     List sock_gres_list)
{
	ListIterator iter;
	gres_state_t *job_gres_state;
	gres_job_state_t *job_data;
	sock_gres_t *sock_data;
	bool rc = true;

	if (!job_gres_list)
		return true;
	if (!sock_gres_list)
		return false;

	iter = list_iterator_create(job_gres_list);
	while ((job_gres_state = (gres_state_t *) list_next(iter))) {
		job_data = (gres_job_state_t *) job_gres_state->gres_data;
		if (!job_data->gres_per_job)	/* Don't care about totals */
			continue;
		if (job_data->total_gres >= job_data->gres_per_job)
			continue;
		sock_data = list_find_first(sock_gres_list,
					    _find_sock_by_job_gres,
					    job_gres_state);
		if (!sock_data)	{	/* None of this GRES available */
			rc = false;
			break;
		}
		if ((job_data->total_gres + sock_data->total_cnt) <
		    job_data->gres_per_job) {
			rc = false;
			break;
		}
	}
	list_iterator_destroy(iter);

	return rc;
}

/*
 * Given a List of sock_gres_t entries, return a string identifying the
 * count of each GRES available on this set of nodes
 * IN sock_gres_list - count of GRES available in this group of nodes
 * IN job_gres_list - job GRES specification, used only to get GRES name/type
 * RET xfree the returned string
 */
extern char *gres_plugin_job_sched_str(List sock_gres_list, List job_gres_list)
{
	ListIterator iter;
	sock_gres_t *sock_data;
	gres_state_t *job_gres_state;
	gres_job_state_t *job_data;
	char *out_str = NULL, *sep;

	if (!sock_gres_list)
		return NULL;

	iter = list_iterator_create(sock_gres_list);
	while ((sock_data = (sock_gres_t *) list_next(iter))) {
		job_gres_state = list_find_first(job_gres_list,
					   _find_job_by_sock_gres, sock_data);
		if (!job_gres_state) {	/* Should never happen */
			error("%s: Could not find job GRES for type %u:%u",
			      __func__, sock_data->plugin_id,
			      sock_data->type_id);
			continue;
		}
		job_data = (gres_job_state_t *) job_gres_state->gres_data;
		if (out_str)
			sep = ",";
		else
			sep = "GRES:";
		if (job_data->type_name) {
			xstrfmtcat(out_str, "%s%s:%s:%"PRIu64, sep,
				   job_data->gres_name, job_data->type_name,
				   sock_data->total_cnt);
		} else {
			xstrfmtcat(out_str, "%s%s:%"PRIu64, sep,
				   job_data->gres_name, sock_data->total_cnt);
		}
	}
	list_iterator_destroy(iter);

	return out_str;
}

/*
 * Create a (partial) copy of a job's gres state for job binding
 * IN gres_list - List of Gres records for this job to track usage
 * RET The copy or NULL on failure
 * NOTE: Only job details are copied, NOT the job step details
 */
extern List gres_plugin_job_state_dup(List gres_list)
{
	return gres_plugin_job_state_extract(gres_list, -1);
}

/* Copy gres_job_state_t record for ALL nodes */
static void *_job_state_dup(void *gres_data)
{

	int i;
	gres_job_state_t *gres_ptr = (gres_job_state_t *) gres_data;
	gres_job_state_t *new_gres_ptr;

	if (gres_ptr == NULL)
		return NULL;

	new_gres_ptr = xmalloc(sizeof(gres_job_state_t));
	new_gres_ptr->cpus_per_gres	= gres_ptr->cpus_per_gres;
	new_gres_ptr->gres_name		= xstrdup(gres_ptr->gres_name);
	new_gres_ptr->gres_per_job	= gres_ptr->gres_per_job;
	new_gres_ptr->gres_per_node	= gres_ptr->gres_per_node;
	new_gres_ptr->gres_per_socket	= gres_ptr->gres_per_socket;
	new_gres_ptr->gres_per_task	= gres_ptr->gres_per_task;
	new_gres_ptr->mem_per_gres	= gres_ptr->mem_per_gres;
	new_gres_ptr->node_cnt		= gres_ptr->node_cnt;
	new_gres_ptr->total_gres	= gres_ptr->total_gres;
	new_gres_ptr->type_id		= gres_ptr->type_id;
	new_gres_ptr->type_name		= xstrdup(gres_ptr->type_name);

	if (gres_ptr->gres_cnt_node_alloc) {
		i = sizeof(uint64_t) * gres_ptr->node_cnt;
		new_gres_ptr->gres_cnt_node_alloc = xmalloc(i);
		memcpy(new_gres_ptr->gres_cnt_node_alloc,
		       gres_ptr->gres_cnt_node_alloc, i);
	}
	if (gres_ptr->gres_bit_alloc) {
		new_gres_ptr->gres_bit_alloc = xcalloc(gres_ptr->node_cnt,
						       sizeof(bitstr_t *));
		for (i = 0; i < gres_ptr->node_cnt; i++) {
			if (gres_ptr->gres_bit_alloc[i] == NULL)
				continue;
			new_gres_ptr->gres_bit_alloc[i] =
				bit_copy(gres_ptr->gres_bit_alloc[i]);
		}
	}
	return new_gres_ptr;
}

/* Copy gres_job_state_t record for one specific node */
static void *_job_state_dup2(void *gres_data, int node_index)
{

	gres_job_state_t *gres_ptr = (gres_job_state_t *) gres_data;
	gres_job_state_t *new_gres_ptr;

	if (gres_ptr == NULL)
		return NULL;

	new_gres_ptr = xmalloc(sizeof(gres_job_state_t));
	new_gres_ptr->cpus_per_gres	= gres_ptr->cpus_per_gres;
	new_gres_ptr->gres_name		= xstrdup(gres_ptr->gres_name);
	new_gres_ptr->gres_per_job	= gres_ptr->gres_per_job;
	new_gres_ptr->gres_per_node	= gres_ptr->gres_per_node;
	new_gres_ptr->gres_per_socket	= gres_ptr->gres_per_socket;
	new_gres_ptr->gres_per_task	= gres_ptr->gres_per_task;
	new_gres_ptr->mem_per_gres	= gres_ptr->mem_per_gres;
	new_gres_ptr->node_cnt		= 1;
	new_gres_ptr->total_gres	= gres_ptr->total_gres;
	new_gres_ptr->type_id		= gres_ptr->type_id;
	new_gres_ptr->type_name		= xstrdup(gres_ptr->type_name);

	if (gres_ptr->gres_cnt_node_alloc) {
		new_gres_ptr->gres_cnt_node_alloc = xmalloc(sizeof(uint64_t));
		new_gres_ptr->gres_cnt_node_alloc[0] =
		       gres_ptr->gres_cnt_node_alloc[node_index];
	}
	if (gres_ptr->gres_bit_alloc && gres_ptr->gres_bit_alloc[node_index]) {
		new_gres_ptr->gres_bit_alloc	= xmalloc(sizeof(bitstr_t *));
		new_gres_ptr->gres_bit_alloc[0] =
				bit_copy(gres_ptr->gres_bit_alloc[node_index]);
	}
	return new_gres_ptr;
}

/*
 * Create a (partial) copy of a job's gres state for a particular node index
 * IN gres_list - List of Gres records for this job to track usage
 * IN node_index - zero-origin index to the node
 * RET The copy or NULL on failure
 */
extern List gres_plugin_job_state_extract(List gres_list, int node_index)
{
	ListIterator gres_iter;
	gres_state_t *gres_ptr, *new_gres_state;
	List new_gres_list = NULL;
	void *new_gres_data;

	if (gres_list == NULL)
		return new_gres_list;

	(void) gres_plugin_init();

	slurm_mutex_lock(&gres_context_lock);
	gres_iter = list_iterator_create(gres_list);
	while ((gres_ptr = (gres_state_t *) list_next(gres_iter))) {
		if (node_index == -1)
			new_gres_data = _job_state_dup(gres_ptr->gres_data);
		else {
			new_gres_data = _job_state_dup2(gres_ptr->gres_data,
							node_index);
		}
		if (new_gres_data == NULL)
			break;
		if (new_gres_list == NULL) {
			new_gres_list = list_create(_gres_job_list_delete);
		}
		new_gres_state = xmalloc(sizeof(gres_state_t));
		new_gres_state->plugin_id = gres_ptr->plugin_id;
		new_gres_state->gres_data = new_gres_data;
		list_append(new_gres_list, new_gres_state);
	}
	list_iterator_destroy(gres_iter);
	slurm_mutex_unlock(&gres_context_lock);

	return new_gres_list;
}

/*
 * Pack a job's current gres status, called from slurmctld for save/restore
 * IN gres_list - generated by gres_plugin_job_config_validate()
 * IN/OUT buffer - location to write state to
 * IN job_id - job's ID
 * IN details - if set then pack job step allocation details (only needed to
 *	 	save/restore job state, not needed in job credential for
 *		slurmd task binding)
 *
 * NOTE: A job's allocation to steps is not recorded here, but recovered with
 *	 the job step state information upon slurmctld restart.
 */
extern int gres_plugin_job_state_pack(List gres_list, Buf buffer,
				      uint32_t job_id, bool details,
				      uint16_t protocol_version)
{
	int i, rc = SLURM_SUCCESS;
	uint32_t top_offset, tail_offset;
	uint32_t magic = GRES_MAGIC;
	uint16_t rec_cnt = 0;
	ListIterator gres_iter;
	gres_state_t *gres_ptr;
	gres_job_state_t *gres_job_ptr;

	top_offset = get_buf_offset(buffer);
	pack16(rec_cnt, buffer);	/* placeholder if data */

	if (gres_list == NULL)
		return rc;

	(void) gres_plugin_init();

	slurm_mutex_lock(&gres_context_lock);
	gres_iter = list_iterator_create(gres_list);
	while ((gres_ptr = (gres_state_t *) list_next(gres_iter))) {
		gres_job_ptr = (gres_job_state_t *) gres_ptr->gres_data;

		if (protocol_version >= SLURM_MIN_PROTOCOL_VERSION) {
			pack32(magic, buffer);
			pack32(gres_ptr->plugin_id, buffer);
			pack16(gres_job_ptr->cpus_per_gres, buffer);
			pack16(gres_job_ptr->flags, buffer);
			pack64(gres_job_ptr->gres_per_job, buffer);
			pack64(gres_job_ptr->gres_per_node, buffer);
			pack64(gres_job_ptr->gres_per_socket, buffer);
			pack64(gres_job_ptr->gres_per_task, buffer);
			pack64(gres_job_ptr->mem_per_gres, buffer);
			pack64(gres_job_ptr->total_gres, buffer);
			packstr(gres_job_ptr->type_name, buffer);
			pack32(gres_job_ptr->node_cnt, buffer);

			if (gres_job_ptr->gres_cnt_node_alloc) {
				pack8((uint8_t) 1, buffer);
				pack64_array(gres_job_ptr->gres_cnt_node_alloc,
					     gres_job_ptr->node_cnt, buffer);
			} else {
				pack8((uint8_t) 0, buffer);
			}

			if (gres_job_ptr->gres_bit_alloc) {
				pack8((uint8_t) 1, buffer);
				for (i = 0; i < gres_job_ptr->node_cnt; i++) {
					pack_bit_str_hex(gres_job_ptr->
							 gres_bit_alloc[i],
							 buffer);
				}
			} else {
				pack8((uint8_t) 0, buffer);
			}
			if (details && gres_job_ptr->gres_bit_step_alloc) {
				pack8((uint8_t) 1, buffer);
				for (i = 0; i < gres_job_ptr->node_cnt; i++) {
					pack_bit_str_hex(gres_job_ptr->
							 gres_bit_step_alloc[i],
							 buffer);
				}
			} else {
				pack8((uint8_t) 0, buffer);
			}
			if (details && gres_job_ptr->gres_cnt_step_alloc) {
				pack8((uint8_t) 1, buffer);
				for (i = 0; i < gres_job_ptr->node_cnt; i++) {
					pack64(gres_job_ptr->
					       gres_cnt_step_alloc[i],
					       buffer);
				}
			} else {
				pack8((uint8_t) 0, buffer);
			}
			rec_cnt++;
		} else {
			error("%s: protocol_version %hu not supported",
			      __func__, protocol_version);
			break;
		}
	}
	list_iterator_destroy(gres_iter);
	slurm_mutex_unlock(&gres_context_lock);

	tail_offset = get_buf_offset(buffer);
	set_buf_offset(buffer, top_offset);
	pack16(rec_cnt, buffer);
	set_buf_offset(buffer, tail_offset);

	return rc;
}

/*
 * Unpack a job's current gres status, called from slurmctld for save/restore
 * OUT gres_list - restored state stored by gres_plugin_job_state_pack()
 * IN/OUT buffer - location to read state from
 * IN job_id - job's ID
 */
extern int gres_plugin_job_state_unpack(List *gres_list, Buf buffer,
					uint32_t job_id,
					uint16_t protocol_version)
{
	int i = 0, rc;
	uint32_t magic = 0, plugin_id = 0, utmp32 = 0;
	uint16_t rec_cnt = 0;
	uint8_t  has_more = 0;
	gres_state_t *gres_ptr;
	gres_job_state_t *gres_job_ptr = NULL;

	safe_unpack16(&rec_cnt, buffer);
	if (rec_cnt == 0)
		return SLURM_SUCCESS;

	rc = gres_plugin_init();

	slurm_mutex_lock(&gres_context_lock);
	if ((gres_context_cnt > 0) && (*gres_list == NULL)) {
		*gres_list = list_create(_gres_job_list_delete);
	}

	while ((rc == SLURM_SUCCESS) && (rec_cnt)) {
		if ((buffer == NULL) || (remaining_buf(buffer) == 0))
			break;
		rec_cnt--;

		if (protocol_version >= SLURM_MIN_PROTOCOL_VERSION) {
			safe_unpack32(&magic, buffer);
			if (magic != GRES_MAGIC)
				goto unpack_error;
			safe_unpack32(&plugin_id, buffer);
			gres_job_ptr = xmalloc(sizeof(gres_job_state_t));
			safe_unpack16(&gres_job_ptr->cpus_per_gres, buffer);
			safe_unpack16(&gres_job_ptr->flags, buffer);
			safe_unpack64(&gres_job_ptr->gres_per_job, buffer);
			safe_unpack64(&gres_job_ptr->gres_per_node, buffer);
			safe_unpack64(&gres_job_ptr->gres_per_socket, buffer);
			safe_unpack64(&gres_job_ptr->gres_per_task, buffer);
			safe_unpack64(&gres_job_ptr->mem_per_gres, buffer);
			safe_unpack64(&gres_job_ptr->total_gres, buffer);
			safe_unpackstr_xmalloc(&gres_job_ptr->type_name,
					       &utmp32, buffer);
			gres_job_ptr->type_id =
				gres_plugin_build_id(gres_job_ptr->type_name);
			safe_unpack32(&gres_job_ptr->node_cnt, buffer);
			if (gres_job_ptr->node_cnt > NO_VAL)
				goto unpack_error;

			safe_unpack8(&has_more, buffer);
			if (has_more) {
				safe_unpack64_array(
					&gres_job_ptr->gres_cnt_node_alloc,
					&utmp32, buffer);
			}

			safe_unpack8(&has_more, buffer);
			if (has_more) {
				safe_xcalloc(gres_job_ptr->gres_bit_alloc,
					     gres_job_ptr->node_cnt,
					     sizeof(bitstr_t *));
				for (i = 0; i < gres_job_ptr->node_cnt; i++) {
					unpack_bit_str_hex(&gres_job_ptr->
							   gres_bit_alloc[i],
							   buffer);
				}
			}
			safe_unpack8(&has_more, buffer);
			if (has_more) {
				safe_xcalloc(gres_job_ptr->gres_bit_step_alloc,
					     gres_job_ptr->node_cnt,
					     sizeof(bitstr_t *));
				for (i = 0; i < gres_job_ptr->node_cnt; i++) {
					unpack_bit_str_hex(&gres_job_ptr->
							   gres_bit_step_alloc[i],
							   buffer);
				}
			}
			safe_unpack8(&has_more, buffer);
			if (has_more) {
				safe_xcalloc(gres_job_ptr->gres_cnt_step_alloc,
					     gres_job_ptr->node_cnt,
					     sizeof(uint64_t));
				for (i = 0; i < gres_job_ptr->node_cnt; i++) {
					safe_unpack64(&gres_job_ptr->
						      gres_cnt_step_alloc[i],
						      buffer);
				}
			}
		} else {
			error("%s: protocol_version %hu not supported",
			      __func__, protocol_version);
			goto unpack_error;
		}

		for (i = 0; i < gres_context_cnt; i++) {
			if (gres_context[i].plugin_id == plugin_id)
				break;
		}
		if (i >= gres_context_cnt) {
			/*
			 * A likely sign that GresPlugins has changed.
			 * Not a fatal error, skip over the data.
			 */
			error("%s: no plugin configured to unpack data type %u from job %u",
			      __func__, plugin_id, job_id);
			_job_state_delete(gres_job_ptr);
			continue;
		}
		gres_job_ptr->gres_name = xstrdup(gres_context[i].gres_name);
		gres_ptr = xmalloc(sizeof(gres_state_t));
		gres_ptr->plugin_id = gres_context[i].plugin_id;
		gres_ptr->gres_data = gres_job_ptr;
		gres_job_ptr = NULL;	/* nothing left to free on error */
		list_append(*gres_list, gres_ptr);
	}
	slurm_mutex_unlock(&gres_context_lock);
	return rc;

unpack_error:
	error("%s: unpack error from job %u", __func__, job_id);
	if (gres_job_ptr)
		_job_state_delete(gres_job_ptr);
	slurm_mutex_unlock(&gres_context_lock);
	return SLURM_ERROR;
}

/*
 * Pack a job's allocated gres information for use by prolog/epilog
 * IN gres_list - generated by gres_plugin_job_config_validate()
 * IN/OUT buffer - location to write state to
 */
extern int gres_plugin_job_alloc_pack(List gres_list, Buf buffer,
				      uint16_t protocol_version)
{
	int i, rc = SLURM_SUCCESS;
	uint32_t top_offset, tail_offset;
	uint32_t magic = GRES_MAGIC;
	uint16_t rec_cnt = 0;
	ListIterator gres_iter;
	gres_epilog_info_t *gres_job_ptr;

	top_offset = get_buf_offset(buffer);
	pack16(rec_cnt, buffer);	/* placeholder if data */

	if (gres_list == NULL)
		return rc;

	(void) gres_plugin_init();

	slurm_mutex_lock(&gres_context_lock);
	gres_iter = list_iterator_create(gres_list);
	while ((gres_job_ptr = (gres_epilog_info_t *) list_next(gres_iter))) {
		if (protocol_version >= SLURM_MIN_PROTOCOL_VERSION) {
			pack32(magic, buffer);
			pack32(gres_job_ptr->plugin_id, buffer);
			pack32(gres_job_ptr->node_cnt, buffer);
			if (gres_job_ptr->gres_cnt_node_alloc) {
				pack8((uint8_t) 1, buffer);
				pack64_array(gres_job_ptr->gres_cnt_node_alloc,
					     gres_job_ptr->node_cnt, buffer);
			} else {
				pack8((uint8_t) 0, buffer);
			}
			if (gres_job_ptr->gres_bit_alloc) {
				pack8((uint8_t) 1, buffer);
				for (i = 0; i < gres_job_ptr->node_cnt; i++) {
					pack_bit_str_hex(gres_job_ptr->
							 gres_bit_alloc[i],
							 buffer);
				}
			} else {
				pack8((uint8_t) 0, buffer);
			}
			rec_cnt++;
		} else {
			error("%s: protocol_version %hu not supported",
			      __func__, protocol_version);
			break;
		}
	}
	list_iterator_destroy(gres_iter);
	slurm_mutex_unlock(&gres_context_lock);

	tail_offset = get_buf_offset(buffer);
	set_buf_offset(buffer, top_offset);
	pack16(rec_cnt, buffer);
	set_buf_offset(buffer, tail_offset);

	return rc;
}

static void _epilog_list_del(void *x)
{
	gres_epilog_info_t *epilog_info = (gres_epilog_info_t *) x;
	int i;

	if (!epilog_info)
		return;

	if (epilog_info->gres_bit_alloc) {
		for (i = 0; i < epilog_info->node_cnt; i++)
			FREE_NULL_BITMAP(epilog_info->gres_bit_alloc[i]);
		xfree(epilog_info->gres_bit_alloc);
	}
	xfree(epilog_info->gres_cnt_node_alloc);
	xfree(epilog_info->node_list);
	xfree(epilog_info);
}

/*
 * Unpack a job's allocated gres information for use by prolog/epilog
 * OUT gres_list - restored state stored by gres_plugin_job_alloc_pack()
 * IN/OUT buffer - location to read state from
 */
extern int gres_plugin_job_alloc_unpack(List *gres_list, Buf buffer,
					uint16_t protocol_version)
{
	int i = 0, rc;
	uint32_t magic = 0, utmp32 = 0;
	uint16_t rec_cnt = 0;
	uint8_t filled = 0;
	gres_epilog_info_t *gres_job_ptr = NULL;

	safe_unpack16(&rec_cnt, buffer);
	if (rec_cnt == 0)
		return SLURM_SUCCESS;

	rc = gres_plugin_init();

	slurm_mutex_lock(&gres_context_lock);
	if ((gres_context_cnt > 0) && (*gres_list == NULL)) {
		*gres_list = list_create(_epilog_list_del);
	}

	while ((rc == SLURM_SUCCESS) && (rec_cnt)) {
		if ((buffer == NULL) || (remaining_buf(buffer) == 0))
			break;
		rec_cnt--;

		if (protocol_version >= SLURM_MIN_PROTOCOL_VERSION) {
			safe_unpack32(&magic, buffer);
			if (magic != GRES_MAGIC)
				goto unpack_error;
			gres_job_ptr = xmalloc(sizeof(gres_epilog_info_t));
			safe_unpack32(&gres_job_ptr->plugin_id, buffer);
			safe_unpack32(&gres_job_ptr->node_cnt, buffer);
			if (gres_job_ptr->node_cnt > NO_VAL)
				goto unpack_error;
			safe_unpack8(&filled, buffer);
			if (filled) {
				safe_unpack64_array(
					&gres_job_ptr->gres_cnt_node_alloc,
					&utmp32, buffer);
			}
			safe_unpack8(&filled, buffer);
			if (filled) {
				safe_xcalloc(gres_job_ptr->gres_bit_alloc,
					     gres_job_ptr->node_cnt,
					     sizeof(bitstr_t *));
				for (i = 0; i < gres_job_ptr->node_cnt; i++) {
					unpack_bit_str_hex(&gres_job_ptr->
							   gres_bit_alloc[i],
							   buffer);
				}
			}
		} else {
			error("%s: protocol_version %hu not supported",
			      __func__, protocol_version);
			goto unpack_error;
		}

		for (i = 0; i < gres_context_cnt; i++) {
			if (gres_context[i].plugin_id ==
			    gres_job_ptr->plugin_id)
				break;
		}
		if (i >= gres_context_cnt) {
			/*
			 * A likely sign that GresPlugins has changed.
			 * Not a fatal error, skip over the data.
			 */
			error("%s: no plugin configured to unpack data type %u",
			      __func__, gres_job_ptr->plugin_id);
			_epilog_list_del(gres_job_ptr);
			continue;
		}
		list_append(*gres_list, gres_job_ptr);
		gres_job_ptr = NULL;
	}
	slurm_mutex_unlock(&gres_context_lock);
	return rc;

unpack_error:
	error("%s: unpack error", __func__);
	if (gres_job_ptr)
		_epilog_list_del(gres_job_ptr);
	slurm_mutex_unlock(&gres_context_lock);
	return SLURM_ERROR;
}

/*
 * Build List of information needed to set job's Prolog or Epilog environment
 * variables
 *
 * IN job_gres_list - job's GRES allocation info
 * IN hostlist - list of nodes associated with the job
 * RET information about the job's GRES allocation needed by Prolog or Epilog
 */
extern List gres_plugin_epilog_build_env(List job_gres_list, char *node_list)
{
	int i;
	ListIterator gres_iter;
	gres_state_t *gres_ptr = NULL;
	gres_epilog_info_t *epilog_info;
	List epilog_gres_list = NULL;

	if (!job_gres_list)
		return NULL;

	(void) gres_plugin_init();

	slurm_mutex_lock(&gres_context_lock);
	gres_iter = list_iterator_create(job_gres_list);
	while ((gres_ptr = list_next(gres_iter))) {
		for (i = 0; i < gres_context_cnt; i++) {
			if (gres_ptr->plugin_id == gres_context[i].plugin_id)
				break;
		}
		if (i >= gres_context_cnt) {
			error("%s: gres not found in context.  This should never happen",
			      __func__);
			continue;
		}

		if (!gres_context[i].ops.epilog_build_env)
			continue;	/* No plugin to call */
		epilog_info = (*(gres_context[i].ops.epilog_build_env))
				(gres_ptr->gres_data);
		if (!epilog_info)
			continue;	/* No info to add for this plugin */
		if (!epilog_gres_list)
			epilog_gres_list = list_create(_epilog_list_del);
		epilog_info->plugin_id = gres_context[i].plugin_id;
		epilog_info->node_list = xstrdup(node_list);
		list_append(epilog_gres_list, epilog_info);
	}
	list_iterator_destroy(gres_iter);
	slurm_mutex_unlock(&gres_context_lock);

	return epilog_gres_list;
}

/*
 * Set environment variables as appropriate for a job's prolog or epilog based
 * GRES allocated to the job.
 *
 * IN/OUT epilog_env_ptr - environment variable array
 * IN epilog_gres_list - generated by TBD
 * IN node_inx - zero origin node index
 */
extern void gres_plugin_epilog_set_env(char ***epilog_env_ptr,
				       List epilog_gres_list, int node_inx)
{
	int i;
	ListIterator epilog_iter;
	gres_epilog_info_t *epilog_info;

	*epilog_env_ptr = NULL;
	if (!epilog_gres_list)
		return;

	(void) gres_plugin_init();

	slurm_mutex_lock(&gres_context_lock);
	epilog_iter = list_iterator_create(epilog_gres_list);
	while ((epilog_info = list_next(epilog_iter))) {
		for (i = 0; i < gres_context_cnt; i++) {
			if (epilog_info->plugin_id == gres_context[i].plugin_id)
				break;
		}
		if (i >= gres_context_cnt) {
			error("%s: GRES ID %u not found in context",
			      __func__, epilog_info->plugin_id);
			continue;
		}

		if (!gres_context[i].ops.epilog_set_env)
			continue;	/* No plugin to call */
		(*(gres_context[i].ops.epilog_set_env))
			(epilog_env_ptr, epilog_info, node_inx);
	}
	list_iterator_destroy(epilog_iter);
	slurm_mutex_unlock(&gres_context_lock);
}

/*
 * If core bitmap from slurmd differs in size from that in slurmctld,
 * then modify bitmap from slurmd so we can use bit_and, bit_or, etc.
 */
static bitstr_t *_core_bitmap_rebuild(bitstr_t *old_core_bitmap, int new_size)
{
	int i, j, old_size, ratio;
	bitstr_t *new_core_bitmap;

	new_core_bitmap = bit_alloc(new_size);
	old_size = bit_size(old_core_bitmap);
	if (old_size > new_size) {
		ratio = old_size / new_size;
		for (i = 0; i < new_size; i++) {
			for (j = 0; j < ratio; j++) {
				if (bit_test(old_core_bitmap, i*ratio+j)) {
					bit_set(new_core_bitmap, i);
					break;
				}
			}
		}
	} else {
		ratio = new_size / old_size;
		for (i = 0; i < old_size; i++) {
			if (!bit_test(old_core_bitmap, i))
				continue;
			for (j = 0; j < ratio; j++) {
				bit_set(new_core_bitmap, i*ratio+j);
			}
		}
	}

	return new_core_bitmap;
}

static void _validate_gres_node_cores(gres_node_state_t *node_gres_ptr,
				      int cores_ctld, char *node_name)
{
	int i, cores_slurmd;
	bitstr_t *new_core_bitmap;
	int log_mismatch = true;

	if (node_gres_ptr->topo_cnt == 0)
		return;

	if (node_gres_ptr->topo_core_bitmap == NULL) {
		error("Gres topo_core_bitmap is NULL on node %s", node_name);
		return;
	}


	for (i = 0; i < node_gres_ptr->topo_cnt; i++) {
		if (!node_gres_ptr->topo_core_bitmap[i])
			continue;
		cores_slurmd = bit_size(node_gres_ptr->topo_core_bitmap[i]);
		if (cores_slurmd == cores_ctld)
			continue;
		if (log_mismatch) {
			debug("Rebuilding node %s gres core bitmap (%d != %d)",
			      node_name, cores_slurmd, cores_ctld);
			log_mismatch = false;
		}
		new_core_bitmap = _core_bitmap_rebuild(
					node_gres_ptr->topo_core_bitmap[i],
					cores_ctld);
		FREE_NULL_BITMAP(node_gres_ptr->topo_core_bitmap[i]);
		node_gres_ptr->topo_core_bitmap[i] = new_core_bitmap;
	}
}

static void	_job_core_filter(void *job_gres_data, void *node_gres_data,
				 bool use_total_gres, bitstr_t *core_bitmap,
				 int core_start_bit, int core_end_bit,
				 char *gres_name, char *node_name,
				 uint32_t plugin_id)
{
	int i, j, core_ctld;
	gres_job_state_t  *job_gres_ptr  = (gres_job_state_t *)  job_gres_data;
	gres_node_state_t *node_gres_ptr = (gres_node_state_t *) node_gres_data;
	bitstr_t *avail_core_bitmap = NULL;
	bool use_busy_dev = false;

	if (!node_gres_ptr->topo_cnt || !core_bitmap ||	/* No topology info */
	    !job_gres_ptr->gres_per_node)		/* No job GRES */
		return;

	if (!use_total_gres &&
	    (plugin_id == mps_plugin_id) &&
	    (node_gres_ptr->gres_cnt_alloc != 0)) {
		/* We must use the ONE already active GRES of this type */
		use_busy_dev = true;
	}

	/* Determine which specific cores can be used */
	avail_core_bitmap = bit_copy(core_bitmap);
	bit_nclear(avail_core_bitmap, core_start_bit, core_end_bit);
	for (i = 0; i < node_gres_ptr->topo_cnt; i++) {
		if (node_gres_ptr->topo_gres_cnt_avail[i] == 0)
			continue;
		if (!use_total_gres &&
		    (node_gres_ptr->topo_gres_cnt_alloc[i] >=
		     node_gres_ptr->topo_gres_cnt_avail[i]))
			continue;
		if (use_busy_dev &&
		    (node_gres_ptr->topo_gres_cnt_alloc[i] == 0))
			continue;
		if (job_gres_ptr->type_name &&
		    (!node_gres_ptr->topo_type_name[i] ||
		     (job_gres_ptr->type_id != node_gres_ptr->topo_type_id[i])))
			continue;
		if (!node_gres_ptr->topo_core_bitmap[i]) {
			FREE_NULL_BITMAP(avail_core_bitmap);	/* No filter */
			return;
		}
		core_ctld = core_end_bit - core_start_bit + 1;
		_validate_gres_node_cores(node_gres_ptr, core_ctld, node_name);
		core_ctld = bit_size(node_gres_ptr->topo_core_bitmap[i]);
		for (j = 0; j < core_ctld; j++) {
			if (bit_test(node_gres_ptr->topo_core_bitmap[i], j)) {
				bit_set(avail_core_bitmap, core_start_bit + j);
			}
		}
	}
	bit_and(core_bitmap, avail_core_bitmap);
	FREE_NULL_BITMAP(avail_core_bitmap);
}

static uint32_t _job_test(void *job_gres_data, void *node_gres_data,
			  bool use_total_gres, bitstr_t *core_bitmap,
			  int core_start_bit, int core_end_bit, bool *topo_set,
			  uint32_t job_id, char *node_name, char *gres_name,
			  uint32_t plugin_id)
{
	int i, j, core_size, core_ctld, top_inx = -1;
	uint64_t gres_avail = 0, gres_max = 0, gres_total, gres_tmp;
	uint64_t min_gres_node = 0;
	gres_job_state_t  *job_gres_ptr  = (gres_job_state_t *)  job_gres_data;
	gres_node_state_t *node_gres_ptr = (gres_node_state_t *) node_gres_data;
	uint32_t *cores_addnt = NULL; /* Additional cores avail from this GRES */
	uint32_t *cores_avail = NULL; /* cores initially avail from this GRES */
	uint32_t core_cnt = 0;
	bitstr_t *alloc_core_bitmap = NULL;
	bitstr_t *avail_core_bitmap = NULL;
	bool shared_gres = _shared_gres(plugin_id);
	bool use_busy_dev = false;

	if (node_gres_ptr->no_consume)
		use_total_gres = true;

	if (!use_total_gres &&
	    (plugin_id == mps_plugin_id) &&
	    (node_gres_ptr->gres_cnt_alloc != 0)) {
		/* We must use the ONE already active GRES of this type */
		use_busy_dev = true;
	}

	/* Determine minimum GRES count needed on this node */
	if (job_gres_ptr->gres_per_job)
		min_gres_node = 1;
	min_gres_node = MAX(min_gres_node, job_gres_ptr->gres_per_node);
	min_gres_node = MAX(min_gres_node, job_gres_ptr->gres_per_socket);
	min_gres_node = MAX(min_gres_node, job_gres_ptr->gres_per_task);

	if (min_gres_node && node_gres_ptr->topo_cnt && *topo_set) {
		/*
		 * Need to determine how many GRES available for these
		 * specific cores
		 */
		if (core_bitmap) {
			core_ctld = core_end_bit - core_start_bit + 1;
			if (core_ctld < 1) {
				error("gres/%s: job %u cores on node %s < 1",
				      gres_name, job_id, node_name);
				return (uint32_t) 0;
			}
			_validate_gres_node_cores(node_gres_ptr, core_ctld,
						  node_name);
		}
		for (i = 0; i < node_gres_ptr->topo_cnt; i++) {
			if (job_gres_ptr->type_name &&
			    (!node_gres_ptr->topo_type_name[i] ||
			     (node_gres_ptr->topo_type_id[i] !=
			      job_gres_ptr->type_id)))
				continue;
			if (use_busy_dev &&
			    (node_gres_ptr->topo_gres_cnt_alloc[i] == 0))
				continue;
			if (!node_gres_ptr->topo_core_bitmap[i]) {
				gres_avail += node_gres_ptr->
					      topo_gres_cnt_avail[i];
				if (!use_total_gres) {
					gres_avail -= node_gres_ptr->
						      topo_gres_cnt_alloc[i];
				}
				if (shared_gres)
					gres_max = MAX(gres_max, gres_avail);
				continue;
			}
			core_ctld = bit_size(node_gres_ptr->
					     topo_core_bitmap[i]);
			for (j = 0; j < core_ctld; j++) {
				if (core_bitmap &&
				    !bit_test(core_bitmap, core_start_bit + j))
					continue;
				if (!bit_test(node_gres_ptr->
					      topo_core_bitmap[i], j))
					continue; /* not avail for this gres */
				gres_avail += node_gres_ptr->
					      topo_gres_cnt_avail[i];
				if (!use_total_gres) {
					gres_avail -= node_gres_ptr->
						      topo_gres_cnt_alloc[i];
				}
				if (shared_gres)
					gres_max = MAX(gres_max, gres_avail);
				break;
			}
		}
		if (shared_gres)
			gres_avail = gres_max;
		if (min_gres_node > gres_avail)
			return (uint32_t) 0;	/* insufficient GRES avail */
		return NO_VAL;
	} else if (min_gres_node && node_gres_ptr->topo_cnt) {
		/* Need to determine which specific cores can be used */
		gres_avail = node_gres_ptr->gres_cnt_avail;
		if (!use_total_gres)
			gres_avail -= node_gres_ptr->gres_cnt_alloc;
		if (min_gres_node > gres_avail)
			return (uint32_t) 0;	/* insufficient GRES avail */

		core_ctld = core_end_bit - core_start_bit + 1;
		if (core_bitmap) {
			if (core_ctld < 1) {
				error("gres/%s: job %u cores on node %s < 1",
				      gres_name, job_id, node_name);
				return (uint32_t) 0;
			}
			_validate_gres_node_cores(node_gres_ptr, core_ctld,
						  node_name);
		} else {
			for (i = 0; i < node_gres_ptr->topo_cnt; i++) {
				if (!node_gres_ptr->topo_core_bitmap[i])
					continue;
				core_ctld = bit_size(node_gres_ptr->
						     topo_core_bitmap[i]);
				break;
			}
		}

		alloc_core_bitmap = bit_alloc(core_ctld);
		if (core_bitmap) {
			for (j = 0; j < core_ctld; j++) {
				if (bit_test(core_bitmap, core_start_bit + j))
					bit_set(alloc_core_bitmap, j);
			}
		} else {
			bit_nset(alloc_core_bitmap, 0, core_ctld - 1);
		}

		avail_core_bitmap = bit_copy(alloc_core_bitmap);
		cores_addnt = xcalloc(node_gres_ptr->topo_cnt,
				      sizeof(uint32_t));
		cores_avail = xcalloc(node_gres_ptr->topo_cnt,
				      sizeof(uint32_t));
		for (i = 0; i < node_gres_ptr->topo_cnt; i++) {
			if (node_gres_ptr->topo_gres_cnt_avail[i] == 0)
				continue;
			if (use_busy_dev &&
			    (node_gres_ptr->topo_gres_cnt_alloc[i] == 0))
				continue;
			if (!use_total_gres &&
			    (node_gres_ptr->topo_gres_cnt_alloc[i] >=
			     node_gres_ptr->topo_gres_cnt_avail[i]))
				continue;
			if (job_gres_ptr->type_name &&
			    (!node_gres_ptr->topo_type_name[i] ||
			     (node_gres_ptr->topo_type_id[i] !=
			      job_gres_ptr->type_id)))
				continue;
			if (!node_gres_ptr->topo_core_bitmap[i]) {
				cores_avail[i] = core_end_bit -
						 core_start_bit + 1;
				continue;
			}
			core_size = bit_size(node_gres_ptr->topo_core_bitmap[i]);
			for (j = 0; j < core_size; j++) {
				if (core_bitmap &&
				    !bit_test(core_bitmap, core_start_bit + j))
					continue;
				if (bit_test(node_gres_ptr->
					     topo_core_bitmap[i], j)) {
					cores_avail[i]++;
				}
			}
		}

		/* Pick the topology entries with the most cores available */
		gres_avail = 0;
		gres_total = 0;
		while (gres_avail < min_gres_node) {
			top_inx = -1;
			for (j = 0; j < node_gres_ptr->topo_cnt; j++) {
				if ((gres_avail == 0) || (cores_avail[j] == 0) ||
				    !node_gres_ptr->topo_core_bitmap[j]) {
					cores_addnt[j] = cores_avail[j];
				} else {
					cores_addnt[j] = cores_avail[j] -
						bit_overlap(alloc_core_bitmap,
							    node_gres_ptr->
							    topo_core_bitmap[j]);
				}

				if (top_inx == -1) {
					if (cores_avail[j])
						top_inx = j;
				} else if (cores_addnt[j] > cores_addnt[top_inx])
					top_inx = j;
			}
			if ((top_inx < 0) || (cores_avail[top_inx] == 0)) {
				if (gres_total < min_gres_node)
					core_cnt = 0;
				break;
			}
			cores_avail[top_inx] = 0;	/* Flag as used */
			gres_tmp = node_gres_ptr->topo_gres_cnt_avail[top_inx];
			if (!use_total_gres &&
			    (gres_tmp >=
			     node_gres_ptr->topo_gres_cnt_alloc[top_inx])) {
				gres_tmp -= node_gres_ptr->
					    topo_gres_cnt_alloc[top_inx];
			} else if (!use_total_gres) {
				gres_tmp = 0;
			}
			if (gres_tmp == 0) {
				error("gres/%s: topology allocation error on node %s",
				      gres_name, node_name);
				break;
			}
			/* update counts of allocated cores and GRES */
			if (shared_gres) {
				/*
				 * Process outside of loop after specific
				 * device selected
				 */
			} else if (!node_gres_ptr->topo_core_bitmap[top_inx]) {
				bit_nset(alloc_core_bitmap, 0, core_ctld - 1);
			} else if (gres_avail) {
				bit_or(alloc_core_bitmap,
				       node_gres_ptr->
				       topo_core_bitmap[top_inx]);
				if (core_bitmap)
					bit_and(alloc_core_bitmap,
						avail_core_bitmap);
			} else {
				bit_and(alloc_core_bitmap,
					node_gres_ptr->
					topo_core_bitmap[top_inx]);
			}
			if (shared_gres) {
				gres_total = MAX(gres_total, gres_tmp);
				gres_avail = gres_total;
			} else {
				/*
				 * Available GRES count is up to gres_tmp,
				 * but take 1 per loop to maximize available
				 * core count
				 */
				gres_avail += 1;
				gres_total += gres_tmp;
				core_cnt = bit_set_count(alloc_core_bitmap);
			}
		}
		if (shared_gres && (top_inx >= 0) &&
		    (gres_avail >= min_gres_node)) {
			if (!node_gres_ptr->topo_core_bitmap[top_inx]) {
				bit_nset(alloc_core_bitmap, 0, core_ctld - 1);
			} else {
				bit_or(alloc_core_bitmap,
				       node_gres_ptr->
				       topo_core_bitmap[top_inx]);
				if (core_bitmap)
					bit_and(alloc_core_bitmap,
						avail_core_bitmap);
			}
			core_cnt = bit_set_count(alloc_core_bitmap);
		}
		if (core_bitmap && (core_cnt > 0)) {
			*topo_set = true;
			for (i = 0; i < core_ctld; i++) {
				if (!bit_test(alloc_core_bitmap, i)) {
					bit_clear(core_bitmap,
						  core_start_bit + i);
				}
			}
		}
		FREE_NULL_BITMAP(alloc_core_bitmap);
		FREE_NULL_BITMAP(avail_core_bitmap);
		xfree(cores_addnt);
		xfree(cores_avail);
		return core_cnt;
	} else if (job_gres_ptr->type_name) {
		for (i = 0; i < node_gres_ptr->type_cnt; i++) {
			if (node_gres_ptr->type_name[i] &&
			    (node_gres_ptr->type_id[i] ==
			     job_gres_ptr->type_id))
				break;
		}
		if (i >= node_gres_ptr->type_cnt)
			return (uint32_t) 0;	/* no such type */
		gres_avail = node_gres_ptr->type_cnt_avail[i];
		if (!use_total_gres)
			gres_avail -= node_gres_ptr->type_cnt_alloc[i];
		gres_tmp = node_gres_ptr->gres_cnt_avail;
		if (!use_total_gres)
			gres_tmp -= node_gres_ptr->gres_cnt_alloc;
		gres_avail = MIN(gres_avail, gres_tmp);
		if (min_gres_node > gres_avail)
			return (uint32_t) 0;	/* insufficient GRES avail */
		return NO_VAL;
	} else {
		gres_avail = node_gres_ptr->gres_cnt_avail;
		if (!use_total_gres)
			gres_avail -= node_gres_ptr->gres_cnt_alloc;
		if (min_gres_node > gres_avail)
			return (uint32_t) 0;	/* insufficient GRES avail */
		return NO_VAL;
	}
}

/*
 * Clear the core_bitmap for cores which are not usable by this job (i.e. for
 *	cores which are already bound to other jobs or lack GRES)
 * IN job_gres_list   - job's gres_list built by gres_plugin_job_state_validate()
 * IN node_gres_list  - node's gres_list built by
 *                      gres_plugin_node_config_validate()
 * IN use_total_gres  - if set then consider all GRES resources as available,
 *		        and none are commited to running jobs
 * IN/OUT core_bitmap - Identification of available cores (NULL if no restriction)
 * IN core_start_bit  - index into core_bitmap for this node's first cores
 * IN core_end_bit    - index into core_bitmap for this node's last cores
 */
extern void gres_plugin_job_core_filter(List job_gres_list, List node_gres_list,
					bool use_total_gres,
					bitstr_t *core_bitmap,
					int core_start_bit, int core_end_bit,
					char *node_name)
{
	int i;
	ListIterator  job_gres_iter, node_gres_iter;
	gres_state_t *job_gres_ptr, *node_gres_ptr;

	if ((job_gres_list == NULL) || (core_bitmap == NULL))
		return;
	if (node_gres_list == NULL) {
		bit_nclear(core_bitmap, core_start_bit, core_end_bit);
		return;
	}

	(void) gres_plugin_init();

	slurm_mutex_lock(&gres_context_lock);
	job_gres_iter = list_iterator_create(job_gres_list);
	while ((job_gres_ptr = (gres_state_t *) list_next(job_gres_iter))) {
		node_gres_iter = list_iterator_create(node_gres_list);
		while ((node_gres_ptr = (gres_state_t *)
				list_next(node_gres_iter))) {
			if (job_gres_ptr->plugin_id == node_gres_ptr->plugin_id)
				break;
		}
		list_iterator_destroy(node_gres_iter);
		if (node_gres_ptr == NULL) {
			/* node lack resources required by the job */
			bit_nclear(core_bitmap, core_start_bit, core_end_bit);
			break;
		}

		for (i = 0; i < gres_context_cnt; i++) {
			if (job_gres_ptr->plugin_id !=
			    gres_context[i].plugin_id)
				continue;
			_job_core_filter(job_gres_ptr->gres_data,
					 node_gres_ptr->gres_data,
					 use_total_gres, core_bitmap,
					 core_start_bit, core_end_bit,
					 gres_context[i].gres_name, node_name,
					 job_gres_ptr->plugin_id);
			break;
		}
	}
	list_iterator_destroy(job_gres_iter);
	slurm_mutex_unlock(&gres_context_lock);

	return;
}

/*
 * Determine how many cores on the node can be used by this job
 * IN job_gres_list  - job's gres_list built by gres_plugin_job_state_validate()
 * IN node_gres_list - node's gres_list built by gres_plugin_node_config_validate()
 * IN use_total_gres - if set then consider all gres resources as available,
 *		       and none are commited to running jobs
 * IN core_bitmap    - Identification of available cores (NULL if no restriction)
 * IN core_start_bit - index into core_bitmap for this node's first core
 * IN core_end_bit   - index into core_bitmap for this node's last core
 * IN job_id         - job's ID (for logging)
 * IN node_name      - name of the node (for logging)
 * RET: NO_VAL    - All cores on node are available
 *      otherwise - Count of available cores
 */
extern uint32_t gres_plugin_job_test(List job_gres_list, List node_gres_list,
				     bool use_total_gres, bitstr_t *core_bitmap,
				     int core_start_bit, int core_end_bit,
				     uint32_t job_id, char *node_name)
{
	int i;
	uint32_t core_cnt, tmp_cnt;
	ListIterator job_gres_iter,  node_gres_iter;
	gres_state_t *job_gres_ptr, *node_gres_ptr;
	bool topo_set = false;

	if (job_gres_list == NULL)
		return NO_VAL;
	if (node_gres_list == NULL)
		return 0;

	core_cnt = NO_VAL;
	(void) gres_plugin_init();

	slurm_mutex_lock(&gres_context_lock);
	job_gres_iter = list_iterator_create(job_gres_list);
	while ((job_gres_ptr = (gres_state_t *) list_next(job_gres_iter))) {
		node_gres_iter = list_iterator_create(node_gres_list);
		while ((node_gres_ptr = (gres_state_t *)
				list_next(node_gres_iter))) {
			if (job_gres_ptr->plugin_id == node_gres_ptr->plugin_id)
				break;
		}
		list_iterator_destroy(node_gres_iter);
		if (node_gres_ptr == NULL) {
			/* node lack resources required by the job */
			core_cnt = 0;
			break;
		}

		for (i = 0; i < gres_context_cnt; i++) {
			if (job_gres_ptr->plugin_id !=
			    gres_context[i].plugin_id)
				continue;
			tmp_cnt = _job_test(job_gres_ptr->gres_data,
					    node_gres_ptr->gres_data,
					    use_total_gres, core_bitmap,
					    core_start_bit, core_end_bit,
					    &topo_set, job_id, node_name,
					    gres_context[i].gres_name,
					    gres_context[i].plugin_id);
			if (tmp_cnt != NO_VAL) {
				if (core_cnt == NO_VAL)
					core_cnt = tmp_cnt;
				else
					core_cnt = MIN(tmp_cnt, core_cnt);
			}
			break;
		}
		if (core_cnt == 0)
			break;
	}
	list_iterator_destroy(job_gres_iter);
	slurm_mutex_unlock(&gres_context_lock);

	return core_cnt;
}

static void _sock_gres_del(void *x)
{
	sock_gres_t *sock_gres = (sock_gres_t *) x;
	int s;

	if (sock_gres) {
		FREE_NULL_BITMAP(sock_gres->bits_any_sock);
		if (sock_gres->bits_by_sock) {
			for (s = 0; s < sock_gres->sock_cnt; s++)
				FREE_NULL_BITMAP(sock_gres->bits_by_sock[s]);
			xfree(sock_gres->bits_by_sock);
		}
		xfree(sock_gres->cnt_by_sock);
		xfree(sock_gres->gres_name);
		/* NOTE: sock_gres->job_specs is just a pointer, do not free */
		xfree(sock_gres->type_name);
		xfree(sock_gres);
	}
}

/*
 * Build a string containing the GRES details for a given node and socket
 * sock_gres_list IN - List of sock_gres_t entries
 * sock_inx IN - zero-origin socket for which information is to be returned
 *		 if value < 0, then report GRES unconstrained by core
 * RET string, must call xfree() to release memory
 */
extern char *gres_plugin_sock_str(List sock_gres_list, int sock_inx)
{
	ListIterator iter;
	sock_gres_t *sock_gres;
	char *gres_str = NULL, *sep = "";

	if (!sock_gres_list)
		return NULL;

	iter = list_iterator_create(sock_gres_list);
	while ((sock_gres = (sock_gres_t *) list_next(iter))) {
		if (sock_inx < 0) {
			if (sock_gres->cnt_any_sock) {
				if (sock_gres->type_name) {
					xstrfmtcat(gres_str, "%s%s:%s:%"PRIu64,
						   sep, sock_gres->gres_name,
						   sock_gres->type_name,
						   sock_gres->cnt_any_sock);
				} else {
					xstrfmtcat(gres_str, "%s%s:%"PRIu64,
						   sep, sock_gres->gres_name,
						   sock_gres->cnt_any_sock);
				}
				sep = " ";
			}
			continue;
		}
		if (!sock_gres->cnt_by_sock ||
		    (sock_gres->cnt_by_sock[sock_inx] == 0))
			continue;
		if (sock_gres->type_name) {
			xstrfmtcat(gres_str, "%s%s:%s:%"PRIu64, sep,
				   sock_gres->gres_name, sock_gres->type_name,
				   sock_gres->cnt_by_sock[sock_inx]);
		} else {
			xstrfmtcat(gres_str, "%s%s:%"PRIu64, sep,
				   sock_gres->gres_name,
				   sock_gres->cnt_by_sock[sock_inx]);
		}
		sep = " ";
	}
	list_iterator_destroy(iter);
	return gres_str;
}

/*
 * Determine how many GRES of a given type can be used by this job on a
 * given node and return a structure with the details. Note that multiple
 * GRES of a given type model can be distributed over multiple topo structures,
 * so we need to OR the core_bitmap over all of them.
 */
static sock_gres_t *_build_sock_gres_by_topo(gres_job_state_t *job_gres_ptr,
				gres_node_state_t *node_gres_ptr,
				bool use_total_gres, bitstr_t *core_bitmap,
				uint16_t sockets, uint16_t cores_per_sock,
				uint32_t job_id, char *node_name,
				bool enforce_binding, uint32_t s_p_n,
				bitstr_t **req_sock_map,
				uint32_t main_plugin_id, uint32_t alt_plugin_id,
				gres_node_state_t *alt_node_gres_ptr,
				uint32_t user_id, const uint32_t node_inx)
{
	int i, j, s, c, tot_cores;
	sock_gres_t *sock_gres;
	int64_t add_gres;
	uint64_t avail_gres, min_gres = 1;
	bool match = false;
	bool use_busy_dev = false;

	if (node_gres_ptr->gres_cnt_avail == 0)
		return NULL;

	if (!use_total_gres &&
	    (main_plugin_id == mps_plugin_id) &&
	    (node_gres_ptr->gres_cnt_alloc != 0)) {
		/* We must use the ONE already active GRES of this type */
		use_busy_dev = true;
	}

	sock_gres = xmalloc(sizeof(sock_gres_t));
	sock_gres->sock_cnt = sockets;
	sock_gres->bits_by_sock = xcalloc(sockets, sizeof(bitstr_t *));
	sock_gres->cnt_by_sock = xcalloc(sockets, sizeof(uint64_t));
	for (i = 0; i < node_gres_ptr->topo_cnt; i++) {
		bool use_all_sockets = false;
		if (job_gres_ptr->type_name &&
		    (job_gres_ptr->type_id != node_gres_ptr->topo_type_id[i]))
			continue;	/* Wrong type_model */
		if (use_busy_dev &&
		    (node_gres_ptr->topo_gres_cnt_alloc[i] == 0))
			continue;
		if (!use_total_gres && !node_gres_ptr->no_consume &&
		    (node_gres_ptr->topo_gres_cnt_alloc[i] >=
		     node_gres_ptr->topo_gres_cnt_avail[i])) {
			continue;	/* No GRES remaining */
		}

		if (!use_total_gres && !node_gres_ptr->no_consume) {
			avail_gres = node_gres_ptr->topo_gres_cnt_avail[i] -
				     node_gres_ptr->topo_gres_cnt_alloc[i];
		} else {
			avail_gres = node_gres_ptr->topo_gres_cnt_avail[i];
		}
		if (avail_gres == 0)
			continue;

		/*
		 * Job requested GPUs or MPS. Filter out resources already
		 * allocated to the other GRES type.
		 */
		if (alt_node_gres_ptr && alt_node_gres_ptr->gres_bit_alloc &&
		    node_gres_ptr->topo_gres_bitmap[i]) {
			c = bit_overlap(node_gres_ptr->topo_gres_bitmap[i],
					alt_node_gres_ptr->gres_bit_alloc);
			if ((alt_plugin_id == gpu_plugin_id) && (c > 0))
				continue;
			if ((alt_plugin_id == mps_plugin_id) && (c > 0)) {
				avail_gres -= c;
				if (avail_gres == 0)
					continue;
			}
		}

		/* gres/mps can only use one GPU per node */
		if ((main_plugin_id == mps_plugin_id) &&
		    (avail_gres > sock_gres->max_node_gres))
			sock_gres->max_node_gres = avail_gres;

		/*
		 * If some GRES is available on every socket,
		 * treat like no topo_core_bitmap is specified
		 */
		tot_cores = sockets * cores_per_sock;
		if (node_gres_ptr->topo_core_bitmap &&
		    node_gres_ptr->topo_core_bitmap[i]) {
			use_all_sockets = true;
			for (s = 0; s < sockets; s++) {
				bool use_this_socket = false;
				for (c = 0; c < cores_per_sock; c++) {
					j = (s * cores_per_sock) + c;
					if (bit_test(node_gres_ptr->
						     topo_core_bitmap[i], j)) {
						use_this_socket = true;
						break;
					}
				}
				if (!use_this_socket) {
					use_all_sockets = false;
					break;
				}
			}
		}

		if (!node_gres_ptr->topo_core_bitmap ||
		    !node_gres_ptr->topo_core_bitmap[i] ||
		    use_all_sockets) {
			/*
			 * Not constrained by core, but only specific
			 * GRES may be available (save their bitmap)
			 */
			sock_gres->cnt_any_sock += avail_gres;
			sock_gres->total_cnt += avail_gres;
			if (!sock_gres->bits_any_sock) {
				sock_gres->bits_any_sock =
					bit_copy(node_gres_ptr->
						 topo_gres_bitmap[i]);
			} else {
				bit_or(sock_gres->bits_any_sock,
				       node_gres_ptr->topo_gres_bitmap[i]);
			}
			match = true;
			continue;
		}

		/* Constrained by core */
		if (core_bitmap)
			tot_cores = MIN(tot_cores, bit_size(core_bitmap));
		if (node_gres_ptr->topo_core_bitmap[i]) {
			tot_cores = MIN(tot_cores,
					bit_size(node_gres_ptr->
						 topo_core_bitmap[i]));
		}
		for (s = 0; ((s < sockets) && avail_gres); s++) {
			if (enforce_binding && core_bitmap) {
				for (c = 0; c < cores_per_sock; c++) {
					j = (s * cores_per_sock) + c;
					if (bit_test(core_bitmap, j))
						break;
				}
				if (c >= cores_per_sock) {
					/* No available cores on this socket */
					continue;
				}
			}
			for (c = 0; c < cores_per_sock; c++) {
				j = (s * cores_per_sock) + c;
				if (j >= tot_cores)
					break;	/* Off end of core bitmap */
				if (node_gres_ptr->topo_core_bitmap[i] &&
				    !bit_test(node_gres_ptr->topo_core_bitmap[i],
					      j))
					continue;
				if (!node_gres_ptr->topo_gres_bitmap[i]) {
					error("%s: topo_gres_bitmap NULL on node %s",
					      __func__, node_name);
					continue;
				}
				if (!sock_gres->bits_by_sock[s]) {
					sock_gres->bits_by_sock[s] =
						bit_copy(node_gres_ptr->
							 topo_gres_bitmap[i]);
				} else {
					bit_or(sock_gres->bits_by_sock[s],
					       node_gres_ptr->topo_gres_bitmap[i]);
				}
				sock_gres->cnt_by_sock[s] += avail_gres;
				sock_gres->total_cnt += avail_gres;
				avail_gres = 0;
				match = true;
				break;
			}
		}
	}

	/* Process per-GRES limits */
	if (match && job_gres_ptr->gres_per_socket) {
		/*
		 * Clear core bitmap on sockets with insufficient GRES
		 * and disable excess GRES per socket
		 */
		for (s = 0; s < sockets; s++) {
			if (sock_gres->cnt_by_sock[s] <
			    job_gres_ptr->gres_per_socket) {
				/* Insufficient GRES, clear count */
				sock_gres->total_cnt -=
					sock_gres->cnt_by_sock[s];
				sock_gres->cnt_by_sock[s] = 0;
				if (enforce_binding && core_bitmap) {
					i = s * cores_per_sock;
					bit_nclear(core_bitmap, i,
						   i + cores_per_sock - 1);
				}
			} else if (sock_gres->cnt_by_sock[s] >
				   job_gres_ptr->gres_per_socket) {
				/* Excess GRES, reduce count */
				i = sock_gres->cnt_by_sock[s] -
				    job_gres_ptr->gres_per_socket;
				sock_gres->cnt_by_sock[s] =
					job_gres_ptr->gres_per_socket;
				sock_gres->total_cnt -= i;
			}
		}
	}

	/*
	 * Satisfy sockets-per-node (s_p_n) limit by selecting the sockets with
	 * the most GRES. Sockets with low GRES counts have their core_bitmap
	 * cleared so that _allocate_sc() in cons_tres/job_test.c does not
	 * remove sockets needed to satisfy the job's GRES specification.
	 */
	if (match && enforce_binding && core_bitmap && (s_p_n < sockets)) {
		int avail_sock = 0;
		bool *avail_sock_flag = xcalloc(sockets, sizeof(bool));
		for (s = 0; s < sockets; s++) {
			if (sock_gres->cnt_by_sock[s] == 0)
				continue;
			for (c = 0; c < cores_per_sock; c++) {
				i = (s * cores_per_sock) + c;
				if (!bit_test(core_bitmap, i))
					continue;
				avail_sock++;
				avail_sock_flag[s] = true;
				break;
			}
		}
		while (avail_sock > s_p_n) {
			int low_gres_sock_inx = -1;
			for (s = 0; s < sockets; s++) {
				if (!avail_sock_flag[s])
					continue;
				if ((low_gres_sock_inx == -1) ||
				    (sock_gres->cnt_by_sock[s] <
				     sock_gres->cnt_by_sock[low_gres_sock_inx]))
					low_gres_sock_inx = s;
			}
			if (low_gres_sock_inx == -1)
				break;
			s = low_gres_sock_inx;
			i = s * cores_per_sock;
			bit_nclear(core_bitmap, i, i + cores_per_sock - 1);
			sock_gres->total_cnt -= sock_gres->cnt_by_sock[s];
			sock_gres->cnt_by_sock[s] = 0;
			avail_sock--;
			avail_sock_flag[s] = false;
		}
		xfree(avail_sock_flag);
	}

	if (match) {
		if (job_gres_ptr->gres_per_node)
			min_gres = job_gres_ptr->gres_per_node;
		if (job_gres_ptr->gres_per_task)
			min_gres = MAX(min_gres, job_gres_ptr->gres_per_task);
		if (sock_gres->total_cnt < min_gres)
			match = false;
	}


	/*
	 * If sockets-per-node (s_p_n) not specified then identify sockets
	 * which are required to satisfy gres_per_node or task specification
	 * so that allocated tasks can be distributed over multiple sockets
	 * if necessary.
	 */
	add_gres = min_gres - sock_gres->cnt_any_sock;
	if (match && core_bitmap && (s_p_n == NO_VAL) && (add_gres > 0) &&
	    job_gres_ptr->gres_per_node) {
		int avail_sock = 0, best_sock_inx = -1;
		bool *avail_sock_flag = xcalloc(sockets, sizeof(bool));
		for (s = 0; s < sockets; s++) {
			if (sock_gres->cnt_by_sock[s] == 0)
				continue;
			for (c = 0; c < cores_per_sock; c++) {
				i = (s * cores_per_sock) + c;
				if (!bit_test(core_bitmap, i))
					continue;
				avail_sock++;
				avail_sock_flag[s] = true;
				if ((best_sock_inx == -1) ||
				    (sock_gres->cnt_by_sock[s] >
				     sock_gres->cnt_by_sock[best_sock_inx])) {
					best_sock_inx = s;
				}
				break;
			}
		}
		while ((best_sock_inx != -1) && (add_gres > 0)) {
			if (*req_sock_map == NULL)
				*req_sock_map = bit_alloc(sockets);
			bit_set(*req_sock_map, best_sock_inx);
			add_gres -= sock_gres->cnt_by_sock[best_sock_inx];
			avail_sock_flag[best_sock_inx] = false;
			if (add_gres <= 0)
				break;
			/* Find next best socket */
			best_sock_inx = -1;
			for (s = 0; s < sockets; s++) {
				if ((sock_gres->cnt_by_sock[s] == 0) ||
				    !avail_sock_flag[s])
					continue;
				if ((best_sock_inx == -1) ||
				    (sock_gres->cnt_by_sock[s] >
				     sock_gres->cnt_by_sock[best_sock_inx])) {
					best_sock_inx = s;
				}
			}
		}
		xfree(avail_sock_flag);
	}

	if (match) {
		sock_gres->type_id = job_gres_ptr->type_id;
		sock_gres->type_name = xstrdup(job_gres_ptr->type_name);
	} else {
		_sock_gres_del(sock_gres);
		sock_gres = NULL;
	}
	return sock_gres;
}

/*
 * Determine how many GRES of a given type can be used by this job on a
 * given node and return a structure with the details. Note that multiple
 * GRES of a given type model can be configured, so pick the right one.
 */
static sock_gres_t *_build_sock_gres_by_type(gres_job_state_t *job_gres_ptr,
				gres_node_state_t *node_gres_ptr,
				bool use_total_gres, bitstr_t *core_bitmap,
				uint16_t sockets, uint16_t cores_per_sock,
				uint32_t job_id, char *node_name)
{
	int i;
	sock_gres_t *sock_gres;
	uint64_t avail_gres, min_gres = 1, gres_tmp;
	bool match = false;

	if (job_gres_ptr->gres_per_node)
		min_gres = job_gres_ptr-> gres_per_node;
	if (job_gres_ptr->gres_per_socket)
		min_gres = MAX(min_gres, job_gres_ptr->gres_per_socket);
	if (job_gres_ptr->gres_per_task)
		min_gres = MAX(min_gres, job_gres_ptr->gres_per_task);
	sock_gres = xmalloc(sizeof(sock_gres_t));
	for (i = 0; i < node_gres_ptr->type_cnt; i++) {
		if (job_gres_ptr->type_name &&
		    (job_gres_ptr->type_id != node_gres_ptr->type_id[i]))
			continue;	/* Wrong type_model */
		if (!use_total_gres &&
		    (node_gres_ptr->type_cnt_alloc[i] >=
		     node_gres_ptr->type_cnt_avail[i])) {
			continue;	/* No GRES remaining */
		} else if (!use_total_gres) {
			avail_gres = node_gres_ptr->type_cnt_avail[i] -
				     node_gres_ptr->type_cnt_alloc[i];
		} else {
			avail_gres = node_gres_ptr->type_cnt_avail[i];
		}
		gres_tmp = node_gres_ptr->gres_cnt_avail;
		if (!use_total_gres)
			gres_tmp -= node_gres_ptr->gres_cnt_alloc;
		avail_gres = MIN(avail_gres, gres_tmp);
		if (avail_gres < min_gres)
			continue;	/* Insufficient GRES remaining */
		sock_gres->cnt_any_sock += avail_gres;
		sock_gres->total_cnt += avail_gres;
		match = true;
	}
	if (match) {
		sock_gres->type_id = job_gres_ptr->type_id;
		sock_gres->type_name = xstrdup(job_gres_ptr->type_name);
	} else
		xfree(sock_gres);

	return sock_gres;
}

/*
 * Determine how many GRES of a given type can be used by this job on a
 * given node and return a structure with the details. No GRES type.
 */
static sock_gres_t *_build_sock_gres_basic(gres_job_state_t *job_gres_ptr,
				gres_node_state_t *node_gres_ptr,
				bool use_total_gres, bitstr_t *core_bitmap,
				uint16_t sockets, uint16_t cores_per_sock,
				uint32_t job_id, char *node_name)
{
	sock_gres_t *sock_gres;
	uint64_t avail_gres, min_gres = 1;

	if (job_gres_ptr->type_name)
		return NULL;
	if (!use_total_gres &&
	    (node_gres_ptr->gres_cnt_alloc >= node_gres_ptr->gres_cnt_avail))
		return NULL;	/* No GRES remaining */

	if (job_gres_ptr->gres_per_node)
		min_gres = job_gres_ptr-> gres_per_node;
	if (job_gres_ptr->gres_per_socket)
		min_gres = MAX(min_gres, job_gres_ptr->gres_per_socket);
	if (job_gres_ptr->gres_per_task)
		min_gres = MAX(min_gres, job_gres_ptr->gres_per_task);
	if (!use_total_gres) {
		avail_gres = node_gres_ptr->gres_cnt_avail -
			     node_gres_ptr->gres_cnt_alloc;
	} else
		avail_gres = node_gres_ptr->gres_cnt_avail;
	if (avail_gres < min_gres)
		return NULL;	/* Insufficient GRES remaining */

	sock_gres = xmalloc(sizeof(sock_gres_t));
	sock_gres->cnt_any_sock += avail_gres;
	sock_gres->total_cnt += avail_gres;

	return sock_gres;
}

static void _sock_gres_log(List sock_gres_list, char *node_name)
{
	sock_gres_t *sock_gres;
	ListIterator iter;
	int i, len = -1;
	char tmp[32] = "";

	if (!sock_gres_list)
		return;

	info("Sock_gres state for %s", node_name);
	iter = list_iterator_create(sock_gres_list);
	while ((sock_gres = (sock_gres_t *) list_next(iter))) {
		info("Gres:%s Type:%s TotalCnt:%"PRIu64" MaxNodeGres:%"PRIu64,
		     sock_gres->gres_name, sock_gres->type_name,
		     sock_gres->total_cnt, sock_gres->max_node_gres);
		if (sock_gres->bits_any_sock) {
			bit_fmt(tmp, sizeof(tmp), sock_gres->bits_any_sock);
			len = bit_size(sock_gres->bits_any_sock);
		}
		info("  Sock[ANY]Cnt:%"PRIu64" Bits:%s of %d",
		     sock_gres->cnt_any_sock, tmp, len);

		for (i = 0; i < sock_gres->sock_cnt; i++) {
			if (sock_gres->cnt_by_sock[i] == 0)
				continue;
			tmp[0] = '\0';
			len = -1;
			if (sock_gres->bits_by_sock &&
			    sock_gres->bits_by_sock[i]) {
				bit_fmt(tmp, sizeof(tmp),
					sock_gres->bits_by_sock[i]);
				len = bit_size(sock_gres->bits_by_sock[i]);
			}
			info("  Sock[%d]Cnt:%"PRIu64" Bits:%s of %d", i,
			     sock_gres->cnt_by_sock[i], tmp, len);
		}
	}
	list_iterator_destroy(iter);
}

/*
 * Determine how many cores on each socket of a node can be used by this job
 * IN job_gres_list   - job's gres_list built by gres_plugin_job_state_validate()
 * IN node_gres_list  - node's gres_list built by gres_plugin_node_config_validate()
 * IN use_total_gres  - if set then consider all gres resources as available,
 *		        and none are commited to running jobs
 * IN/OUT core_bitmap - Identification of available cores on this node
 * IN sockets         - Count of sockets on the node
 * IN cores_per_sock  - Count of cores per socket on this node
 * IN job_id          - job's ID (for logging)
 * IN node_name       - name of the node (for logging)
 * IN enforce_binding - if true then only use GRES with direct access to cores
 * IN s_p_n           - Expected sockets_per_node (NO_VAL if not limited)
 * OUT req_sock_map   - bitmap of specific requires sockets
 * IN user_id         - job's user ID
 * IN node_inx        - index of node to be evaluated
 * RET: List of sock_gres_t entries identifying what resources are available on
 *	each socket. Returns NULL if none available. Call FREE_NULL_LIST() to
 *	release memory.
 */
extern List gres_plugin_job_test2(List job_gres_list, List node_gres_list,
				  bool use_total_gres, bitstr_t *core_bitmap,
				  uint16_t sockets, uint16_t cores_per_sock,
				  uint32_t job_id, char *node_name,
				  bool enforce_binding, uint32_t s_p_n,
				  bitstr_t **req_sock_map, uint32_t user_id,
				  const uint32_t node_inx)
{
	List sock_gres_list = NULL;
	ListIterator job_gres_iter,  node_gres_iter;
	gres_state_t *job_gres_ptr, *node_gres_ptr;
	gres_job_state_t  *job_data_ptr;
	gres_node_state_t *node_data_ptr;
	uint32_t local_s_p_n;

	if (!job_gres_list || (list_count(job_gres_list) == 0))
		return sock_gres_list;
	if (!node_gres_list)	/* Node lacks GRES to match */
		return sock_gres_list;
	(void) gres_plugin_init();

	sock_gres_list = list_create(_sock_gres_del);
	slurm_mutex_lock(&gres_context_lock);
	job_gres_iter = list_iterator_create(job_gres_list);
	while ((job_gres_ptr = (gres_state_t *) list_next(job_gres_iter))) {
		sock_gres_t *sock_gres = NULL;
		node_gres_iter = list_iterator_create(node_gres_list);
		while ((node_gres_ptr = (gres_state_t *)
				list_next(node_gres_iter))) {
			if (job_gres_ptr->plugin_id == node_gres_ptr->plugin_id)
				break;
		}
		list_iterator_destroy(node_gres_iter);
		if (node_gres_ptr == NULL) {
			/* node lack GRES of type required by the job */
			FREE_NULL_LIST(sock_gres_list);
			break;
		}
		job_data_ptr = (gres_job_state_t *) job_gres_ptr->gres_data;
		node_data_ptr = (gres_node_state_t *) node_gres_ptr->gres_data;

		if (job_data_ptr->gres_per_job &&
		    !job_data_ptr->gres_per_socket)
			local_s_p_n = s_p_n;	/* Maximize GRES per node */
		else
			local_s_p_n = NO_VAL;	/* No need to optimize socket */
		if (core_bitmap && (bit_set_count(core_bitmap) == 0)) {
			sock_gres = NULL;	/* No cores available */
		} else if (node_data_ptr->topo_cnt) {
			uint32_t alt_plugin_id = 0;
			gres_node_state_t *alt_node_data_ptr = NULL;
			if (!use_total_gres && have_gpu && have_mps) {
				if (job_gres_ptr->plugin_id == gpu_plugin_id)
					alt_plugin_id = mps_plugin_id;
				if (job_gres_ptr->plugin_id == mps_plugin_id)
					alt_plugin_id = gpu_plugin_id;
			}
			if (alt_plugin_id) {
				node_gres_iter =
					list_iterator_create(node_gres_list);
				while ((node_gres_ptr = (gres_state_t *)
						list_next(node_gres_iter))) {
					if (node_gres_ptr->plugin_id ==
					    alt_plugin_id)
						break;
				}
				list_iterator_destroy(node_gres_iter);
			}
			if (alt_plugin_id && node_gres_ptr) {
				alt_node_data_ptr = (gres_node_state_t *)
						    node_gres_ptr->gres_data;
			} else {
				/* GRES of interest not on this node */
				alt_plugin_id = 0;
			}
			sock_gres = _build_sock_gres_by_topo(job_data_ptr,
					node_data_ptr, use_total_gres,
					core_bitmap, sockets, cores_per_sock,
					job_id, node_name, enforce_binding,
					local_s_p_n, req_sock_map,
					job_gres_ptr->plugin_id,
					alt_plugin_id, alt_node_data_ptr,
					user_id, node_inx);
		} else if (node_data_ptr->type_cnt) {
			sock_gres = _build_sock_gres_by_type(job_data_ptr,
					node_data_ptr, use_total_gres,
					core_bitmap, sockets, cores_per_sock,
					job_id, node_name);
		} else {
			sock_gres = _build_sock_gres_basic(job_data_ptr,
					node_data_ptr, use_total_gres,
					core_bitmap, sockets, cores_per_sock,
					job_id, node_name);
		}
		if (!sock_gres) {
			/* node lack available resources required by the job */
			bit_clear_all(core_bitmap);
			FREE_NULL_LIST(sock_gres_list);
			break;
		}
		sock_gres->job_specs  = job_data_ptr;
		sock_gres->gres_name  = xstrdup(job_data_ptr->gres_name);
		sock_gres->node_specs = node_data_ptr;
		sock_gres->plugin_id  = job_gres_ptr->plugin_id;
		list_append(sock_gres_list, sock_gres);
	}
	list_iterator_destroy(job_gres_iter);
	slurm_mutex_unlock(&gres_context_lock);

	if (slurm_conf.debug_flags & DEBUG_FLAG_GRES)
		_sock_gres_log(sock_gres_list, node_name);

	return sock_gres_list;
}

static bool *_build_avail_cores_by_sock(bitstr_t *core_bitmap,
					uint16_t sockets,
					uint16_t cores_per_sock)
{
	bool *avail_cores_by_sock = xcalloc(sockets, sizeof(bool));
	int s, c, i, lim = 0;

	lim = bit_size(core_bitmap);
	for (s = 0; s < sockets; s++) {
		for (c = 0; c < cores_per_sock; c++) {
			i = (s * cores_per_sock) + c;
			if (i >= lim)
				goto fini;	/* should never happen */
			if (bit_test(core_bitmap, i)) {
				avail_cores_by_sock[s] = true;
				break;
			}
		}
	}

fini:	return avail_cores_by_sock;
}

/*
 * Determine which GRES can be used on this node given the available cores.
 *	Filter out unusable GRES.
 * IN sock_gres_list  - list of sock_gres_t entries built by gres_plugin_job_test2()
 * IN avail_mem       - memory available for the job
 * IN max_cpus        - maximum CPUs available on this node (limited by
 *                      specialized cores and partition CPUs-per-node)
 * IN enforce_binding - GRES must be co-allocated with cores
 * IN core_bitmap     - Identification of available cores on this node
 * IN sockets         - Count of sockets on the node
 * IN cores_per_sock  - Count of cores per socket on this node
 * IN cpus_per_core   - Count of CPUs per core on this node
 * IN sock_per_node   - sockets requested by job per node or NO_VAL
 * IN task_per_node   - tasks requested by job per node or NO_VAL16
 * IN whole_node      - we are requesting the whole node or not
 * OUT avail_gpus     - Count of available GPUs on this node
 * OUT near_gpus      - Count of GPUs available on sockets with available CPUs
 * RET - 0 if job can use this node, -1 otherwise (some GRES limit prevents use)
 */
extern int gres_plugin_job_core_filter2(List sock_gres_list, uint64_t avail_mem,
					uint16_t max_cpus,
					bool enforce_binding,
					bitstr_t *core_bitmap,
					uint16_t sockets,
					uint16_t cores_per_sock,
					uint16_t cpus_per_core,
					uint32_t sock_per_node,
					uint16_t task_per_node,
					bool whole_node,
					uint16_t *avail_gpus,
					uint16_t *near_gpus)
{
	ListIterator sock_gres_iter;
	sock_gres_t *sock_gres;
	bool *avail_cores_by_sock = NULL;
	uint64_t max_gres, mem_per_gres = 0, near_gres_cnt = 0;
	uint16_t cpus_per_gres;
	int s, rc = 0;

	*avail_gpus = 0;
	*near_gpus = 0;
	if (!core_bitmap || !sock_gres_list ||
	    (list_count(sock_gres_list) == 0))
		return rc;

	sock_gres_iter = list_iterator_create(sock_gres_list);
	while ((sock_gres = (sock_gres_t *) list_next(sock_gres_iter))) {
		uint64_t min_gres = 1, tmp_u64;
		if (sock_gres->job_specs) {
			gres_job_state_t *job_gres_ptr = sock_gres->job_specs;
			if (whole_node)
				min_gres = sock_gres->total_cnt;
			else if (job_gres_ptr->gres_per_node)
				min_gres = job_gres_ptr-> gres_per_node;
			if (job_gres_ptr->gres_per_socket) {
				tmp_u64 = job_gres_ptr->gres_per_socket;
				if (sock_per_node != NO_VAL)
					tmp_u64 *= sock_per_node;
				min_gres = MAX(min_gres, tmp_u64);
			}
			if (job_gres_ptr->gres_per_task) {
				tmp_u64 = job_gres_ptr->gres_per_task;
				if (task_per_node != NO_VAL16)
					tmp_u64 *= task_per_node;
				min_gres = MAX(min_gres, tmp_u64);
			}
		}
		if (!sock_gres->job_specs)
			cpus_per_gres = 0;
		else if (sock_gres->job_specs->cpus_per_gres)
			cpus_per_gres = sock_gres->job_specs->cpus_per_gres;
		else
			cpus_per_gres = sock_gres->job_specs->def_cpus_per_gres;
		if (cpus_per_gres) {
			max_gres = max_cpus / cpus_per_gres;
			if ((max_gres == 0) ||
			    (sock_gres->job_specs->gres_per_node > max_gres) ||
			    (sock_gres->job_specs->gres_per_task > max_gres) ||
			    (sock_gres->job_specs->gres_per_socket > max_gres)){
				/* Insufficient CPUs for any GRES */
				rc = -1;
				break;
			}
		}
		if (!sock_gres->job_specs)
			mem_per_gres = 0;
		else if (sock_gres->job_specs->mem_per_gres)
			mem_per_gres = sock_gres->job_specs->mem_per_gres;
		else
			mem_per_gres = sock_gres->job_specs->def_mem_per_gres;
		if (mem_per_gres && avail_mem) {
			if (mem_per_gres <= avail_mem) {
				sock_gres->max_node_gres = avail_mem /
							   mem_per_gres;
			} else { /* Insufficient memory for any GRES */
				rc = -1;
				break;
			}
		}
		if (sock_gres->cnt_by_sock || enforce_binding) {
			if (!avail_cores_by_sock) {
				avail_cores_by_sock =_build_avail_cores_by_sock(
							core_bitmap, sockets,
							cores_per_sock);
			}
		}
		/*
		 * NOTE: gres_per_socket enforcement is performed by
		 * _build_sock_gres_by_topo(), called by gres_plugin_job_test2()
		 */
		if (sock_gres->cnt_by_sock && enforce_binding) {
			for (s = 0; s < sockets; s++) {
				if (avail_cores_by_sock[s] == 0) {
					sock_gres->total_cnt -=
						sock_gres->cnt_by_sock[s];
					sock_gres->cnt_by_sock[s] = 0;
				}
			}
			near_gres_cnt = sock_gres->total_cnt;
		} else if (sock_gres->cnt_by_sock) { /* NO enforce_binding */
			near_gres_cnt = sock_gres->total_cnt;
			for (s = 0; s < sockets; s++) {
				if (avail_cores_by_sock[s] == 0) {
					near_gres_cnt -=
						sock_gres->cnt_by_sock[s];
				}
			}
		} else {
			near_gres_cnt = sock_gres->total_cnt;
		}
		if (sock_gres->job_specs && !whole_node &&
		    sock_gres->job_specs->gres_per_node) {
			if ((sock_gres->max_node_gres == 0) ||
			    (sock_gres->max_node_gres >
			     sock_gres->job_specs->gres_per_node)) {
				sock_gres->max_node_gres =
					sock_gres->job_specs->gres_per_node;
			}
		}
		if (cpus_per_gres) {
			int cpu_cnt;
			cpu_cnt = bit_set_count(core_bitmap);
			cpu_cnt *= cpus_per_core;
			max_gres = cpu_cnt / cpus_per_gres;
			if (max_gres == 0) {
				rc = -1;
				break;
			} else if ((sock_gres->max_node_gres == 0) ||
				   (sock_gres->max_node_gres > max_gres)) {
				sock_gres->max_node_gres = max_gres;
			}
		}
		if (mem_per_gres) {
			max_gres = avail_mem / mem_per_gres;
			sock_gres->total_cnt = MIN(sock_gres->total_cnt,
						   max_gres);
		}
		if ((sock_gres->total_cnt < min_gres) ||
		    ((sock_gres->max_node_gres != 0) &&
		     (sock_gres->max_node_gres < min_gres))) {
			rc = -1;
			break;
		}

		if (_sharing_gres(sock_gres->plugin_id)) {
			 *avail_gpus += sock_gres->total_cnt;
			if (sock_gres->max_node_gres &&
			    (sock_gres->max_node_gres < near_gres_cnt))
				near_gres_cnt = sock_gres->max_node_gres;
			if (*near_gpus < 0xff)	/* avoid overflow */
				*near_gpus += near_gres_cnt;
		}
	}
	list_iterator_destroy(sock_gres_iter);
	xfree(avail_cores_by_sock);

	return rc;
}

/* Order GRES scheduling. Schedule GRES requiring specific sockets first */
static int _sock_gres_sort(void *x, void *y)
{
	sock_gres_t *sock_gres1 = *(sock_gres_t **) x;
	sock_gres_t *sock_gres2 = *(sock_gres_t **) y;
	int weight1 = 0, weight2 = 0;

	if (sock_gres1->node_specs && !sock_gres1->node_specs->topo_cnt)
		weight1 += 0x02;
	if (sock_gres1->job_specs && !sock_gres1->job_specs->gres_per_socket)
		weight1 += 0x01;

	if (sock_gres2->node_specs && !sock_gres2->node_specs->topo_cnt)
		weight2 += 0x02;
	if (sock_gres2->job_specs && !sock_gres2->job_specs->gres_per_socket)
		weight2 += 0x01;

	return weight1 - weight2;
}

/*
 * Determine how many tasks can be started on a given node and which
 *	sockets/cores are required
 * IN mc_ptr - job's multi-core specs, NO_VAL and INFINITE mapped to zero
 * IN sock_gres_list - list of sock_gres_t entries built by gres_plugin_job_test2()
 * IN sockets - Count of sockets on the node
 * IN cores_per_socket - Count of cores per socket on the node
 * IN cpus_per_core - Count of CPUs per core on the node
 * IN avail_cpus - Count of available CPUs on the node, UPDATED
 * IN min_tasks_this_node - Minimum count of tasks that can be started on this
 *                          node, UPDATED
 * IN max_tasks_this_node - Maximum count of tasks that can be started on this
 *                          node or NO_VAL, UPDATED
 * IN rem_nodes - desired additional node count to allocate, including this node
 * IN enforce_binding - GRES must be co-allocated with cores
 * IN first_pass - set if first scheduling attempt for this job, use
 *		   co-located GRES and cores if possible
 * IN avail_cores - cores available on this node, UPDATED
 */
extern void gres_plugin_job_core_filter3(gres_mc_data_t *mc_ptr,
					 List sock_gres_list,
					 uint16_t sockets,
					 uint16_t cores_per_socket,
					 uint16_t cpus_per_core,
					 uint16_t *avail_cpus,
					 uint32_t *min_tasks_this_node,
					 uint32_t *max_tasks_this_node,
					 int rem_nodes,
					 bool enforce_binding,
					 bool first_pass,
					 bitstr_t *avail_core)
{
	static uint16_t select_type_param = NO_VAL16;
	ListIterator sock_gres_iter;
	sock_gres_t *sock_gres;
	gres_job_state_t *job_specs;
	int i, c, s, sock_cnt = 0, req_cores, rem_sockets, full_socket;
	int tot_core_cnt = 0, min_core_cnt = 1;
	uint64_t cnt_avail_sock, cnt_avail_total, max_gres = 0, rem_gres = 0;
	uint64_t tot_gres_sock, max_tasks;
	uint32_t task_cnt_incr;
	bool *req_sock = NULL;	/* Required socket */
	uint16_t *avail_cores_per_sock, cpus_per_gres;
	uint16_t avail_cores_req = 0, avail_cores_tot;

	if (*max_tasks_this_node == 0)
		return;

	xassert(avail_core);
	avail_cores_per_sock = xcalloc(sockets, sizeof(uint16_t));
	for (s = 0; s < sockets; s++) {
		for (c = 0; c < cores_per_socket; c++) {
			i = (s * cores_per_socket) + c;
			if (bit_test(avail_core, i))
				avail_cores_per_sock[s]++;
		}
		tot_core_cnt += avail_cores_per_sock[s];
	}

	task_cnt_incr = *min_tasks_this_node;
	req_sock = xcalloc(sockets, sizeof(bool));

	list_sort(sock_gres_list, _sock_gres_sort);
	sock_gres_iter = list_iterator_create(sock_gres_list);
	while ((sock_gres = (sock_gres_t *) list_next(sock_gres_iter))) {
		job_specs = sock_gres->job_specs;
		if (!job_specs)
			continue;
		if (job_specs->gres_per_job &&
		    (job_specs->total_gres < job_specs->gres_per_job)) {
			rem_gres = job_specs->gres_per_job -
				   job_specs->total_gres;
		}

		/*
		 * gres_plugin_job_core_filter2() sets sock_gres->max_node_gres
		 * for mem_per_gres enforcement; use it to set GRES limit for
		 * this node (max_gres).
		 */
		if (sock_gres->max_node_gres) {
			if (rem_gres && (rem_gres < sock_gres->max_node_gres))
				max_gres = rem_gres;
			else
				max_gres = sock_gres->max_node_gres;
		}
		rem_nodes = MAX(rem_nodes, 1);
		rem_sockets = MAX(1, mc_ptr->sockets_per_node);
		if (max_gres &&
		    ((job_specs->gres_per_node > max_gres) ||
		     ((job_specs->gres_per_socket * rem_sockets) > max_gres))) {
			*max_tasks_this_node = 0;
			break;
		}
		if (job_specs->gres_per_node && job_specs->gres_per_task) {
			max_tasks = job_specs->gres_per_node /
				    job_specs->gres_per_task;
			if ((max_tasks == 0) ||
			    (max_tasks > *max_tasks_this_node) ||
			    (max_tasks < *min_tasks_this_node)) {
				*max_tasks_this_node = 0;
				break;
			}
			if ((*max_tasks_this_node == NO_VAL) ||
			    (*max_tasks_this_node > max_tasks))
				*max_tasks_this_node = max_gres;
			if (*min_tasks_this_node < max_gres)
				*min_tasks_this_node = max_gres;
		}

		min_core_cnt = MAX(*min_tasks_this_node, 1) *
			       MAX(mc_ptr->cpus_per_task, 1);
		min_core_cnt = (min_core_cnt + cpus_per_core - 1) /
			       cpus_per_core;

		/* Filter out unusable GRES by socket */
		avail_cores_tot = 0;
		cnt_avail_total = sock_gres->cnt_any_sock;
		for (s = 0; s < sockets; s++) {
			/* Test for sufficient gres_per_socket */
			if (sock_gres->cnt_by_sock) {
				cnt_avail_sock = sock_gres->cnt_by_sock[s];
			} else
				cnt_avail_sock = 0;
			tot_gres_sock = sock_gres->cnt_any_sock +
					cnt_avail_sock;
			if ((job_specs->gres_per_socket > tot_gres_sock) ||
			    (tot_gres_sock == 0)) {
				/* Insufficient GRES on this socket */
				if (sock_gres->cnt_by_sock) {
					sock_gres->total_cnt -=
						sock_gres->cnt_by_sock[s];
					sock_gres->cnt_by_sock[s] = 0;
				}
				if (first_pass &&
				    (tot_core_cnt > min_core_cnt)) {
					for (c = 0; c < cores_per_socket; c++) {
						i = (s * cores_per_socket) + c;
						if (!bit_test(avail_core, i))
							continue;
						bit_clear(avail_core, i);

						avail_cores_per_sock[s]--;
						if (bit_set_count(avail_core) *
						    cpus_per_core <
						    *avail_cpus) {
							*avail_cpus -=
								cpus_per_core;
						}
						if (--tot_core_cnt <=
						    min_core_cnt)
							break;
					}
				}
				continue;
			}

			avail_cores_tot += avail_cores_per_sock[s];
			/* Test for available cores on this socket */
			if ((enforce_binding || first_pass) &&
			    (avail_cores_per_sock[s] == 0))
				continue;

			cnt_avail_total += cnt_avail_sock;
			avail_cores_req += avail_cores_per_sock[s];
			req_sock[s] = true;
			sock_cnt++;
			if (job_specs->gres_per_node &&
			    (cnt_avail_total >= job_specs->gres_per_node))
				break;	/* Sufficient GRES */
		}

		if (!enforce_binding && first_pass) {
			/* Allow any GRES with any CPUs for now */
			cpus_per_gres = 0;
		} else if (job_specs->cpus_per_gres)
			cpus_per_gres = job_specs->cpus_per_gres;
		else
			cpus_per_gres = job_specs->def_cpus_per_gres;
		if (cpus_per_gres) {
			max_gres = *avail_cpus / cpus_per_gres;
			cnt_avail_total = MIN(cnt_avail_total, max_gres);
		}
		if ((cnt_avail_total == 0) ||
		    (job_specs->gres_per_node > cnt_avail_total) ||
		    (job_specs->gres_per_task > cnt_avail_total)) {
			*max_tasks_this_node = 0;
		}
		if (job_specs->gres_per_task) {
			max_tasks = cnt_avail_total / job_specs->gres_per_task;
			*max_tasks_this_node = MIN(*max_tasks_this_node,
						   max_tasks);
		}

		/*
		 * min_tasks_this_node and max_tasks_this_node must be multiple
		 * of original min_tasks_this_node value. This is to support
		 * ntasks_per_* option and we just need to select a count of
		 * tasks, sockets, etc. Round the values down.
		 */
		*min_tasks_this_node = (*min_tasks_this_node / task_cnt_incr) *
				       task_cnt_incr;
		*max_tasks_this_node = (*max_tasks_this_node / task_cnt_incr) *
				       task_cnt_incr;

		if (*max_tasks_this_node == 0)
			break;
		if (*max_tasks_this_node == NO_VAL) {
			if (cpus_per_gres) {
				i = *avail_cpus / cpus_per_gres;
				sock_gres->total_cnt =
					MIN(i, sock_gres->total_cnt);
			}
			continue;
		}

		/*
		 * Determine how many cores are needed for this job.
		 * Consider rounding errors if cpus_per_task not divisible
		 * by cpus_per_core
		 */
		req_cores = *max_tasks_this_node;
		if (mc_ptr->cpus_per_task) {
			req_cores *= ((mc_ptr->cpus_per_task + cpus_per_core -1)
				     / cpus_per_core);
		}
		if (cpus_per_gres) {
			if (job_specs->gres_per_node) {
				i = job_specs->gres_per_node;
			} else if (job_specs->gres_per_socket) {
				i = job_specs->gres_per_socket * sock_cnt;
			} else if (job_specs->gres_per_task) {
				i = job_specs->gres_per_task *
				    *max_tasks_this_node;
			} else if (sock_gres->total_cnt) {
				i = sock_gres->total_cnt;
			} else {
				i = 1;
			}
			i *= cpus_per_gres;
			i /= cpus_per_core;
			req_cores = MAX(req_cores, i);
		}

		/* Clear extra avail_core bits on sockets we don't need */
		if (avail_cores_tot > req_cores) {
			for (s = 0; s < sockets; s++) {
				if (avail_cores_tot == req_cores)
					break;
				if (req_sock[s])
					continue;
				for (c = 0; c < cores_per_socket; c++) {
					i = (s * cores_per_socket) + c;
					if (!bit_test(avail_core, i))
						continue;
					bit_clear(avail_core, i);
					if (bit_set_count(avail_core) *
					    cpus_per_core < *avail_cpus) {
						*avail_cpus -= cpus_per_core;
					}
					if (--avail_cores_tot == req_cores)
						break;
				}
			}
		}

		/*
		 * Clear extra avail_core bits on sockets we do need, but
		 * spread them out so that every socket has some cores
		 * available to use with the nearby GRES that we do need.
		 */
		while (avail_cores_tot > req_cores) {
			full_socket = -1;
			for (s = 0; s < sockets; s++) {
				if (avail_cores_tot == req_cores)
					break;
				if (!req_sock[s] ||
				    (avail_cores_per_sock[s] == 0))
					continue;
				if ((full_socket == -1) ||
				    (avail_cores_per_sock[full_socket] <
				     avail_cores_per_sock[s])) {
					full_socket = s;
				}
			}
			if (full_socket == -1)
				break;
			s = full_socket;
			for (c = 0; c < cores_per_socket; c++) {
				i = (s * cores_per_socket) + c;
				if (!bit_test(avail_core, i))
					continue;
				bit_clear(avail_core, i);
				if (bit_set_count(avail_core) * cpus_per_core <
				    *avail_cpus) {
					*avail_cpus -= cpus_per_core;
				}
				avail_cores_per_sock[s]--;
				avail_cores_tot--;
				break;
			}
		}
		if (cpus_per_gres) {
			i = *avail_cpus / cpus_per_gres;
			sock_gres->total_cnt = MIN(i, sock_gres->total_cnt);
			if ((job_specs->gres_per_node > sock_gres->total_cnt) ||
			    (job_specs->gres_per_task > sock_gres->total_cnt)) {
				*max_tasks_this_node = 0;
			}
		}
	}
	list_iterator_destroy(sock_gres_iter);
	xfree(avail_cores_per_sock);
	xfree(req_sock);


	if (select_type_param == NO_VAL16)
		select_type_param = slurm_get_select_type_param();
	if ((mc_ptr->cpus_per_task > 1) ||
	    ((select_type_param & CR_ONE_TASK_PER_CORE) == 0)) {
		/*
		 * Only adjust *avail_cpus for the maximum task count if
		 * cpus_per_task is explicitly set. There is currently no way
		 * to tell if cpus_per_task==1 is explicitly set by the job
		 * when SelectTypeParameters includes CR_ONE_TASK_PER_CORE.
		 */
		*avail_cpus = MIN(*avail_cpus,
				  *max_tasks_this_node * mc_ptr->cpus_per_task);
	}
}

/*
 * Return the maximum number of tasks that can be started on a node with
 * sock_gres_list (per-socket GRES details for some node)
 */
extern uint32_t gres_plugin_get_task_limit(List sock_gres_list)
{
	ListIterator sock_gres_iter;
	sock_gres_t *sock_gres;
	uint32_t max_tasks = NO_VAL;
	uint64_t task_limit;

	sock_gres_iter = list_iterator_create(sock_gres_list);
	while ((sock_gres = (sock_gres_t *) list_next(sock_gres_iter))) {
		xassert(sock_gres->job_specs);
		if (sock_gres->job_specs->gres_per_task == 0)
			continue;
		task_limit = sock_gres->total_cnt /
			     sock_gres->job_specs->gres_per_task;
		max_tasks = MIN(max_tasks, task_limit);
	}
	list_iterator_destroy(sock_gres_iter);

	return max_tasks;
}

/*
 * Return count of sockets allocated to this job on this node
 * job_res IN - job resource allocation
 * node_inx IN - global node index
 * job_node_inx IN - node index for this job's allocation
 * RET socket count
 */
static int _get_sock_cnt(struct job_resources *job_res, int node_inx,
			 int job_node_inx)
{
	int core_offset, used_sock_cnt = 0;
	uint16_t sock_cnt = 0, cores_per_socket_cnt = 0;
	int c, i, rc, s;

	rc = get_job_resources_cnt(job_res, job_node_inx, &sock_cnt,
				   &cores_per_socket_cnt);
	if (rc != SLURM_SUCCESS) {
		error("%s: Invalid socket/core count", __func__);
		return 1;
	}
	core_offset = get_job_resources_offset(job_res, job_node_inx, 0, 0);
	if (core_offset < 0) {
		error("%s: Invalid core offset", __func__);
		return 1;
	}
	for (s = 0; s < sock_cnt; s++) {
		for (c = 0; c < cores_per_socket_cnt; c++) {
			i = (s * cores_per_socket_cnt) + c;
			if (bit_test(job_res->core_bitmap, (core_offset + i)))
				used_sock_cnt++;
		}
	}
	if (used_sock_cnt == 0) {
		error("%s: No allocated cores found", __func__);
		return 1;
	}
	return used_sock_cnt;
}

/*
 * Select specific GRES (set GRES bitmap) for this job on this node based upon
 *	per-job resource specification. Use only socket-local GRES
 * job_res IN - job resource allocation
 * node_inx IN - global node index
 * job_node_inx IN - node index for this job's allocation
 * rem_nodes IN - count of nodes remaining to place resources on
 * job_specs IN - job request specifications, UPDATED: set bits in
 *		  gres_bit_select
 * node_specs IN - node resource request specifications
 * job_id IN - job ID for logging
 * tres_mc_ptr IN - job's multi-core options
 * cpus_per_core IN - CPUs per core on this node
 * RET 0:more work, 1:fini
 */
static int _set_job_bits1(struct job_resources *job_res, int node_inx,
			  int job_node_inx, int rem_nodes,
			  sock_gres_t *sock_gres, uint32_t job_id,
			  gres_mc_data_t *tres_mc_ptr, uint16_t cpus_per_core)
{
	int core_offset, gres_cnt;
	uint16_t sock_cnt = 0, cores_per_socket_cnt = 0;
	int c, i, g, rc, s;
	gres_job_state_t *job_specs;
	gres_node_state_t *node_specs;
	int *cores_on_sock = NULL, alloc_gres_cnt = 0;
	int max_gres, pick_gres, total_cores = 0;
	int fini = 0;

	job_specs = sock_gres->job_specs;
	node_specs = sock_gres->node_specs;
	if (job_specs->gres_per_job == job_specs->total_gres)
		fini = 1;
	rc = get_job_resources_cnt(job_res, job_node_inx, &sock_cnt,
				   &cores_per_socket_cnt);
	if (rc != SLURM_SUCCESS) {
		error("%s: Invalid socket/core count for job %u on node %d",
		      __func__, job_id, node_inx);
		return rc;
	}
	core_offset = get_job_resources_offset(job_res, job_node_inx, 0, 0);
	if (core_offset < 0) {
		error("%s: Invalid core offset for job %u on node %d",
		      __func__, job_id, node_inx);
		return rc;
	}
	i = sock_gres->sock_cnt;
	if ((i != 0) && (i != sock_cnt)) {
		error("%s: Inconsistent socket count (%d != %d) for job %u on node %d",
		      __func__, i, sock_cnt, job_id, node_inx);
		sock_cnt = MIN(sock_cnt, i);
	}
	xassert(job_res->core_bitmap);
	if (job_node_inx == 0)
		job_specs->total_gres = 0;
	max_gres = job_specs->gres_per_job - job_specs->total_gres -
		   (rem_nodes - 1);
	cores_on_sock = xcalloc(sock_cnt, sizeof(int));
	gres_cnt = bit_size(job_specs->gres_bit_select[node_inx]);
	for (s = 0; s < sock_cnt; s++) {
		for (c = 0; c < cores_per_socket_cnt; c++) {
			i = (s * cores_per_socket_cnt) + c;
			if (bit_test(job_res->core_bitmap, (core_offset + i))) {
				cores_on_sock[s]++;
				total_cores++;
			}
		}
	}
	if (job_specs->cpus_per_gres) {
		max_gres = MIN(max_gres,
			       ((total_cores * cpus_per_core) /
				job_specs->cpus_per_gres));
	}
	if ((max_gres > 1) && (node_specs->link_len == gres_cnt))
		pick_gres  = NO_VAL16;
	else
		pick_gres = max_gres;
	/*
	 * Now pick specific GRES for these sockets.
	 * First select all GRES that we might possibly use, starting with
	 * those not constrained by socket, then contrained by socket.
	 * Then remove those which are not required and not "best".
	 */
	for (s = -1;	/* Socket == - 1 if GRES avail from any socket */
	     ((s < sock_cnt) && (alloc_gres_cnt < pick_gres)); s++) {
		if ((s >= 0) && !cores_on_sock[s])
			continue;
		for (g = 0; ((g < gres_cnt) && (alloc_gres_cnt < pick_gres));
		     g++) {
			if ((s == -1) &&
			    (!sock_gres->bits_any_sock ||
			     !bit_test(sock_gres->bits_any_sock, g)))
				continue;   /* GRES not avail any socket */
			if ((s >= 0) &&
			    (!sock_gres->bits_by_sock ||
			     !sock_gres->bits_by_sock[s] ||
			     !bit_test(sock_gres->bits_by_sock[s], g)))
				continue;   /* GRES not on this socket */
			if (bit_test(node_specs->gres_bit_alloc, g) ||
			    bit_test(job_specs->gres_bit_select[node_inx], g))
				continue;   /* Already allocated GRES */
			bit_set(job_specs->gres_bit_select[node_inx], g);
			job_specs->gres_cnt_node_select[node_inx]++;
			alloc_gres_cnt++;
			job_specs->total_gres++;
		}
	}
	if (alloc_gres_cnt == 0) {
		for (s = 0; ((s < sock_cnt) && (alloc_gres_cnt == 0)); s++) {
			if (cores_on_sock[s])
				continue;
			for (g = 0; g < gres_cnt; g++) {
				if (!sock_gres->bits_by_sock ||
				     !sock_gres->bits_by_sock[s] ||
				     !bit_test(sock_gres->bits_by_sock[s], g))
					continue;   /* GRES not on this socket */
				if (bit_test(node_specs->gres_bit_alloc, g) ||
				    bit_test(job_specs->
					     gres_bit_select[node_inx], g))
					continue;   /* Already allocated GRES */
				bit_set(job_specs->gres_bit_select[node_inx],g);
				job_specs->gres_cnt_node_select[node_inx]++;
				alloc_gres_cnt++;
				job_specs->total_gres++;
				break;
			}
		}
	}
	if (alloc_gres_cnt == 0) {
		error("%s: job %u failed to find any available GRES on node %d",
		      __func__, job_id, node_inx);
	}
	/* Now pick the "best" max_gres GRES with respect to link counts. */
	if (alloc_gres_cnt > max_gres) {
		int best_link_cnt = -1, best_inx = -1;
		for (s = 0; s < gres_cnt; s++) {
			if (!bit_test(job_specs->gres_bit_select[node_inx], s))
				continue;
			for (g = s + 1; g < gres_cnt; g++) {
				if (!bit_test(job_specs->
					      gres_bit_select[node_inx], g))
					continue;
				if (node_specs->links_cnt[s][g] <=
				    best_link_cnt)
					continue;
				best_link_cnt = node_specs->links_cnt[s][g];
				best_inx = s;
			}
		}
		while ((alloc_gres_cnt > max_gres) && (best_link_cnt != -1)) {
			int worst_inx = -1, worst_link_cnt = NO_VAL16;
			for (g = 0; g < gres_cnt; g++) {
				if (g == best_inx)
					continue;
				if (!bit_test(job_specs->
					      gres_bit_select[node_inx], g))
					continue;
				if (node_specs->links_cnt[best_inx][g] >=
				    worst_link_cnt)
					continue;
				worst_link_cnt =
					node_specs->links_cnt[best_inx][g];
				worst_inx = g;
			}
			if (worst_inx == -1) {
				error("%s: error managing links_cnt", __func__);
				break;
			}
			bit_clear(job_specs->gres_bit_select[node_inx],
				  worst_inx);
			job_specs->gres_cnt_node_select[node_inx]--;
			alloc_gres_cnt--;
			job_specs->total_gres--;
		}
	}

	xfree(cores_on_sock);
	if (job_specs->total_gres >= job_specs->gres_per_job)
		fini = 1;
	return fini;
}

/*
 * Select specific GRES (set GRES bitmap) for this job on this node based upon
 *	per-job resource specification. Use any GRES on the node
 * job_res IN - job resource allocation
 * node_inx IN - global node index
 * job_node_inx IN - node index for this job's allocation
 * job_specs IN - job request specifications, UPDATED: set bits in
 *		  gres_bit_select
 * node_specs IN - node resource request specifications
 * job_id IN - job ID for logging
 * tres_mc_ptr IN - job's multi-core options
 * RET 0:more work, 1:fini
 */
static int _set_job_bits2(struct job_resources *job_res, int node_inx,
			  int job_node_inx, sock_gres_t *sock_gres,
			  uint32_t job_id, gres_mc_data_t *tres_mc_ptr)
{
	int core_offset, gres_cnt;
	uint16_t sock_cnt = 0, cores_per_socket_cnt = 0;
	int i, g, l, rc, s;
	gres_job_state_t *job_specs;
	gres_node_state_t *node_specs;
	int fini = 0;
	int best_link_cnt = 0, best_inx = -1;

	job_specs = sock_gres->job_specs;
	node_specs = sock_gres->node_specs;
	if (job_specs->gres_per_job == job_specs->total_gres) {
		fini = 1;
		return fini;
	}
	if (!job_specs->gres_bit_select ||
	    !job_specs->gres_bit_select[node_inx]) {
		error("%s: gres_bit_select NULL for job %u on node %d",
		      __func__, job_id, node_inx);
		return SLURM_ERROR;
	}
	rc = get_job_resources_cnt(job_res, job_node_inx, &sock_cnt,
				   &cores_per_socket_cnt);
	if (rc != SLURM_SUCCESS) {
		error("%s: Invalid socket/core count for job %u on node %d",
		      __func__, job_id, node_inx);
		return rc;
	}
	core_offset = get_job_resources_offset(job_res, job_node_inx, 0, 0);
	if (core_offset < 0) {
		error("%s: Invalid core offset for job %u on node %d",
		      __func__, job_id, node_inx);
		return rc;
	}
	i = sock_gres->sock_cnt;
	if ((i != 0) && (i != sock_cnt)) {
		error("%s: Inconsistent socket count (%d != %d) for job %u on node %d",
		      __func__, i, sock_cnt, job_id, node_inx);
		sock_cnt = MIN(sock_cnt, i);
	}

	/*
	 * Identify the GRES (if any) that we want to use as a basis for
	 * maximizing link count (connectivity of the GRES).
	 */
	xassert(job_res->core_bitmap);
	gres_cnt = bit_size(job_specs->gres_bit_select[node_inx]);
	if ((job_specs->gres_per_job > job_specs->total_gres) &&
	    (node_specs->link_len == gres_cnt)) {
		for (g = 0; g < gres_cnt; g++) {
			if (!bit_test(job_specs->gres_bit_select[node_inx], g))
				continue;
			best_inx = g;
			for (s = 0; s < gres_cnt; s++) {
				best_link_cnt = MAX(node_specs->links_cnt[s][g],
						    best_link_cnt);
			}
			break;
		}
	}

	/*
	 * Now pick specific GRES for these sockets.
	 * Start with GRES available from any socket, then specific sockets
	 */
	for (l = best_link_cnt;
	     ((l >= 0) && (job_specs->gres_per_job > job_specs->total_gres));
	     l--) {
		for (s = -1;   /* Socket == - 1 if GRES avail from any socket */
		     ((s < sock_cnt) &&
		      (job_specs->gres_per_job > job_specs->total_gres)); s++) {
			for (g = 0;
			     ((g < gres_cnt) &&
			      (job_specs->gres_per_job >job_specs->total_gres));
			     g++) {
				if ((l > 0) &&
				    (node_specs->links_cnt[best_inx][g] < l))
					continue;   /* Want better link count */
				if ((s == -1) &&
				    (!sock_gres->bits_any_sock ||
				     !bit_test(sock_gres->bits_any_sock, g)))
					continue;  /* GRES not avail any sock */
				if ((s >= 0) &&
				    (!sock_gres->bits_by_sock ||
				     !sock_gres->bits_by_sock[s] ||
				     !bit_test(sock_gres->bits_by_sock[s], g)))
					continue;  /* GRES not on this socket */
				if (bit_test(node_specs->gres_bit_alloc, g) ||
				    bit_test(job_specs->gres_bit_select[node_inx],
					     g))
					continue;   /* Already allocated GRES */
				bit_set(job_specs->gres_bit_select[node_inx],g);
				job_specs->gres_cnt_node_select[node_inx]++;
				job_specs->total_gres++;
			}
		}
	}
	if (job_specs->gres_per_job == job_specs->total_gres)
		fini = 1;
	return fini;
}

/*
 * Select specific GRES (set GRES bitmap) for this job on this node based upon
 *	per-node resource specification
 * job_res IN - job resource allocation
 * node_inx IN - global node index
 * job_node_inx IN - node index for this job's allocation
 * job_specs IN - job request specifications, UPDATED: set bits in
 *		  gres_bit_select
 * node_specs IN - node resource request specifications
 * job_id IN - job ID for logging
 * tres_mc_ptr IN - job's multi-core options
 */
static void _set_node_bits(struct job_resources *job_res, int node_inx,
			   int job_node_inx, sock_gres_t *sock_gres,
			   uint32_t job_id, gres_mc_data_t *tres_mc_ptr)
{
	int core_offset, gres_cnt;
	uint16_t sock_cnt = 0, cores_per_socket_cnt = 0;
	int c, i, g, l, rc, s;
	gres_job_state_t *job_specs;
	gres_node_state_t *node_specs;
	int *used_sock = NULL, alloc_gres_cnt = 0;
	int *links_cnt = NULL, best_link_cnt = 0;
	uint64_t gres_per_bit = 1;

	job_specs = sock_gres->job_specs;
	node_specs = sock_gres->node_specs;
	rc = get_job_resources_cnt(job_res, job_node_inx, &sock_cnt,
				   &cores_per_socket_cnt);
	if (rc != SLURM_SUCCESS) {
		error("%s: Invalid socket/core count for job %u on node %d",
		      __func__, job_id, node_inx);
		return;
	}
	core_offset = get_job_resources_offset(job_res, job_node_inx, 0, 0);
	if (core_offset < 0) {
		error("%s: Invalid core offset for job %u on node %d",
		      __func__, job_id, node_inx);
		return;
	}
	i = sock_gres->sock_cnt;
	if ((i != 0) && (i != sock_cnt)) {
		error("%s: Inconsistent socket count (%d != %d) for job %u on node %d",
		      __func__, i, sock_cnt, job_id, node_inx);
		sock_cnt = MIN(sock_cnt, i);
	}

	xassert(job_res->core_bitmap);
	used_sock = xcalloc(sock_cnt, sizeof(int));
	gres_cnt = bit_size(job_specs->gres_bit_select[node_inx]);
	for (s = 0; s < sock_cnt; s++) {
		for (c = 0; c < cores_per_socket_cnt; c++) {
			i = (s * cores_per_socket_cnt) + c;
			if (bit_test(job_res->core_bitmap, (core_offset + i))) {
				used_sock[s]++;
				break;
			}
		}
	}

	/*
	 * Now pick specific GRES for these sockets.
	 * First: Try to place one GRES per socket in this job's allocation.
	 * Second: Try to place additional GRES on allocated sockets.
	 * Third: Use any additional available GRES.
	 */
	if (node_specs->link_len == gres_cnt)
		links_cnt = xcalloc(gres_cnt, sizeof(int));
	if (_shared_gres(sock_gres->plugin_id))
		gres_per_bit = job_specs->gres_per_node;
	for (s = -1;	/* Socket == - 1 if GRES avail from any socket */
	     ((s < sock_cnt) && (alloc_gres_cnt < job_specs->gres_per_node));
	     s++) {
		if ((s >= 0) && !used_sock[s])
			continue;
		for (g = 0; g < gres_cnt; g++) {
			if ((s == -1) &&
			    (!sock_gres->bits_any_sock ||
			     !bit_test(sock_gres->bits_any_sock, g)))
				continue;   /* GRES not avail any socket */
			if ((s >= 0) &&
			    (!sock_gres->bits_by_sock ||
			     !sock_gres->bits_by_sock[s] ||
			     !bit_test(sock_gres->bits_by_sock[s], g)))
				continue;   /* GRES not on this socket */
			if (bit_test(job_specs->gres_bit_select[node_inx], g) ||
			    ((gres_per_bit == 1) &&
			     bit_test(node_specs->gres_bit_alloc, g)))
				continue;   /* Already allocated GRES */
			bit_set(job_specs->gres_bit_select[node_inx], g);
			job_specs->gres_cnt_node_select[node_inx] +=
								gres_per_bit;
			alloc_gres_cnt += gres_per_bit;
			for (l = 0; links_cnt && (l < gres_cnt); l++) {
				if ((l == g) ||
				    bit_test(node_specs->gres_bit_alloc, l))
					continue;
				links_cnt[l] += node_specs->links_cnt[g][l];
			}
			break;
		}
	}

	if (links_cnt) {
		for (l = 0; l < gres_cnt; l++)
			best_link_cnt = MAX(links_cnt[l], best_link_cnt);
		if (best_link_cnt > 4) {
			/* Scale down to reasonable iteration count (<= 4) */
			g = (best_link_cnt + 3) / 4;
			best_link_cnt = 0;
			for (l = 0; l < gres_cnt; l++) {
				links_cnt[l] /= g;
				best_link_cnt = MAX(links_cnt[l],best_link_cnt);
			}
		}
	}

	/*
	 * Try to place additional GRES on allocated sockets. Favor use of
	 * GRES which are best linked to GRES which have already been selected.
	 */
	for (l = best_link_cnt;
	     ((l >= 0) && (alloc_gres_cnt < job_specs->gres_per_node)); l--) {
		for (s = -1;   /* Socket == - 1 if GRES avail from any socket */
		     ((s < sock_cnt) &&
		      (alloc_gres_cnt < job_specs->gres_per_node)); s++) {
			if ((s >= 0) && !used_sock[s])
				continue;
			for (g = 0; g < gres_cnt; g++) {
				if (links_cnt && (links_cnt[g] < l))
					continue;
				if ((s == -1) &&
				    (!sock_gres->bits_any_sock ||
				     !bit_test(sock_gres->bits_any_sock, g)))
					continue;/* GRES not avail any socket */
				if ((s >= 0) &&
				    (!sock_gres->bits_by_sock ||
				     !sock_gres->bits_by_sock[s] ||
				     !bit_test(sock_gres->bits_by_sock[s], g)))
					continue;  /* GRES not on this socket */
				if (bit_test(job_specs->gres_bit_select[node_inx],
					     g) ||
				    ((gres_per_bit == 1) &&
				     bit_test(node_specs->gres_bit_alloc, g)))
					continue;   /* Already allocated GRES */
				bit_set(job_specs->gres_bit_select[node_inx],g);
				job_specs->gres_cnt_node_select[node_inx] +=
								gres_per_bit;
				alloc_gres_cnt += gres_per_bit;
				if (alloc_gres_cnt >= job_specs->gres_per_node)
					break;
			}
		}
	}

	/*
	 * Use any additional available GRES. Again, favor use of GRES
	 * which are best linked to GRES which have already been selected.
	 */
	for (l = best_link_cnt;
	     ((l >= 0) && (alloc_gres_cnt < job_specs->gres_per_node)); l--) {
		for (s = 0;
		     ((s < sock_cnt) &&
		      (alloc_gres_cnt < job_specs->gres_per_node)); s++) {
			if (used_sock[s])
				continue;
			for (g = 0; g < gres_cnt; g++) {
				if (links_cnt && (links_cnt[g] < l))
					continue;
				if (!sock_gres->bits_by_sock ||
				     !sock_gres->bits_by_sock[s] ||
				     !bit_test(sock_gres->bits_by_sock[s], g))
					continue;  /* GRES not on this socket */
				if (bit_test(job_specs->gres_bit_select[node_inx],
					     g) ||
				    ((gres_per_bit == 1) &&
				     bit_test(node_specs->gres_bit_alloc, g)))
					continue;   /* Already allocated GRES */
				bit_set(job_specs->gres_bit_select[node_inx],g);
				job_specs->gres_cnt_node_select[node_inx] +=
								gres_per_bit;
				alloc_gres_cnt += gres_per_bit;
				if (alloc_gres_cnt >= job_specs->gres_per_node)
					break;
			}
		}
	}

	xfree(links_cnt);
	xfree(used_sock);
}

/*
 * Select one specific GRES topo entry (set GRES bitmap) for this job on this
 *	node based upon per-node resource specification
 * job_res IN - job resource allocation
 * node_inx IN - global node index
 * job_node_inx IN - node index for this job's allocation
 * job_specs IN - job request specifications, UPDATED: set bits in
 *		  gres_bit_select
 * node_specs IN - node resource request specifications
 * job_id IN - job ID for logging
 * tres_mc_ptr IN - job's multi-core options
 */
static void _pick_specific_topo(struct job_resources *job_res, int node_inx,
				int job_node_inx, sock_gres_t *sock_gres,
				uint32_t job_id, gres_mc_data_t *tres_mc_ptr)
{
	int core_offset;
	uint16_t sock_cnt = 0, cores_per_socket_cnt = 0;
	int c, i, rc, s, t;
	gres_job_state_t *job_specs;
	gres_node_state_t *node_specs;
	int *used_sock = NULL, alloc_gres_cnt = 0;
	uint64_t gres_per_bit;
	bool use_busy_dev = false;

	job_specs = sock_gres->job_specs;
	gres_per_bit = job_specs->gres_per_node;
	node_specs = sock_gres->node_specs;
	rc = get_job_resources_cnt(job_res, job_node_inx, &sock_cnt,
				   &cores_per_socket_cnt);
	if (rc != SLURM_SUCCESS) {
		error("%s: Invalid socket/core count for job %u on node %d",
		      __func__, job_id, node_inx);
		return;
	}
	core_offset = get_job_resources_offset(job_res, job_node_inx, 0, 0);
	if (core_offset < 0) {
		error("%s: Invalid core offset for job %u on node %d",
		      __func__, job_id, node_inx);
		return;
	}
	i = sock_gres->sock_cnt;
	if ((i != 0) && (i != sock_cnt)) {
		error("%s: Inconsistent socket count (%d != %d) for job %u on node %d",
		      __func__, i, sock_cnt, job_id, node_inx);
		sock_cnt = MIN(sock_cnt, i);
	}

	xassert(job_res->core_bitmap);
	used_sock = xcalloc(sock_cnt, sizeof(int));
	for (s = 0; s < sock_cnt; s++) {
		for (c = 0; c < cores_per_socket_cnt; c++) {
			i = (s * cores_per_socket_cnt) + c;
			if (bit_test(job_res->core_bitmap, (core_offset + i))) {
				used_sock[s]++;
				break;
			}
		}
	}

	if ((sock_gres->plugin_id == mps_plugin_id) &&
	    (node_specs->gres_cnt_alloc != 0)) {
		/* We must use the ONE already active GRES of this type */
		use_busy_dev = true;
	}

	/*
	 * Now pick specific GRES for these sockets.
	 * First: Try to select a GRES local to allocated socket with
	 *	sufficient resources.
	 * Second: Use available GRES with sufficient resources.
	 * Third: Use any available GRES.
	 */
	for (s = -1;	/* Socket == - 1 if GRES avail from any socket */
	     (s < sock_cnt) && (alloc_gres_cnt == 0); s++) {
		if ((s >= 0) && !used_sock[s])
			continue;
		for (t = 0; t < node_specs->topo_cnt; t++) {
			if (use_busy_dev &&
			    (node_specs->topo_gres_cnt_alloc[t] == 0))
				continue;
			if (node_specs->topo_gres_cnt_alloc    &&
			    node_specs->topo_gres_cnt_avail    &&
			    ((node_specs->topo_gres_cnt_avail[t] -
			      node_specs->topo_gres_cnt_alloc[t]) <
			     gres_per_bit))
				continue;	/* Insufficient resources */
			if ((s == -1) &&
			    (!sock_gres->bits_any_sock ||
			     !bit_test(sock_gres->bits_any_sock, t)))
				continue;  /* GRES not avail any socket */
			if ((s >= 0) &&
			    (!sock_gres->bits_by_sock ||
			     !sock_gres->bits_by_sock[s] ||
			     !bit_test(sock_gres->bits_by_sock[s], t)))
				continue;   /* GRES not on this socket */
			bit_set(job_specs->gres_bit_select[node_inx], t);
			job_specs->gres_cnt_node_select[node_inx] +=
								gres_per_bit;
			alloc_gres_cnt += gres_per_bit;
			break;
		}
	}

	/* Select available GRES with sufficient resources */
	for (t = 0; (t < node_specs->topo_cnt) && (alloc_gres_cnt == 0); t++) {
		if (use_busy_dev &&
		    (node_specs->topo_gres_cnt_alloc[t] == 0))
			continue;
		if (node_specs->topo_gres_cnt_alloc    &&
		    node_specs->topo_gres_cnt_avail    &&
		    node_specs->topo_gres_cnt_avail[t] &&
		    ((node_specs->topo_gres_cnt_avail[t] -
		      node_specs->topo_gres_cnt_alloc[t]) < gres_per_bit))
			continue;	/* Insufficient resources */
		bit_set(job_specs->gres_bit_select[node_inx], t);
		job_specs->gres_cnt_node_select[node_inx] += gres_per_bit;
		alloc_gres_cnt += gres_per_bit;
		break;
	}

	/* Select available GRES with any resources */
	for (t = 0; (t < node_specs->topo_cnt) && (alloc_gres_cnt == 0); t++) {
		if (node_specs->topo_gres_cnt_alloc    &&
		    node_specs->topo_gres_cnt_avail    &&
		    node_specs->topo_gres_cnt_avail[t])
			continue;	/* No resources */
		bit_set(job_specs->gres_bit_select[node_inx], t);
		job_specs->gres_cnt_node_select[node_inx] += gres_per_bit;
		alloc_gres_cnt += gres_per_bit;
	}

	xfree(used_sock);
}

/*
 * Select specific GRES (set GRES bitmap) for this job on this node based upon
 *	per-socket resource specification
 * job_res IN - job resource allocation
 * node_inx IN - global node index
 * job_node_inx IN - node index for this job's allocation
 * job_specs IN - job request specifications, UPDATED: set bits in
 *		  gres_bit_select
 * node_specs IN - node resource request specifications
 * job_id IN - job ID for logging
 * tres_mc_ptr IN - job's multi-core options
 */
static void _set_sock_bits(struct job_resources *job_res, int node_inx,
			   int job_node_inx, sock_gres_t *sock_gres,
			   uint32_t job_id, gres_mc_data_t *tres_mc_ptr)
{
	int core_offset, gres_cnt;
	uint16_t sock_cnt = 0, cores_per_socket_cnt = 0;
	int c, i, g, l, rc, s;
	gres_job_state_t *job_specs;
	gres_node_state_t *node_specs;
	int *used_sock = NULL, used_sock_cnt = 0;
	int *links_cnt = NULL, best_link_cnt = 0;

	job_specs = sock_gres->job_specs;
	node_specs = sock_gres->node_specs;
	rc = get_job_resources_cnt(job_res, job_node_inx, &sock_cnt,
				   &cores_per_socket_cnt);
	if (rc != SLURM_SUCCESS) {
		error("%s: Invalid socket/core count for job %u on node %d",
		      __func__, job_id, node_inx);
		return;
	}
	core_offset = get_job_resources_offset(job_res, job_node_inx, 0, 0);
	if (core_offset < 0) {
		error("%s: Invalid core offset for job %u on node %d",
		      __func__, job_id, node_inx);
		return;
	}
	i = sock_gres->sock_cnt;
	if ((i != 0) && (i != sock_cnt)) {
		error("%s: Inconsistent socket count (%d != %d) for job %u on node %d",
		      __func__, i, sock_cnt, job_id, node_inx);
		sock_cnt = MIN(sock_cnt, i);
	}

	xassert(job_res->core_bitmap);
	used_sock = xcalloc(sock_cnt, sizeof(int));
	gres_cnt = bit_size(job_specs->gres_bit_select[node_inx]);
	for (s = 0; s < sock_cnt; s++) {
		for (c = 0; c < cores_per_socket_cnt; c++) {
			i = (s * cores_per_socket_cnt) + c;
			if (bit_test(job_res->core_bitmap, (core_offset + i))) {
				used_sock[s]++;
				used_sock_cnt++;
				break;
			}
		}
	}
	if (tres_mc_ptr && tres_mc_ptr->sockets_per_node     &&
	    (tres_mc_ptr->sockets_per_node != used_sock_cnt) &&
	    node_specs->gres_bit_alloc && sock_gres->bits_by_sock) {
		if (tres_mc_ptr->sockets_per_node > used_sock_cnt) {
			/* Somehow we have too few sockets in job allocation */
			error("%s: Inconsistent requested/allocated socket count "
			      "(%d > %d) for job %u on node %d",
			      __func__, tres_mc_ptr->sockets_per_node,
			      used_sock_cnt, job_id, node_inx);
			for (s = 0; s < sock_cnt; s++) {
				if (used_sock[s] || !sock_gres->bits_by_sock[s])
					continue;
				/* Determine currently free GRES by socket */
				used_sock[s] = bit_set_count(
						sock_gres->bits_by_sock[s]) -
					       bit_overlap(
						sock_gres->bits_by_sock[s],
						node_specs->gres_bit_alloc);
				if ((used_sock[s] == 0) ||
				    (used_sock[s] < job_specs->gres_per_socket)){
					used_sock[s] = 0;
				} else if (++used_sock_cnt ==
					   tres_mc_ptr->sockets_per_node) {
					break;
				}
			}
		} else {
			/* May have needed extra CPUs, exceeding socket count */
			debug("%s: Inconsistent requested/allocated socket count "
			      "(%d < %d) for job %u on node %d",
			      __func__, tres_mc_ptr->sockets_per_node,
			      used_sock_cnt, job_id, node_inx);
			for (s = 0; s < sock_cnt; s++) {
				if (!used_sock[s] ||
				    !sock_gres->bits_by_sock[s])
					continue;
				/* Determine currently free GRES by socket */
				used_sock[s] = bit_set_count(
						sock_gres->bits_by_sock[s]) -
					       bit_overlap(
						sock_gres->bits_by_sock[s],
						node_specs->gres_bit_alloc);
				if (used_sock[s] == 0)
					used_sock_cnt--;
			}
			/* Exclude sockets with low GRES counts */
			while (tres_mc_ptr->sockets_per_node > used_sock_cnt) {
				int low_sock_inx = -1;
				for (s = sock_cnt - 1; s >= 0; s--) {
					if (used_sock[s] == 0)
						continue;
					if ((low_sock_inx == -1) ||
					    (used_sock[s] <
					     used_sock[low_sock_inx]))
						low_sock_inx = s;
				}
				if (low_sock_inx == -1)
					break;
				used_sock[low_sock_inx] = 0;
				used_sock_cnt--;
			}
		}
	}

	/*
	 * Identify the available GRES with best connectivity
	 * (i.e. higher link_cnt)
	 */
	if (node_specs->link_len == gres_cnt) {
		links_cnt = xcalloc(gres_cnt, sizeof(int));
		for (g = 0; g < gres_cnt; g++) {
			if (bit_test(node_specs->gres_bit_alloc, g))
				continue;
			for (l = 0; l < gres_cnt; l++) {
				if ((l == g) ||
				    bit_test(node_specs->gres_bit_alloc, l))
					continue;
				links_cnt[l] += node_specs->links_cnt[g][l];
			}
		}
		for (l = 0; l < gres_cnt; l++)
			best_link_cnt = MAX(links_cnt[l], best_link_cnt);
		if (best_link_cnt > 4) {
			/* Scale down to reasonable iteration count (<= 4) */
			g = (best_link_cnt + 3) / 4;
			best_link_cnt = 0;
			for (l = 0; l < gres_cnt; l++) {
				links_cnt[l] /= g;
				best_link_cnt = MAX(links_cnt[l],best_link_cnt);
			}
		}
	}

	/*
	 * Now pick specific GRES for these sockets.
	 * Try to use GRES with best connectivity (higher link_cnt values)
	 */
	for (s = 0; s < sock_cnt; s++) {
		if (!used_sock[s])
			continue;
		i = 0;
		for (l = best_link_cnt;
		     ((l >= 0) && (i < job_specs->gres_per_socket)); l--) {
			for (g = 0; g < gres_cnt; g++) {
				if (!sock_gres->bits_by_sock ||
				     !sock_gres->bits_by_sock[s] ||
				     !bit_test(sock_gres->bits_by_sock[s], g))
					continue;  /* GRES not on this socket */
				if (node_specs->gres_bit_alloc &&
				    bit_test(node_specs->gres_bit_alloc, g))
					continue;   /* Already allocated GRES */
				if (job_specs->gres_bit_select[node_inx] &&
				    bit_test(job_specs->gres_bit_select[node_inx],
					     g))
					continue;   /* Already allocated GRES */
				bit_set(job_specs->gres_bit_select[node_inx],g);
				job_specs->gres_cnt_node_select[node_inx]++;
				if (++i == job_specs->gres_per_socket)
					break;
			}
		}
		if ((i < job_specs->gres_per_socket) &&
		    sock_gres->bits_any_sock) {
			/* Add GRES unconstrained by socket as needed */
			for (g = 0; g < gres_cnt; g++) {
				if (!sock_gres->bits_any_sock ||
				    !bit_test(sock_gres->bits_any_sock, g))
					continue;  /* GRES not on this socket */
				if (node_specs->gres_bit_alloc &&
				    bit_test(node_specs->gres_bit_alloc, g))
					continue;   /* Already allocated GRES */
				if (job_specs->gres_bit_select[node_inx] &&
				    bit_test(job_specs->gres_bit_select[node_inx],
					     g))
					continue;   /* Already allocated GRES */
				bit_set(job_specs->gres_bit_select[node_inx],g);
				job_specs->gres_cnt_node_select[node_inx]++;
				if (++i == job_specs->gres_per_socket)
					break;
			}
		}
	}
	xfree(links_cnt);
	xfree(used_sock);
}

/*
 * Select specific GRES (set GRES bitmap) for this job on this node based upon
 *	per-task resource specification
 * job_res IN - job resource allocation
 * node_inx IN - global node index
 * job_node_inx IN - node index for this job's allocation
 * job_specs IN - job request specifications, UPDATED: set bits in
 *		  gres_bit_select
 * node_specs IN - node resource request specifications
 * job_id IN - job ID for logging
 * tres_mc_ptr IN - job's multi-core options
 */
static void _set_task_bits(struct job_resources *job_res, int node_inx,
			   int job_node_inx, sock_gres_t *sock_gres,
			   uint32_t job_id, gres_mc_data_t *tres_mc_ptr,
			   uint32_t **tasks_per_node_socket)
{
	uint16_t sock_cnt = 0;
	int gres_cnt, g, l, s;
	gres_job_state_t *job_specs;
	gres_node_state_t *node_specs;
	uint32_t total_tasks = 0;
	uint64_t total_gres_cnt = 0, total_gres_goal;
	int *links_cnt = NULL, best_link_cnt = 0;

	job_specs = sock_gres->job_specs;
	node_specs = sock_gres->node_specs;
	sock_cnt = sock_gres->sock_cnt;
	gres_cnt = bit_size(job_specs->gres_bit_select[node_inx]);
	if (node_specs->link_len == gres_cnt)
		links_cnt = xcalloc(gres_cnt, sizeof(int));

	/* First pick GRES for acitve sockets */
	for (s = -1;	/* Socket == - 1 if GRES avail from any socket */
	     s < sock_cnt; s++) {
		if ((s > 0) &&
		    (!tasks_per_node_socket[node_inx] ||
		     (tasks_per_node_socket[node_inx][s] == 0)))
			continue;
		total_tasks += tasks_per_node_socket[node_inx][s];
		total_gres_goal = total_tasks * job_specs->gres_per_task;
		for (g = 0; g < gres_cnt; g++) {
			if (total_gres_cnt >= total_gres_goal)
				break;
			if ((s == -1) &&
			    (!sock_gres->bits_any_sock ||
			     !bit_test(sock_gres->bits_any_sock, g)))
				continue;  /* GRES not avail any sock */
			if ((s >= 0) &&
			    (!sock_gres->bits_by_sock ||
			     !sock_gres->bits_by_sock[s] ||
			     !bit_test(sock_gres->bits_by_sock[s], g)))
				continue;   /* GRES not on this socket */
			if (bit_test(node_specs->gres_bit_alloc, g))
				continue;   /* Already allocated GRES */
			if (bit_test(node_specs->gres_bit_alloc, g) ||
			    bit_test(job_specs->gres_bit_select[node_inx], g))
				continue;   /* Already allocated GRES */
			bit_set(job_specs->gres_bit_select[node_inx], g);
			job_specs->gres_cnt_node_select[node_inx]++;
			total_gres_cnt++;
			for (l = 0; links_cnt && (l < gres_cnt); l++) {
				if ((l == g) ||
				    bit_test(node_specs->gres_bit_alloc, l))
					continue;
				links_cnt[l] += node_specs->links_cnt[g][l];
			}
		}
	}

	if (links_cnt) {
		for (l = 0; l < gres_cnt; l++)
			best_link_cnt = MAX(links_cnt[l], best_link_cnt);
		if (best_link_cnt > 4) {
			/* Scale down to reasonable iteration count (<= 4) */
			g = (best_link_cnt + 3) / 4;
			best_link_cnt = 0;
			for (l = 0; l < gres_cnt; l++) {
				links_cnt[l] /= g;
				best_link_cnt = MAX(links_cnt[l],best_link_cnt);
			}
		}
	}

	/*
	 * Next pick additional GRES as needed. Favor use of GRES which
	 * are best linked to GRES which have already been selected.
	 */
	total_gres_goal = total_tasks * job_specs->gres_per_task;
	for (l = best_link_cnt;
	     ((l >= 0) && (total_gres_cnt < total_gres_goal)); l--) {
		for (s = -1;   /* Socket == - 1 if GRES avail from any socket */
		     ((s < sock_cnt) && (total_gres_cnt < total_gres_goal));
		     s++) {
			for (g = 0;
			     ((g < gres_cnt) &&
			      (total_gres_cnt < total_gres_goal)); g++) {
				if (links_cnt && (links_cnt[g] < l))
					continue;
				if ((s == -1) &&
				    (!sock_gres->bits_any_sock ||
				     !bit_test(sock_gres->bits_any_sock, g)))
					continue;  /* GRES not avail any sock */
				if ((s >= 0) &&
				    (!sock_gres->bits_by_sock ||
				     !sock_gres->bits_by_sock[s] ||
				     !bit_test(sock_gres->bits_by_sock[s], g)))
					continue;  /* GRES not on this socket */
				if (bit_test(node_specs->gres_bit_alloc, g) ||
				    bit_test(job_specs->gres_bit_select[node_inx],
					     g))
					continue;   /* Already allocated GRES */
				bit_set(job_specs->gres_bit_select[node_inx],g);
				job_specs->gres_cnt_node_select[node_inx]++;
				total_gres_cnt++;
			}
		}
	}
	xfree(links_cnt);

	if (total_gres_cnt < total_gres_goal) {
		/* Something bad happened on task layout for this GRES type */
		error("%s: Insufficient gres/%s allocated for job %u on node_inx %u "
		      "(%"PRIu64" < %"PRIu64")",  __func__,
		      sock_gres->gres_name, job_id, node_inx,
		      total_gres_cnt, total_gres_goal);
	}
}

/* Build array to identify task count for each node-socket pair */
static uint32_t **_build_tasks_per_node_sock(struct job_resources *job_res,
					     uint8_t overcommit,
					     gres_mc_data_t *tres_mc_ptr,
					     node_record_t *node_table_ptr)
{
	uint32_t **tasks_per_node_socket;
	int i, i_first, i_last, j, node_cnt, job_node_inx = 0;
	int c, s, core_offset;
	int cpus_per_task = 1, cpus_per_node, cpus_per_core;
	int task_per_node_limit = 0;
	int32_t rem_tasks, excess_tasks;
	uint16_t sock_cnt = 0, cores_per_socket_cnt = 0;

	rem_tasks = tres_mc_ptr->ntasks_per_job;
	node_cnt = bit_size(job_res->node_bitmap);
	tasks_per_node_socket = xcalloc(node_cnt, sizeof(uint32_t *));
	i_first = bit_ffs(job_res->node_bitmap);
	if (i_first != -1)
		i_last  = bit_fls(job_res->node_bitmap);
	else
		i_last = -2;
	for (i = i_first; i <= i_last; i++) {
		int tasks_per_node = 0;
		if (!bit_test(job_res->node_bitmap, i))
			continue;
		if (get_job_resources_cnt(job_res, job_node_inx, &sock_cnt,
					  &cores_per_socket_cnt)) {
			error("%s: failed to get socket/core count", __func__);
			/* Set default of 1 task on socket 0 */
			tasks_per_node_socket[i] = xmalloc(sizeof(uint32_t));
			tasks_per_node_socket[i][0] = 1;
			rem_tasks--;
			continue;
		}
		tasks_per_node_socket[i] = xcalloc(sock_cnt, sizeof(uint32_t));
		if (tres_mc_ptr->ntasks_per_node) {
			task_per_node_limit = tres_mc_ptr->ntasks_per_node;
		} else if (job_res->tasks_per_node &&
			   job_res->tasks_per_node[job_node_inx]) {
			task_per_node_limit =
				job_res->tasks_per_node[job_node_inx];
		} else {
			/*
			 * NOTE: We should never get here.
			 * cpus_per_node reports CPUs actually used by this
			 * job on this node. Divide by cpus_per_task to yield
			 * valid task count on this node. This can be bad on
			 * cores with more than one thread and job fails to
			 * use all threads.
			 */
			error("%s: tasks_per_node not set", __func__);
			cpus_per_node = get_job_resources_cpus(job_res,
							       job_node_inx);
			if (cpus_per_node < 1) {
				error("%s: failed to get cpus_per_node count",
				      __func__);
				/* Set default of 1 task on socket 0 */
				tasks_per_node_socket[i][0] = 1;
				rem_tasks--;
				continue;
			}
			if (tres_mc_ptr->cpus_per_task)
				cpus_per_task = tres_mc_ptr->cpus_per_task;
			else
				cpus_per_task = 1;
			task_per_node_limit = cpus_per_node / cpus_per_task;
		}
		core_offset = get_job_resources_offset(job_res, job_node_inx++,
						       0, 0);
		if (node_table_ptr[i].cores) {
			cpus_per_core = node_table_ptr[i].cpus /
					node_table_ptr[i].cores;
		} else
			cpus_per_core = 1;
		for (s = 0; s < sock_cnt; s++) {
			int tasks_per_socket = 0, tpc, skip_cores = 0;
			for (c = 0; c < cores_per_socket_cnt; c++) {
				j = (s * cores_per_socket_cnt) + c;
				j += core_offset;
				if (!bit_test(job_res->core_bitmap, j))
					continue;
				if (skip_cores > 0) {
					skip_cores--;
					continue;
				}
				if (tres_mc_ptr->ntasks_per_core) {
					tpc = tres_mc_ptr->ntasks_per_core;
				} else {
					tpc = cpus_per_core / cpus_per_task;
					if (tpc < 1) {
						tpc = 1;
						skip_cores = cpus_per_task /
							     cpus_per_core;
						skip_cores--;	/* This core */
					}
					/* Start with 1 task per core */
				}
				tasks_per_node_socket[i][s] += tpc;
				tasks_per_node += tpc;
				tasks_per_socket += tpc;
				rem_tasks -= tpc;
				if (task_per_node_limit) {
					if (tasks_per_node >
					    task_per_node_limit) {
						excess_tasks = tasks_per_node -
							task_per_node_limit;
						tasks_per_node_socket[i][s] -=
							excess_tasks;
						rem_tasks += excess_tasks;
					}
					if (tasks_per_node >=
					    task_per_node_limit) {
						s = sock_cnt;
						break;
					}
				}
				/* NOTE: No support for ntasks_per_board */
				if (tres_mc_ptr->ntasks_per_socket) {
					if (tasks_per_socket >
					    tres_mc_ptr->ntasks_per_socket) {
						excess_tasks = tasks_per_socket-
						 tres_mc_ptr->ntasks_per_socket;
						tasks_per_node_socket[i][s] -=
							excess_tasks;
						rem_tasks += excess_tasks;
					}
					if (tasks_per_socket >=
					    tres_mc_ptr->ntasks_per_socket) {
						break;
					}
				}
			}
		}
	}
	while ((rem_tasks > 0) && overcommit) {
		for (i = i_first; (rem_tasks > 0) && (i <= i_last); i++) {
			if (!bit_test(job_res->node_bitmap, i))
				continue;
			for (s = 0; (rem_tasks > 0) && (s < sock_cnt); s++) {
				for (c = 0; c < cores_per_socket_cnt; c++) {
					j = (s * cores_per_socket_cnt) + c;
					if (!bit_test(job_res->core_bitmap, j))
						continue;
					tasks_per_node_socket[i][s]++;
					rem_tasks--;
					break;
				}
			}
		}
	}
	if (rem_tasks > 0)	/* This should never happen */
		error("%s: rem_tasks not zero (%d > 0)", __func__, rem_tasks);

	return tasks_per_node_socket;
}

static void _free_tasks_per_node_sock(uint32_t **tasks_per_node_socket,
				      int node_cnt)
{
	int n;

	if (!tasks_per_node_socket)
		return;

	for (n = 0; n < node_cnt; n++)
		xfree(tasks_per_node_socket[n]);
	xfree(tasks_per_node_socket);
}

/* Return the count of tasks for a job on a given node */
static uint32_t _get_task_cnt_node(uint32_t **tasks_per_node_socket,
				   int node_inx, int sock_cnt)
{
	uint32_t task_cnt = 0;
	int s;

	if (!tasks_per_node_socket || !tasks_per_node_socket[node_inx]) {
		error("%s: tasks_per_node_socket is NULL", __func__);
		return 1;	/* Best guess if no data structure */
	}

	for (s = 0; s < sock_cnt; s++)
		task_cnt += tasks_per_node_socket[node_inx][s];

	return task_cnt;
}

/* Determine maximum GRES allocation count on this node; no topology */
static uint64_t _get_job_cnt(sock_gres_t *sock_gres,
			     gres_node_state_t *node_specs, int rem_node_cnt)
{
	uint64_t avail_gres, max_gres;
	gres_job_state_t *job_specs = sock_gres->job_specs;

	avail_gres = node_specs->gres_cnt_avail - node_specs->gres_cnt_alloc;
	/* Ensure at least one GRES per node on remaining nodes */
	max_gres = job_specs->gres_per_job - job_specs->total_gres -
		   (rem_node_cnt - 1);
	max_gres = MIN(avail_gres, max_gres);

	return max_gres;
}

/* Return count of GRES on this node */
static int _get_gres_node_cnt(gres_node_state_t *node_specs, int node_inx)
{
	int i, gres_cnt = 0;

	if (node_specs->gres_bit_alloc) {
		gres_cnt = bit_size(node_specs->gres_bit_alloc);
		return gres_cnt;
	}

	/* This logic should be redundant */
	if (node_specs->topo_gres_bitmap && node_specs->topo_gres_bitmap[0]) {
		gres_cnt = bit_size(node_specs->topo_gres_bitmap[0]);
		return gres_cnt;
	}

	/* This logic should also be redundant */
	gres_cnt = 0;
	for (i = 0; i < node_specs->topo_cnt; i++)
		gres_cnt += node_specs->topo_gres_cnt_avail[i];
	return gres_cnt;
}

/*
 * Make final GRES selection for the job
 * sock_gres_list IN - per-socket GRES details, one record per allocated node
 * job_id IN - job ID for logging
 * job_res IN - job resource allocation
 * overcommit IN - job's ability to overcommit resources
 * tres_mc_ptr IN - job's multi-core options
 * node_table_ptr IN - slurmctld's node records
 * RET SLURM_SUCCESS or error code
 */
extern int gres_plugin_job_core_filter4(List *sock_gres_list, uint32_t job_id,
					struct job_resources *job_res,
					uint8_t overcommit,
					gres_mc_data_t *tres_mc_ptr,
					node_record_t *node_table_ptr)
{
	ListIterator sock_gres_iter;
	sock_gres_t *sock_gres;
	gres_job_state_t *job_specs;
	gres_node_state_t *node_specs;
	int i, i_first, i_last, node_inx = -1, gres_cnt;
	int node_cnt, rem_node_cnt;
	int job_fini = -1;	/* -1: not applicable, 0: more work, 1: fini */
	uint32_t **tasks_per_node_socket = NULL;

	if (!job_res || !job_res->node_bitmap)
		return SLURM_ERROR;

	node_cnt = bit_size(job_res->node_bitmap);
	rem_node_cnt = bit_set_count(job_res->node_bitmap);
	i_first = bit_ffs(job_res->node_bitmap);
	if (i_first != -1)
		i_last  = bit_fls(job_res->node_bitmap);
	else
		i_last = -2;
	for (i = i_first; i <= i_last; i++) {
		if (!bit_test(job_res->node_bitmap, i))
			continue;
		sock_gres_iter =
			list_iterator_create(sock_gres_list[++node_inx]);
		while ((sock_gres = (sock_gres_t *) list_next(sock_gres_iter))){
			job_specs = sock_gres->job_specs;
			node_specs = sock_gres->node_specs;
			if (!job_specs || !node_specs)
				continue;
			if (job_specs->gres_per_task &&	/* Data needed */
			    !tasks_per_node_socket) {	/* Not built yet */
				tasks_per_node_socket =
					_build_tasks_per_node_sock(job_res,
								overcommit,
								tres_mc_ptr,
								node_table_ptr);
			}
			if (job_specs->total_node_cnt == 0) {
				job_specs->total_node_cnt = node_cnt;
				job_specs->total_gres = 0;
			}
			if (!job_specs->gres_cnt_node_select) {
				job_specs->gres_cnt_node_select =
					xcalloc(node_cnt, sizeof(uint64_t));
			}
			if (i == i_first)	/* Reinitialize counter */
				job_specs->total_gres = 0;

			if (node_specs->topo_cnt == 0) {
				/* No topology, just set a count */
				if (job_specs->gres_per_node) {
					job_specs->gres_cnt_node_select[i] =
						job_specs->gres_per_node;
				} else if (job_specs->gres_per_socket) {
					job_specs->gres_cnt_node_select[i] =
						job_specs->gres_per_socket;
					job_specs->gres_cnt_node_select[i] *=
						_get_sock_cnt(job_res, i,
							      node_inx);
				} else if (job_specs->gres_per_task) {
					job_specs->gres_cnt_node_select[i] =
						job_specs->gres_per_task;
					job_specs->gres_cnt_node_select[i] *=
						_get_task_cnt_node(
						tasks_per_node_socket, i,
						node_table_ptr[i].sockets);
				} else if (job_specs->gres_per_job) {
					job_specs->gres_cnt_node_select[i] =
						_get_job_cnt(sock_gres,
							     node_specs,
							     rem_node_cnt--);
				}
				job_specs->total_gres +=
					job_specs->gres_cnt_node_select[i];
				continue;
			}

			/* Working with topology, need to pick specific GRES */
			if (!job_specs->gres_bit_select) {
				job_specs->gres_bit_select =
					xcalloc(node_cnt, sizeof(bitstr_t *));
			}
			gres_cnt = _get_gres_node_cnt(node_specs, node_inx);
			FREE_NULL_BITMAP(job_specs->gres_bit_select[i]);
			job_specs->gres_bit_select[i] = bit_alloc(gres_cnt);
			job_specs->gres_cnt_node_select[i] = 0;

			if (job_specs->gres_per_node &&
			    _shared_gres(sock_gres->plugin_id)) {
				/* gres/mps: select specific topo bit for job */
				_pick_specific_topo(job_res, i, node_inx,
						    sock_gres, job_id,
						    tres_mc_ptr);
			} else if (job_specs->gres_per_node) {
				_set_node_bits(job_res, i, node_inx,
					       sock_gres, job_id, tres_mc_ptr);
			} else if (job_specs->gres_per_socket) {
				_set_sock_bits(job_res, i, node_inx,
					       sock_gres, job_id, tres_mc_ptr);
			} else if (job_specs->gres_per_task) {
				_set_task_bits(job_res, i, node_inx,
					       sock_gres, job_id, tres_mc_ptr,
					       tasks_per_node_socket);
			} else if (job_specs->gres_per_job) {
				uint16_t cpus_per_core;
				cpus_per_core = node_table_ptr->cpus /
						node_table_ptr->boards /
						node_table_ptr->sockets /
						node_table_ptr->cores;
				job_fini = _set_job_bits1(job_res, i, node_inx,
					       rem_node_cnt--, sock_gres,
					       job_id, tres_mc_ptr,
						cpus_per_core);
			} else {
				error("%s job %u job_spec lacks GRES counter",
				      __func__, job_id);
			}
			if (job_fini == -1) {
				/*
				 * _set_job_bits1() updates total_gres counter,
				 * this handle other cases.
				 */
				job_specs->total_gres +=
					job_specs->gres_cnt_node_select[i];
			}
		}
		list_iterator_destroy(sock_gres_iter);
	}

	if (job_fini == 0) {
		/*
		 * Need more GRES to satisfy gres-per-job option with bitmaps.
		 * This logic will make use of GRES that are not on allocated
		 * sockets and are thus generally less desirable to use.
		 */
		node_inx = -1;
		for (i = i_first; i <= i_last; i++) {
			if (!bit_test(job_res->node_bitmap, i))
				continue;
			sock_gres_iter =
				list_iterator_create(sock_gres_list[++node_inx]);
			while ((sock_gres = (sock_gres_t *)
					    list_next(sock_gres_iter))) {
				job_specs = sock_gres->job_specs;
				node_specs = sock_gres->node_specs;
				if (!job_specs || !node_specs)
					continue;
				job_fini = _set_job_bits2(job_res, i, node_inx,
							  sock_gres, job_id,
							  tres_mc_ptr);
				if (job_fini == 1)
					break;
			}
			list_iterator_destroy(sock_gres_iter);
			if (job_fini == 1)
				break;
		}
		if (job_fini == 0) {
			error("%s job %u failed to satisfy gres-per-job counter",
			      __func__, job_id);
		}
	}
	_free_tasks_per_node_sock(tasks_per_node_socket, node_cnt);

	return SLURM_SUCCESS;
}

/*
 * Determine if job GRES specification includes a tres-per-task specification
 * RET TRUE if any GRES requested by the job include a tres-per-task option
 */
extern bool gres_plugin_job_tres_per_task(List job_gres_list)
{
	ListIterator job_gres_iter;
	gres_state_t *job_gres_ptr;
	gres_job_state_t *job_data_ptr;
	bool have_gres_per_task = false;

	if (!job_gres_list)
		return false;

	job_gres_iter = list_iterator_create(job_gres_list);
	while ((job_gres_ptr = (gres_state_t *) list_next(job_gres_iter))) {
		job_data_ptr = (gres_job_state_t *) job_gres_ptr->gres_data;
		if (job_data_ptr->gres_per_task == 0)
			continue;
		have_gres_per_task = true;
		break;
	}
	list_iterator_destroy(job_gres_iter);

	return have_gres_per_task;
}

/*
 * Determine if the job GRES specification includes a mem-per-tres specification
 * RET largest mem-per-tres specification found
 */
extern uint64_t gres_plugin_job_mem_max(List job_gres_list)
{
	ListIterator job_gres_iter;
	gres_state_t *job_gres_ptr;
	gres_job_state_t *job_data_ptr;
	uint64_t mem_max = 0, mem_per_gres;

	if (!job_gres_list)
		return 0;

	job_gres_iter = list_iterator_create(job_gres_list);
	while ((job_gres_ptr = (gres_state_t *) list_next(job_gres_iter))) {
		job_data_ptr = (gres_job_state_t *) job_gres_ptr->gres_data;
		if (job_data_ptr->mem_per_gres)
			mem_per_gres = job_data_ptr->mem_per_gres;
		else
			mem_per_gres = job_data_ptr->def_mem_per_gres;
		mem_max = MAX(mem_max, mem_per_gres);
	}
	list_iterator_destroy(job_gres_iter);

	return mem_max;
}

/*
 * Set per-node memory limits based upon GRES assignments
 * RET TRUE if mem-per-tres specification used to set memory limits
 */
extern bool gres_plugin_job_mem_set(List job_gres_list,
				    job_resources_t *job_res)
{
	ListIterator job_gres_iter;
	gres_state_t *job_gres_ptr;
	gres_job_state_t *job_data_ptr;
	bool rc = false, first_set = true;
	uint64_t gres_cnt, mem_size, mem_per_gres;
	int i, i_first, i_last, node_off;

	if (!job_gres_list)
		return false;

	i_first = bit_ffs(job_res->node_bitmap);
	if (i_first < 0)
		return false;
	i_last = bit_fls(job_res->node_bitmap);

	job_gres_iter = list_iterator_create(job_gres_list);
	while ((job_gres_ptr = (gres_state_t *) list_next(job_gres_iter))) {
		job_data_ptr = (gres_job_state_t *) job_gres_ptr->gres_data;
		if (job_data_ptr->mem_per_gres)
			mem_per_gres = job_data_ptr->mem_per_gres;
		else
			mem_per_gres = job_data_ptr->def_mem_per_gres;
		if ((mem_per_gres == 0) || !job_data_ptr->gres_cnt_node_select)
			continue;
		rc = true;
		node_off = -1;
		for (i = i_first; i <= i_last; i++) {
			if (!bit_test(job_res->node_bitmap, i))
				continue;
			node_off++;
			if (job_res->whole_node == 1) {
				gres_state_t *node_gres_ptr;
				gres_node_state_t *node_state_ptr;

				node_gres_ptr = list_find_first(
					node_record_table_ptr[i].gres_list,
					_gres_find_id,
					&job_gres_ptr->plugin_id);
				if (!node_gres_ptr)
					continue;
				node_state_ptr = node_gres_ptr->gres_data;
				gres_cnt = node_state_ptr->gres_cnt_avail;
			} else
				gres_cnt =
					job_data_ptr->gres_cnt_node_select[i];
			mem_size = mem_per_gres * gres_cnt;
			if (first_set) {
				job_res->memory_allocated[node_off] = mem_size;
			} else {
				job_res->memory_allocated[node_off] = MAX(
					job_res->memory_allocated[node_off],
					mem_size);
			}
		}
		first_set = false;
	}
	list_iterator_destroy(job_gres_iter);

	return rc;
}

/*
 * Determine the minimum number of CPUs required to satify the job's GRES
 *	request (based upon total GRES times cpus_per_gres value)
 * node_count IN - count of nodes in job allocation
 * sockets_per_node IN - count of sockets per node in job allocation
 * task_count IN - count of tasks in job allocation
 * job_gres_list IN - job GRES specification
 * RET count of required CPUs for the job
 */
extern int gres_plugin_job_min_cpus(uint32_t node_count,
				    uint32_t sockets_per_node,
				    uint32_t task_count,
				    List job_gres_list)
{
	ListIterator job_gres_iter;
	gres_state_t *job_gres_ptr;
	gres_job_state_t  *job_data_ptr;
	int tmp, min_cpus = 0;
	uint16_t cpus_per_gres;

	if (!job_gres_list || (list_count(job_gres_list) == 0))
		return 0;

	job_gres_iter = list_iterator_create(job_gres_list);
	while ((job_gres_ptr = (gres_state_t *) list_next(job_gres_iter))) {
		uint64_t total_gres = 0;
		job_data_ptr = (gres_job_state_t *) job_gres_ptr->gres_data;
		if (job_data_ptr->cpus_per_gres)
			cpus_per_gres = job_data_ptr->cpus_per_gres;
		else
			cpus_per_gres = job_data_ptr->def_cpus_per_gres;
		if (cpus_per_gres == 0)
			continue;
		if (job_data_ptr->gres_per_job) {
			total_gres = job_data_ptr->gres_per_job;
		} else if (job_data_ptr->gres_per_node) {
			total_gres = job_data_ptr->gres_per_node *
				     node_count;
		} else if (job_data_ptr->gres_per_socket) {
			total_gres = job_data_ptr->gres_per_socket *
				     node_count * sockets_per_node;
		} else if (job_data_ptr->gres_per_task) {
			total_gres = job_data_ptr->gres_per_task * task_count;
		} else
			continue;
		tmp = cpus_per_gres * total_gres;
		min_cpus = MAX(min_cpus, tmp);
	}
	list_iterator_destroy(job_gres_iter);
	return min_cpus;
}

/*
 * Determine the minimum number of CPUs required to satify the job's GRES
 *	request on one node
 * sockets_per_node IN - count of sockets per node in job allocation
 * tasks_per_node IN - count of tasks per node in job allocation
 * job_gres_list IN - job GRES specification
 * RET count of required CPUs for the job
 */
extern int gres_plugin_job_min_cpu_node(uint32_t sockets_per_node,
					uint32_t tasks_per_node,
					List job_gres_list)
{
	ListIterator job_gres_iter;
	gres_state_t *job_gres_ptr;
	gres_job_state_t  *job_data_ptr;
	int tmp, min_cpus = 0;
	uint16_t cpus_per_gres;

	if (!job_gres_list || (list_count(job_gres_list) == 0))
		return 0;

	job_gres_iter = list_iterator_create(job_gres_list);
	while ((job_gres_ptr = (gres_state_t *) list_next(job_gres_iter))) {
		uint64_t total_gres = 0;
		job_data_ptr = (gres_job_state_t *) job_gres_ptr->gres_data;
		if (job_data_ptr->cpus_per_gres)
			cpus_per_gres = job_data_ptr->cpus_per_gres;
		else
			cpus_per_gres = job_data_ptr->def_cpus_per_gres;
		if (cpus_per_gres == 0)
			continue;
		if (job_data_ptr->gres_per_node) {
			total_gres = job_data_ptr->gres_per_node;
		} else if (job_data_ptr->gres_per_socket) {
			total_gres = job_data_ptr->gres_per_socket *
				     sockets_per_node;
		} else if (job_data_ptr->gres_per_task) {
			total_gres = job_data_ptr->gres_per_task *
				     tasks_per_node;
		} else
			total_gres = 1;
		tmp = cpus_per_gres * total_gres;
		min_cpus = MAX(min_cpus, tmp);
	}
	return min_cpus;
}

/*
 * Determine if specific GRES index on node is available to a job's allocated
 *	cores
 * IN core_bitmap - bitmap of cores allocated to the job on this node
 * IN/OUT alloc_core_bitmap - cores already allocated, NULL if don't care,
 *		updated when the function returns true
 * IN node_gres_ptr - GRES data for this node
 * IN gres_inx - index of GRES being considered for use
 * IN job_gres_ptr - GRES data for this job
 * RET true if available to those core, false otherwise
 */
static bool _cores_on_gres(bitstr_t *core_bitmap, bitstr_t *alloc_core_bitmap,
			   gres_node_state_t *node_gres_ptr, int gres_inx,
			   gres_job_state_t *job_gres_ptr)
{
	int i, avail_cores;

	if ((core_bitmap == NULL) || (node_gres_ptr->topo_cnt == 0))
		return true;

	for (i = 0; i < node_gres_ptr->topo_cnt; i++) {
		if (!node_gres_ptr->topo_gres_bitmap[i])
			continue;
		if (bit_size(node_gres_ptr->topo_gres_bitmap[i]) < gres_inx)
			continue;
		if (!bit_test(node_gres_ptr->topo_gres_bitmap[i], gres_inx))
			continue;
		if (job_gres_ptr->type_name &&
		    (!node_gres_ptr->topo_type_name[i] ||
		     (job_gres_ptr->type_id != node_gres_ptr->topo_type_id[i])))
			continue;
		if (!node_gres_ptr->topo_core_bitmap[i])
			return true;
		if (bit_size(node_gres_ptr->topo_core_bitmap[i]) !=
		    bit_size(core_bitmap))
			break;
		avail_cores = bit_overlap(node_gres_ptr->topo_core_bitmap[i],
					  core_bitmap);
		if (avail_cores && alloc_core_bitmap) {
			avail_cores -= bit_overlap(node_gres_ptr->
						   topo_core_bitmap[i],
						   alloc_core_bitmap);
			if (avail_cores) {
				bit_or(alloc_core_bitmap,
				       node_gres_ptr->topo_core_bitmap[i]);
			}
		}
		if (avail_cores)
			return true;
	}
	return false;
}

/* Clear any vestigial job gres state. This may be needed on job requeue. */
extern void gres_plugin_job_clear(List job_gres_list)
{
	int i;
	ListIterator job_gres_iter;
	gres_state_t *job_gres_ptr;
	gres_job_state_t *job_state_ptr;

	if (job_gres_list == NULL)
		return;

	(void) gres_plugin_init();
	slurm_mutex_lock(&gres_context_lock);
	job_gres_iter = list_iterator_create(job_gres_list);
	while ((job_gres_ptr = (gres_state_t *) list_next(job_gres_iter))) {
		job_state_ptr = (gres_job_state_t *) job_gres_ptr->gres_data;
		for (i = 0; i < job_state_ptr->node_cnt; i++) {
			if (job_state_ptr->gres_bit_alloc) {
				FREE_NULL_BITMAP(job_state_ptr->
						 gres_bit_alloc[i]);
			}
			if (job_state_ptr->gres_bit_step_alloc) {
				FREE_NULL_BITMAP(job_state_ptr->
						 gres_bit_step_alloc[i]);
			}
		}
		xfree(job_state_ptr->gres_bit_alloc);
		xfree(job_state_ptr->gres_bit_step_alloc);
		xfree(job_state_ptr->gres_cnt_step_alloc);
		xfree(job_state_ptr->gres_cnt_node_alloc);
		job_state_ptr->node_cnt = 0;
	}
	list_iterator_destroy(job_gres_iter);
	slurm_mutex_unlock(&gres_context_lock);
}

static int _job_alloc(void *job_gres_data, void *node_gres_data, int node_cnt,
		      int node_index, int node_offset, char *gres_name,
		      uint32_t job_id, char *node_name,
		      bitstr_t *core_bitmap, uint32_t plugin_id,
		      uint32_t user_id)
{
	int j, sz1, sz2;
	int64_t gres_cnt, i;
	gres_job_state_t  *job_gres_ptr  = (gres_job_state_t *)  job_gres_data;
	gres_node_state_t *node_gres_ptr = (gres_node_state_t *) node_gres_data;
	bool type_array_updated = false;
	bitstr_t *alloc_core_bitmap = NULL;
	uint64_t gres_per_bit = 1;
	bool log_cnt_err = true;
	char *log_type;
	bool shared_gres = false, use_busy_dev = false;

	/*
	 * Validate data structures. Either job_gres_data->node_cnt and
	 * job_gres_data->gres_bit_alloc are both set or both zero/NULL.
	 */
	xassert(node_cnt);
	xassert(node_offset >= 0);
	xassert(job_gres_ptr);
	xassert(node_gres_ptr);

	if (node_gres_ptr->no_consume)
		return SLURM_SUCCESS;

	if (_shared_gres(plugin_id)) {
		shared_gres = true;
		gres_per_bit = job_gres_ptr->gres_per_node;
	}
	if ((plugin_id == mps_plugin_id) &&
	    (node_gres_ptr->gres_cnt_alloc != 0)) {
		/* We must use the ONE already active GRES of this type */
		use_busy_dev = true;
	}

	if (job_gres_ptr->type_name && !job_gres_ptr->type_name[0])
		xfree(job_gres_ptr->type_name);

	xfree(node_gres_ptr->gres_used);	/* Clear cache */
	if (job_gres_ptr->node_cnt == 0) {
		job_gres_ptr->node_cnt = node_cnt;
		if (job_gres_ptr->gres_bit_alloc) {
			error("gres/%s: job %u node_cnt==0 and gres_bit_alloc is set",
			      gres_name, job_id);
			xfree(job_gres_ptr->gres_bit_alloc);
		}
	}
	/*
	 * These next 2 checks were added long before job resizing was allowed.
	 * They are not errors as we need to keep the original size around for
	 * any steps that might still be out there with the larger size.  If the
	 * job was sized up the gres_plugin_job_merge() function handles the
	 * resize so we are set there.
	 */
	else if (job_gres_ptr->node_cnt < node_cnt) {
		debug2("gres/%s: job %u node_cnt is now larger than it was when allocated from %u to %d",
		      gres_name, job_id, job_gres_ptr->node_cnt, node_cnt);
		if (node_offset >= job_gres_ptr->node_cnt)
			return SLURM_ERROR;
	} else if (job_gres_ptr->node_cnt > node_cnt) {
		debug2("gres/%s: job %u node_cnt is now smaller than it was when allocated %u to %d",
		      gres_name, job_id, job_gres_ptr->node_cnt, node_cnt);
	}

	if (!job_gres_ptr->gres_bit_alloc) {
		job_gres_ptr->gres_bit_alloc = xcalloc(node_cnt,
						       sizeof(bitstr_t *));
	}
	if (!job_gres_ptr->gres_cnt_node_alloc) {
		job_gres_ptr->gres_cnt_node_alloc = xcalloc(node_cnt,
							    sizeof(uint64_t));
	}

	/*
	 * select/cons_tres pre-selects the resources and we just need to update
	 * the data structures to reflect the selected GRES.
	 */
	if (job_gres_ptr->total_node_cnt) {
		/* Resuming job */
		if (job_gres_ptr->gres_cnt_node_alloc[node_offset]) {
			gres_cnt = job_gres_ptr->
				   gres_cnt_node_alloc[node_offset];
		} else if (job_gres_ptr->gres_bit_alloc[node_offset]) {
			gres_cnt = bit_set_count(
				    job_gres_ptr->gres_bit_alloc[node_offset]);
			gres_cnt *= gres_per_bit;
		/* Using pre-selected GRES */
		} else if (job_gres_ptr->gres_cnt_node_select &&
			   job_gres_ptr->gres_cnt_node_select[node_index]) {
			gres_cnt = job_gres_ptr->
				   gres_cnt_node_select[node_index];
		} else if (job_gres_ptr->gres_bit_select &&
			   job_gres_ptr->gres_bit_select[node_index]) {
			gres_cnt = bit_set_count(
				    job_gres_ptr->gres_bit_select[node_index]);
			gres_cnt *= gres_per_bit;
		} else {
			error("gres/%s: job %u node %s no resources selected",
			      gres_name, job_id, node_name);
			return SLURM_ERROR;
		}
	} else {
		gres_cnt = job_gres_ptr->gres_per_node;
	}

	/*
	 * Check that sufficient resources exist on this node
	 */
	job_gres_ptr->gres_cnt_node_alloc[node_offset] = gres_cnt;
	i = node_gres_ptr->gres_cnt_alloc + gres_cnt;
	if (i > node_gres_ptr->gres_cnt_avail) {
		error("gres/%s: job %u node %s overallocated resources by %"
		      PRIu64", (%"PRIu64" > %"PRIu64")",
		      gres_name, job_id, node_name,
		      i - node_gres_ptr->gres_cnt_avail,
		      i, node_gres_ptr->gres_cnt_avail);
		/* proceed with request, give job what is available */
	}

	if (!node_offset && job_gres_ptr->gres_cnt_step_alloc) {
		uint64_t *tmp = xcalloc(job_gres_ptr->node_cnt,
					sizeof(uint64_t));
		memcpy(tmp, job_gres_ptr->gres_cnt_step_alloc,
		       sizeof(uint64_t) * MIN(node_cnt,
					      job_gres_ptr->node_cnt));
		xfree(job_gres_ptr->gres_cnt_step_alloc);
		job_gres_ptr->gres_cnt_step_alloc = tmp;
	}
	if (job_gres_ptr->gres_cnt_step_alloc == NULL) {
		job_gres_ptr->gres_cnt_step_alloc =
			xcalloc(job_gres_ptr->node_cnt, sizeof(uint64_t));
	}

	/*
	 * Select and/or allocate specific resources for this job.
	 */
	if (job_gres_ptr->gres_bit_alloc[node_offset]) {
		/*
		 * Restarted slurmctld with active job or resuming a suspended
		 * job. In any case, the resources already selected.
		 */
		if (node_gres_ptr->gres_bit_alloc == NULL) {
			node_gres_ptr->gres_bit_alloc =
				bit_copy(job_gres_ptr->
					 gres_bit_alloc[node_offset]);
			node_gres_ptr->gres_cnt_alloc +=
				bit_set_count(node_gres_ptr->gres_bit_alloc);
			node_gres_ptr->gres_cnt_alloc *= gres_per_bit;
		} else if (node_gres_ptr->gres_bit_alloc) {
			gres_cnt = (int64_t)MIN(
				bit_size(node_gres_ptr->gres_bit_alloc),
				bit_size(job_gres_ptr->
					 gres_bit_alloc[node_offset]));
			for (i = 0; i < gres_cnt; i++) {
				if (bit_test(job_gres_ptr->
					     gres_bit_alloc[node_offset], i) &&
				    (shared_gres ||
				     !bit_test(node_gres_ptr->gres_bit_alloc,
					       i))) {
					bit_set(node_gres_ptr->gres_bit_alloc,i);
					node_gres_ptr->gres_cnt_alloc +=
								gres_per_bit;
				}
			}
		}
	} else if (job_gres_ptr->total_node_cnt &&
		   job_gres_ptr->gres_bit_select &&
		   job_gres_ptr->gres_bit_select[node_index] &&
		   job_gres_ptr->gres_cnt_node_select) {
		/* Specific GRES already selected, update the node record */
		bool job_mod = false;
		sz1 = bit_size(job_gres_ptr->gres_bit_select[node_index]);
		sz2 = bit_size(node_gres_ptr->gres_bit_alloc);
		if (sz1 > sz2) {
			error("gres/%s: job %u node %s gres bitmap size bad (%d > %d)",
			      gres_name, job_id, node_name, sz1, sz2);
			job_gres_ptr->gres_bit_select[node_index] =
				bit_realloc(
				job_gres_ptr->gres_bit_select[node_index], sz2);
			job_mod = true;
		} else if (sz1 < sz2) {
			error("gres/%s: job %u node %s gres bitmap size bad (%d < %d)",
			      gres_name, job_id, node_name, sz1, sz2);
			job_gres_ptr->gres_bit_select[node_index] =
				bit_realloc(
				job_gres_ptr->gres_bit_select[node_index], sz2);
		}

		if (!shared_gres &&
		    bit_overlap_any(job_gres_ptr->gres_bit_select[node_index],
				    node_gres_ptr->gres_bit_alloc)) {
			error("gres/%s: job %u node %s gres bitmap overlap",
			      gres_name, job_id, node_name);
			bit_and_not(job_gres_ptr->gres_bit_select[node_index],
				    node_gres_ptr->gres_bit_alloc);
		}
		job_gres_ptr->gres_bit_alloc[node_offset] =
			bit_copy(job_gres_ptr->gres_bit_select[node_index]);
		job_gres_ptr->gres_cnt_node_alloc[node_offset] =
			job_gres_ptr->gres_cnt_node_select[node_index];
		if (!node_gres_ptr->gres_bit_alloc) {
			node_gres_ptr->gres_bit_alloc =
				bit_copy(job_gres_ptr->
					 gres_bit_alloc[node_offset]);
		} else {
			bit_or(node_gres_ptr->gres_bit_alloc,
			       job_gres_ptr->gres_bit_alloc[node_offset]);
		}
		if (job_mod) {
			node_gres_ptr->gres_cnt_alloc =
				bit_set_count(node_gres_ptr->gres_bit_alloc);
			node_gres_ptr->gres_cnt_alloc *= gres_per_bit;
		} else {
			node_gres_ptr->gres_cnt_alloc += gres_cnt;
		}
	} else if (node_gres_ptr->gres_bit_alloc) {
		job_gres_ptr->gres_bit_alloc[node_offset] =
				bit_alloc(node_gres_ptr->gres_cnt_avail);
		i = bit_size(node_gres_ptr->gres_bit_alloc);
		if (i < node_gres_ptr->gres_cnt_avail) {
			error("gres/%s: node %s gres bitmap size bad "
			      "(%"PRIu64" < %"PRIu64")",
			      gres_name, node_name,
			      i, node_gres_ptr->gres_cnt_avail);
			node_gres_ptr->gres_bit_alloc =
				bit_realloc(node_gres_ptr->gres_bit_alloc,
					    node_gres_ptr->gres_cnt_avail);
		}
		if (core_bitmap)
			alloc_core_bitmap = bit_alloc(bit_size(core_bitmap));
		/* Pass 1: Allocate GRES overlapping all allocated cores */
		for (i=0; i<node_gres_ptr->gres_cnt_avail && gres_cnt>0; i++) {
			if (bit_test(node_gres_ptr->gres_bit_alloc, i))
				continue;
			if (!_cores_on_gres(core_bitmap, alloc_core_bitmap,
					    node_gres_ptr, i, job_gres_ptr))
				continue;
			bit_set(node_gres_ptr->gres_bit_alloc, i);
			bit_set(job_gres_ptr->gres_bit_alloc[node_offset], i);
			node_gres_ptr->gres_cnt_alloc += gres_per_bit;
			gres_cnt -= gres_per_bit;
		}
		FREE_NULL_BITMAP(alloc_core_bitmap);
		/* Pass 2: Allocate GRES overlapping any allocated cores */
		for (i=0; i<node_gres_ptr->gres_cnt_avail && gres_cnt>0; i++) {
			if (bit_test(node_gres_ptr->gres_bit_alloc, i))
				continue;
			if (!_cores_on_gres(core_bitmap, NULL, node_gres_ptr, i,
					    job_gres_ptr))
				continue;
			bit_set(node_gres_ptr->gres_bit_alloc, i);
			bit_set(job_gres_ptr->gres_bit_alloc[node_offset], i);
			node_gres_ptr->gres_cnt_alloc += gres_per_bit;
			gres_cnt -= gres_per_bit;
		}
		if (gres_cnt) {
			verbose("gres/%s topology sub-optimal for job %u",
				gres_name, job_id);
		}
		/* Pass 3: Allocate any available GRES */
		for (i=0; i<node_gres_ptr->gres_cnt_avail && gres_cnt>0; i++) {
			if (bit_test(node_gres_ptr->gres_bit_alloc, i))
				continue;
			bit_set(node_gres_ptr->gres_bit_alloc, i);
			bit_set(job_gres_ptr->gres_bit_alloc[node_offset], i);
			node_gres_ptr->gres_cnt_alloc += gres_per_bit;
			gres_cnt -= gres_per_bit;
		}
	} else {
		node_gres_ptr->gres_cnt_alloc += gres_cnt;
	}

	if (job_gres_ptr->gres_bit_alloc[node_offset] &&
	    node_gres_ptr->topo_gres_bitmap &&
	    node_gres_ptr->topo_gres_cnt_alloc) {
		for (i = 0; i < node_gres_ptr->topo_cnt; i++) {
			if (job_gres_ptr->type_name &&
			    (!node_gres_ptr->topo_type_name[i] ||
			     (job_gres_ptr->type_id !=
			      node_gres_ptr->topo_type_id[i])))
				continue;
			if (use_busy_dev &&
			    (node_gres_ptr->topo_gres_cnt_alloc[i] == 0))
				continue;
			sz1 = bit_size(job_gres_ptr->gres_bit_alloc[node_offset]);
			sz2 = bit_size(node_gres_ptr->topo_gres_bitmap[i]);

			if ((sz1 != sz2) && log_cnt_err) {
				if (_shared_gres(plugin_id))
					log_type = "File";
				else
					log_type = "Count";
				/* Avoid abort on bit_overlap below */
				error("gres/%s %s mismatch for node %s (%d != %d)",
				      gres_name, log_type, node_name, sz1, sz2);
				log_cnt_err = false;
			}
			if (sz1 != sz2)
				continue;	/* See error above */
			gres_cnt = bit_overlap(job_gres_ptr->
					       gres_bit_alloc[node_offset],
					       node_gres_ptr->
					       topo_gres_bitmap[i]);
			gres_cnt *= gres_per_bit;
			node_gres_ptr->topo_gres_cnt_alloc[i] += gres_cnt;
			if ((node_gres_ptr->type_cnt == 0) ||
			    (node_gres_ptr->topo_type_name == NULL) ||
			    (node_gres_ptr->topo_type_name[i] == NULL))
				continue;
			for (j = 0; j < node_gres_ptr->type_cnt; j++) {
				if (!node_gres_ptr->type_name[j] ||
				    (node_gres_ptr->topo_type_id[i] !=
				     node_gres_ptr->type_id[j]))
					continue;
				node_gres_ptr->type_cnt_alloc[j] += gres_cnt;
				break;
			}
		}
		type_array_updated = true;
	} else if (job_gres_ptr->gres_bit_alloc[node_offset]) {
		int len;	/* length of the gres bitmap on this node */
		len = bit_size(job_gres_ptr->gres_bit_alloc[node_offset]);
		if (!node_gres_ptr->topo_gres_cnt_alloc) {
			node_gres_ptr->topo_gres_cnt_alloc =
				xcalloc(len, sizeof(uint64_t));
		} else {
			len = MIN(len, node_gres_ptr->gres_cnt_config);
		}

		if ((node_gres_ptr->topo_cnt == 0) && shared_gres) {
			/*
			 * Need to add node topo arrays for slurmctld restart
			 * and job state recovery (with GRES counts per topo)
			 */
			node_gres_ptr->topo_cnt =
			    bit_size(job_gres_ptr->gres_bit_alloc[node_offset]);
			node_gres_ptr->topo_core_bitmap =
				xcalloc(node_gres_ptr->topo_cnt,
					sizeof(bitstr_t *));
			node_gres_ptr->topo_gres_bitmap =
				xcalloc(node_gres_ptr->topo_cnt,
					sizeof(bitstr_t *));
			node_gres_ptr->topo_gres_cnt_alloc =
				xcalloc(node_gres_ptr->topo_cnt,
					sizeof(uint64_t));
			node_gres_ptr->topo_gres_cnt_avail =
				xcalloc(node_gres_ptr->topo_cnt,
					sizeof(uint64_t));
			node_gres_ptr->topo_type_id =
				xcalloc(node_gres_ptr->topo_cnt,
					sizeof(uint32_t));
			node_gres_ptr->topo_type_name =
				xcalloc(node_gres_ptr->topo_cnt,
					sizeof(char *));
			for (i = 0; i < node_gres_ptr->topo_cnt; i++) {
				node_gres_ptr->topo_gres_bitmap[i] =
					bit_alloc(node_gres_ptr->topo_cnt);
				bit_set(node_gres_ptr->topo_gres_bitmap[i], i);
			}
		}

		for (i = 0; i < len; i++) {
			gres_cnt = 0;
			if (!bit_test(job_gres_ptr->
				      gres_bit_alloc[node_offset], i))
				continue;
			/*
			 * NOTE: Immediately after slurmctld restart and before
			 * the node's registration, the GRES type and topology
			 * information will not be available and we will be
			 * unable to update topo_gres_cnt_alloc or
			 * type_cnt_alloc. This results in some incorrect
			 * internal bookkeeping, but does not cause failures
			 * in terms of allocating GRES to jobs.
			 */
			for (j = 0; j < node_gres_ptr->topo_cnt; j++) {
				if (use_busy_dev &&
				    (node_gres_ptr->topo_gres_cnt_alloc[j] == 0))
					continue;
				if (node_gres_ptr->topo_gres_bitmap &&
				    node_gres_ptr->topo_gres_bitmap[j] &&
				    bit_test(node_gres_ptr->topo_gres_bitmap[j],
					     i)) {
					node_gres_ptr->topo_gres_cnt_alloc[i] +=
								gres_per_bit;
					gres_cnt += gres_per_bit;
				}
			}
			if ((node_gres_ptr->type_cnt == 0) ||
			    (node_gres_ptr->topo_type_name == NULL) ||
			    (node_gres_ptr->topo_type_name[i] == NULL))
				continue;
			for (j = 0; j < node_gres_ptr->type_cnt; j++) {
				if (!node_gres_ptr->type_name[j] ||
				    (node_gres_ptr->topo_type_id[i] !=
				     node_gres_ptr->type_id[j]))
					continue;
				node_gres_ptr->type_cnt_alloc[j] += gres_cnt;
				break;
			}
		}
		type_array_updated = true;
		if (job_gres_ptr->type_name && job_gres_ptr->type_name[0]) {
			/*
			 * We may not know how many GRES of this type will be
			 * available on this node, but need to track how many
			 * are allocated to this job from here to avoid
			 * underflows when this job is deallocated
			 */
			_add_gres_type(job_gres_ptr->type_name, node_gres_ptr,
				       0);
			for (j = 0; j < node_gres_ptr->type_cnt; j++) {
				if (job_gres_ptr->type_id !=
				    node_gres_ptr->type_id[j])
					continue;
				node_gres_ptr->type_cnt_alloc[j] +=
					job_gres_ptr->gres_per_node;
				break;
			}
		}
	}

	if (!type_array_updated && job_gres_ptr->type_name) {
		gres_cnt = job_gres_ptr->gres_per_node;
		for (j = 0; j < node_gres_ptr->type_cnt; j++) {
			int64_t k;
			if (job_gres_ptr->type_id !=
			    node_gres_ptr->type_id[j])
				continue;
			k = node_gres_ptr->type_cnt_avail[j] -
			    node_gres_ptr->type_cnt_alloc[j];
			k = MIN(gres_cnt, k);
			node_gres_ptr->type_cnt_alloc[j] += k;
			gres_cnt -= k;
			if (gres_cnt == 0)
				break;
		}
	}

	return SLURM_SUCCESS;
}

static void _job_select_whole_node_internal(
	gres_key_t *job_search_key, gres_node_state_t *node_state_ptr,
	int type_inx, int context_inx, List job_gres_list)
{
	gres_state_t *job_gres_ptr;
	gres_job_state_t *job_state_ptr;

	if (!(job_gres_ptr = list_find_first(job_gres_list,
					     _gres_find_job_by_key,
					     job_search_key))) {
		job_state_ptr = xmalloc(sizeof(gres_job_state_t));

		job_gres_ptr = xmalloc(sizeof(gres_state_t));
		job_gres_ptr->plugin_id = job_search_key->plugin_id;
		job_gres_ptr->gres_data = job_state_ptr;
		job_state_ptr->gres_name =
			xstrdup(gres_context[context_inx].gres_name);
		if (type_inx != -1)
			job_state_ptr->type_name =
				xstrdup(node_state_ptr->type_name[type_inx]);
		job_state_ptr->type_id = job_search_key->type_id;

		list_append(job_gres_list, job_gres_ptr);
	} else
		job_state_ptr = job_gres_ptr->gres_data;

	/*
	 * Add the total_gres here but no count, that will be done after
	 * allocation.
	 */
	if (type_inx != -1)
		job_state_ptr->total_gres +=
			node_state_ptr->type_cnt_avail[type_inx];
	else
		job_state_ptr->total_gres += node_state_ptr->gres_cnt_avail;
}

static int _job_alloc_whole_node_internal(
	gres_key_t *job_search_key, gres_node_state_t *node_state_ptr,
	List job_gres_list, int node_cnt, int node_index, int node_offset,
	int type_index, uint32_t job_id, char *node_name,
	bitstr_t *core_bitmap, uint32_t user_id)
{
	gres_state_t *job_gres_ptr;
	gres_job_state_t *job_state_ptr;

	if (!(job_gres_ptr = list_find_first(job_gres_list,
					     _gres_find_job_by_key,
					     job_search_key))) {
		error("%s: This should never happen, we couldn't find the gres %u:%u",
		      __func__,
		      job_search_key->plugin_id,
		      job_search_key->type_id);
		return SLURM_ERROR;
	}

	job_state_ptr = (gres_job_state_t *)job_gres_ptr->gres_data;

	/*
	 * As the amount of gres on each node could
	 * differ. We need to set the gres_per_node
	 * correctly here to avoid heterogeneous node
	 * issues.
	 */
	if (type_index != -1)
		job_state_ptr->gres_per_node =
			node_state_ptr->type_cnt_avail[type_index];
	else
		job_state_ptr->gres_per_node = node_state_ptr->gres_cnt_avail;

	return _job_alloc(job_state_ptr, node_state_ptr,
			  node_cnt, node_index, node_offset,
			  job_state_ptr->gres_name,
			  job_id, node_name, core_bitmap,
			  job_gres_ptr->plugin_id,
			  user_id);
}

/*
 * Select and allocate GRES to a job and update node and job GRES information
 * IN job_gres_list - job's gres_list built by gres_plugin_job_state_validate()
 * IN node_gres_list - node's gres_list built by
 *		       gres_plugin_node_config_validate()
 * IN node_cnt    - total number of nodes originally allocated to the job
 * IN node_index  - zero-origin global node index
 * IN node_offset - zero-origin index in job allocation to the node of interest
 * IN job_id      - job's ID (for logging)
 * IN node_name   - name of the node (for logging)
 * IN core_bitmap - cores allocated to this job on this node (NULL if not
 *                  available)
 * IN user_id     - job's user ID
 * RET SLURM_SUCCESS or error code
 */
extern int gres_plugin_job_alloc(List job_gres_list, List node_gres_list,
				 int node_cnt, int node_index, int node_offset,
				 uint32_t job_id, char *node_name,
				 bitstr_t *core_bitmap, uint32_t user_id)
{
	int i, rc, rc2;
	ListIterator job_gres_iter,  node_gres_iter;
	gres_state_t *job_gres_ptr, *node_gres_ptr;

	if (job_gres_list == NULL)
		return SLURM_SUCCESS;
	if (node_gres_list == NULL) {
		error("%s: job %u has gres specification while node %s has none",
		      __func__, job_id, node_name);
		return SLURM_ERROR;
	}

	rc = gres_plugin_init();

	slurm_mutex_lock(&gres_context_lock);
	job_gres_iter = list_iterator_create(job_gres_list);
	while ((job_gres_ptr = (gres_state_t *) list_next(job_gres_iter))) {
		for (i = 0; i < gres_context_cnt; i++) {
			if (job_gres_ptr->plugin_id ==
			    gres_context[i].plugin_id)
				break;
		}
		if (i >= gres_context_cnt) {
			error("%s: no plugin configured for data type %u for job %u and node %s",
			      __func__, job_gres_ptr->plugin_id, job_id,
			      node_name);
			/* A likely sign that GresPlugins has changed */
			continue;
		}

		node_gres_iter = list_iterator_create(node_gres_list);
		while ((node_gres_ptr = (gres_state_t *)
				list_next(node_gres_iter))) {
			if (job_gres_ptr->plugin_id == node_gres_ptr->plugin_id)
				break;
		}
		list_iterator_destroy(node_gres_iter);
		if (node_gres_ptr == NULL) {
			error("%s: job %u allocated gres/%s on node %s lacking that gres",
			      __func__, job_id, gres_context[i].gres_name,
			      node_name);
			continue;
		}

		rc2 = _job_alloc(job_gres_ptr->gres_data,
				 node_gres_ptr->gres_data, node_cnt, node_index,
				 node_offset, gres_context[i].gres_name,
				 job_id, node_name, core_bitmap,
				 job_gres_ptr->plugin_id, user_id);
		if (rc2 != SLURM_SUCCESS)
			rc = rc2;
	}
	list_iterator_destroy(job_gres_iter);
	slurm_mutex_unlock(&gres_context_lock);

	return rc;
}

/*
 * Fill in job_gres_list with the total amount of GRES on a node.
 * OUT job_gres_list - This list will be destroyed and remade with all GRES on
 *                     node.
 * IN node_gres_list - node's gres_list built by
 *		       gres_plugin_node_config_validate()
 * IN job_id      - job's ID (for logging)
 * IN node_name   - name of the node (for logging)
 * RET SLURM_SUCCESS or error code
 */
extern int gres_plugin_job_select_whole_node(
	List *job_gres_list, List node_gres_list,
	uint32_t job_id, char *node_name)
{
	int i;
	ListIterator node_gres_iter;
	gres_state_t *node_gres_ptr;
	gres_node_state_t *node_state_ptr;

	if (job_gres_list == NULL)
		return SLURM_SUCCESS;
	if (node_gres_list == NULL) {
		error("%s: job %u has gres specification while node %s has none",
		      __func__, job_id, node_name);
		return SLURM_ERROR;
	}

	if (!*job_gres_list)
		*job_gres_list = list_create(_gres_job_list_delete);

	if (gres_plugin_init() != SLURM_SUCCESS)
		return SLURM_ERROR;

	slurm_mutex_lock(&gres_context_lock);
	node_gres_iter = list_iterator_create(node_gres_list);
	while ((node_gres_ptr = list_next(node_gres_iter))) {
		gres_key_t job_search_key;
		node_state_ptr = (gres_node_state_t *) node_gres_ptr->gres_data;

		if (node_state_ptr->no_consume ||
		    !node_state_ptr->gres_cnt_config)
			continue;

		for (i = 0; i < gres_context_cnt; i++) {
			if (node_gres_ptr->plugin_id ==
			    gres_context[i].plugin_id)
				break;
		}
		if (i >= gres_context_cnt) {
			error("%s: no plugin configured for data type %u for job %u and node %s",
			      __func__, node_gres_ptr->plugin_id, job_id,
			      node_name);
			/* A likely sign that GresPlugins has changed */
			continue;
		}

		job_search_key.plugin_id = node_gres_ptr->plugin_id;

		if (!node_state_ptr->type_cnt) {
			job_search_key.type_id = 0;
			_job_select_whole_node_internal(
				&job_search_key, node_state_ptr,
				-1, i, *job_gres_list);
		} else {
			for (int j = 0; j < node_state_ptr->type_cnt; j++) {
				job_search_key.type_id = gres_plugin_build_id(
					node_state_ptr->type_name[j]);
				_job_select_whole_node_internal(
					&job_search_key, node_state_ptr,
					j, i, *job_gres_list);
			}
		}
	}
	list_iterator_destroy(node_gres_iter);
	slurm_mutex_unlock(&gres_context_lock);

	return SLURM_SUCCESS;
}

/*
 * Select and allocate all GRES on a node to a job and update node and job GRES
 * information
 * IN job_gres_list - job's gres_list built by gres_plugin_job_whole_node().
 * IN node_gres_list - node's gres_list built by
 *		       gres_plugin_node_config_validate()
 * IN node_cnt    - total number of nodes originally allocated to the job
 * IN node_index  - zero-origin global node index
 * IN node_offset - zero-origin index in job allocation to the node of interest
 * IN job_id      - job's ID (for logging)
 * IN node_name   - name of the node (for logging)
 * IN core_bitmap - cores allocated to this job on this node (NULL if not
 *                  available)
 * IN user_id     - job's user ID
 * RET SLURM_SUCCESS or error code
 */
extern int gres_plugin_job_alloc_whole_node(
	List job_gres_list, List node_gres_list,
	int node_cnt, int node_index, int node_offset,
	uint32_t job_id, char *node_name,
	bitstr_t *core_bitmap, uint32_t user_id)
{
	int i, rc, rc2;
	ListIterator node_gres_iter;
	gres_state_t *node_gres_ptr;
	gres_node_state_t *node_state_ptr;

	if (job_gres_list == NULL)
		return SLURM_SUCCESS;
	if (node_gres_list == NULL) {
		error("%s: job %u has gres specification while node %s has none",
		      __func__, job_id, node_name);
		return SLURM_ERROR;
	}

	rc = gres_plugin_init();

	slurm_mutex_lock(&gres_context_lock);
	node_gres_iter = list_iterator_create(node_gres_list);
	while ((node_gres_ptr = list_next(node_gres_iter))) {
		gres_key_t job_search_key;
		node_state_ptr = (gres_node_state_t *) node_gres_ptr->gres_data;

		if (node_state_ptr->no_consume ||
		    !node_state_ptr->gres_cnt_config)
			continue;

		for (i = 0; i < gres_context_cnt; i++) {
			if (node_gres_ptr->plugin_id ==
			    gres_context[i].plugin_id)
				break;
		}
		if (i >= gres_context_cnt) {
			error("%s: no plugin configured for data type %u for job %u and node %s",
			      __func__, node_gres_ptr->plugin_id, job_id,
			      node_name);
			/* A likely sign that GresPlugins has changed */
			continue;
		}

		job_search_key.plugin_id = node_gres_ptr->plugin_id;

		if (!node_state_ptr->type_cnt) {
			job_search_key.type_id = 0;
			rc2 = _job_alloc_whole_node_internal(
				&job_search_key, node_state_ptr,
				job_gres_list, node_cnt, node_index,
				node_offset, -1, job_id, node_name,
				core_bitmap, user_id);
			if (rc2 != SLURM_SUCCESS)
				rc = rc2;
		} else {
			for (int j = 0; j < node_state_ptr->type_cnt; j++) {
				job_search_key.type_id = gres_plugin_build_id(
					node_state_ptr->type_name[j]);
				rc2 = _job_alloc_whole_node_internal(
					&job_search_key, node_state_ptr,
					job_gres_list, node_cnt, node_index,
					node_offset, j, job_id, node_name,
					core_bitmap, user_id);
				if (rc2 != SLURM_SUCCESS)
					rc = rc2;
			}
		}
	}
	list_iterator_destroy(node_gres_iter);
	slurm_mutex_unlock(&gres_context_lock);

	return rc;
}

static int _job_dealloc(void *job_gres_data, void *node_gres_data,
			int node_offset, char *gres_name, uint32_t job_id,
			char *node_name, bool old_job, uint32_t plugin_id,
			uint32_t user_id, bool job_fini)
{
	int i, j, len, sz1, sz2;
	gres_job_state_t  *job_gres_ptr  = (gres_job_state_t *)  job_gres_data;
	gres_node_state_t *node_gres_ptr = (gres_node_state_t *) node_gres_data;
	bool type_array_updated = false;
	uint64_t gres_cnt = 0, k;
	uint64_t gres_per_bit = 1;

	/*
	 * Validate data structures. Either job_gres_data->node_cnt and
	 * job_gres_data->gres_bit_alloc are both set or both zero/NULL.
	 */
	xassert(node_offset >= 0);
	xassert(job_gres_ptr);
	xassert(node_gres_ptr);

	if (node_gres_ptr->no_consume)
		return SLURM_SUCCESS;

	if (job_gres_ptr->node_cnt <= node_offset) {
		error("gres/%s: job %u dealloc of node %s bad node_offset %d "
		      "count is %u", gres_name, job_id, node_name, node_offset,
		      job_gres_ptr->node_cnt);
		return SLURM_ERROR;
	}

	if (_shared_gres(plugin_id))
		gres_per_bit = job_gres_ptr->gres_per_node;

	xfree(node_gres_ptr->gres_used);	/* Clear cache */
	if (node_gres_ptr->gres_bit_alloc && job_gres_ptr->gres_bit_alloc &&
	    job_gres_ptr->gres_bit_alloc[node_offset]) {
		len = bit_size(job_gres_ptr->gres_bit_alloc[node_offset]);
		i   = bit_size(node_gres_ptr->gres_bit_alloc);
		if (i != len) {
			error("gres/%s: job %u and node %s bitmap sizes differ "
			      "(%d != %d)", gres_name, job_id, node_name, len,
			       i);
			len = MIN(len, i);
			/* proceed with request, make best effort */
		}
		for (i = 0; i < len; i++) {
			if (!bit_test(job_gres_ptr->gres_bit_alloc[node_offset],
				      i)) {
				continue;
			}
			bit_clear(node_gres_ptr->gres_bit_alloc, i);

			/*
			 * NOTE: Do not clear bit from
			 * job_gres_ptr->gres_bit_alloc[node_offset]
			 * since this may only be an emulated deallocate
			 */
			if (node_gres_ptr->gres_cnt_alloc >= gres_per_bit) {
				node_gres_ptr->gres_cnt_alloc -= gres_per_bit;
			} else {
				error("gres/%s: job %u dealloc node %s GRES count underflow (%"PRIu64" < %"PRIu64")",
				      gres_name, job_id, node_name,
				      node_gres_ptr->gres_cnt_alloc,
				      gres_per_bit);
				node_gres_ptr->gres_cnt_alloc = 0;
			}
		}
	} else if (job_gres_ptr->gres_cnt_node_alloc) {
		gres_cnt = job_gres_ptr->gres_cnt_node_alloc[node_offset];
	} else {
		gres_cnt = job_gres_ptr->gres_per_node;
	}
	if (gres_cnt && (node_gres_ptr->gres_cnt_alloc >= gres_cnt))
		node_gres_ptr->gres_cnt_alloc -= gres_cnt;
	else if (gres_cnt) {
		error("gres/%s: job %u node %s GRES count underflow (%"PRIu64" < %"PRIu64")",
		      gres_name, job_id, node_name,
		      node_gres_ptr->gres_cnt_alloc, gres_cnt);
		node_gres_ptr->gres_cnt_alloc = 0;
	}

	if (job_gres_ptr->gres_bit_alloc &&
	    job_gres_ptr->gres_bit_alloc[node_offset] &&
	    node_gres_ptr->topo_gres_bitmap &&
	    node_gres_ptr->topo_gres_cnt_alloc) {
		for (i = 0; i < node_gres_ptr->topo_cnt; i++) {
			sz1 = bit_size(
				job_gres_ptr->gres_bit_alloc[node_offset]);
			sz2 = bit_size(node_gres_ptr->topo_gres_bitmap[i]);
			if (sz1 != sz2)
				continue;
			gres_cnt = (uint64_t)bit_overlap(
				job_gres_ptr->gres_bit_alloc[node_offset],
				node_gres_ptr->topo_gres_bitmap[i]);
			gres_cnt *= gres_per_bit;
			if (node_gres_ptr->topo_gres_cnt_alloc[i] >= gres_cnt) {
				node_gres_ptr->topo_gres_cnt_alloc[i] -=
					gres_cnt;
			} else if (old_job) {
				node_gres_ptr->topo_gres_cnt_alloc[i] = 0;
			} else {
				error("gres/%s: job %u dealloc node %s topo gres count underflow "
				      "(%"PRIu64" %"PRIu64")",
				      gres_name, job_id, node_name,
				      node_gres_ptr->topo_gres_cnt_alloc[i],
				      gres_cnt);
				node_gres_ptr->topo_gres_cnt_alloc[i] = 0;
			}
			if ((node_gres_ptr->type_cnt == 0) ||
			    (node_gres_ptr->topo_type_name == NULL) ||
			    (node_gres_ptr->topo_type_name[i] == NULL))
				continue;
			for (j = 0; j < node_gres_ptr->type_cnt; j++) {
				if (!node_gres_ptr->type_name[j] ||
				    (node_gres_ptr->topo_type_id[i] !=
				     node_gres_ptr->type_id[j]))
					continue;
				if (node_gres_ptr->type_cnt_alloc[j] >=
				    gres_cnt) {
					node_gres_ptr->type_cnt_alloc[j] -=
						gres_cnt;
				} else if (old_job) {
					node_gres_ptr->type_cnt_alloc[j] = 0;
				} else {
					error("gres/%s: job %u dealloc node %s type %s gres count underflow "
					      "(%"PRIu64" %"PRIu64")",
					      gres_name, job_id, node_name,
					      node_gres_ptr->type_name[j],
					      node_gres_ptr->type_cnt_alloc[j],
					      gres_cnt);
					node_gres_ptr->type_cnt_alloc[j] = 0;
				}
			}
		}
		type_array_updated = true;
	} else if (job_gres_ptr->gres_bit_alloc &&
		   job_gres_ptr->gres_bit_alloc[node_offset] &&
		   node_gres_ptr->topo_gres_cnt_alloc) {
		/* Avoid crash if configuration inconsistent */
		len = MIN(node_gres_ptr->gres_cnt_config,
			  bit_size(job_gres_ptr->
				   gres_bit_alloc[node_offset]));
		for (i = 0; i < len; i++) {
			if (!bit_test(job_gres_ptr->
				      gres_bit_alloc[node_offset], i) ||
			    !node_gres_ptr->topo_gres_cnt_alloc[i])
				continue;
			if (node_gres_ptr->topo_gres_cnt_alloc[i] >=
			    gres_per_bit) {
				node_gres_ptr->topo_gres_cnt_alloc[i] -=
								gres_per_bit;
			} else {
				error("gres/%s: job %u dealloc node %s "
				      "topo_gres_cnt_alloc[%d] count underflow "
				      "(%"PRIu64" %"PRIu64")",
				      gres_name, job_id, node_name, i,
				      node_gres_ptr->topo_gres_cnt_alloc[i],
				      gres_per_bit);
				node_gres_ptr->topo_gres_cnt_alloc[i] = 0;
			}
			if ((node_gres_ptr->type_cnt == 0) ||
			    (node_gres_ptr->topo_type_name == NULL) ||
			    (node_gres_ptr->topo_type_name[i] == NULL))
				continue;
			for (j = 0; j < node_gres_ptr->type_cnt; j++) {
				if (!node_gres_ptr->type_name[j] ||
				    (node_gres_ptr->topo_type_id[i] !=
				     node_gres_ptr->type_id[j]))
					continue;
				if (node_gres_ptr->type_cnt_alloc[j] >=
				    gres_per_bit) {
					node_gres_ptr->type_cnt_alloc[j] -=
								gres_per_bit;
				} else {
					error("gres/%s: job %u dealloc node %s "
					      "type %s type_cnt_alloc count underflow "
					      "(%"PRIu64" %"PRIu64")",
					      gres_name, job_id, node_name,
					      node_gres_ptr->type_name[j],
					      node_gres_ptr->type_cnt_alloc[j],
					      gres_per_bit);
					node_gres_ptr->type_cnt_alloc[j] = 0;
				}
 			}
		}
		type_array_updated = true;
	}

	if (!type_array_updated && job_gres_ptr->type_name) {
		gres_cnt = job_gres_ptr->gres_per_node;
		for (j = 0; j < node_gres_ptr->type_cnt; j++) {
			if (job_gres_ptr->type_id !=
			    node_gres_ptr->type_id[j])
				continue;
			k = MIN(gres_cnt, node_gres_ptr->type_cnt_alloc[j]);
			node_gres_ptr->type_cnt_alloc[j] -= k;
			gres_cnt -= k;
			if (gres_cnt == 0)
				break;
		}
 	}

	return SLURM_SUCCESS;
}

/*
 * Deallocate resource from a job and update node and job gres information
 * IN job_gres_list - job's gres_list built by gres_plugin_job_state_validate()
 * IN node_gres_list - node's gres_list built by
 *		gres_plugin_node_config_validate()
 * IN node_offset - zero-origin index to the node of interest
 * IN job_id      - job's ID (for logging)
 * IN node_name   - name of the node (for logging)
 * IN old_job     - true if job started before last slurmctld reboot.
 *		    Immediately after slurmctld restart and before the node's
 *		    registration, the GRES type and topology. This results in
 *		    some incorrect internal bookkeeping, but does not cause
 *		    failures in terms of allocating GRES to jobs.
 * IN user_id     - job's user ID
 * IN: job_fini   - job fully terminating on this node (not just a test)
 * RET SLURM_SUCCESS or error code
 */
extern int gres_plugin_job_dealloc(List job_gres_list, List node_gres_list,
				   int node_offset, uint32_t job_id,
				   char *node_name, bool old_job,
				   uint32_t user_id, bool job_fini)
{
	int i, rc, rc2;
	ListIterator job_gres_iter,  node_gres_iter;
	gres_state_t *job_gres_ptr, *node_gres_ptr;
	char *gres_name = NULL;

	if (job_gres_list == NULL)
		return SLURM_SUCCESS;
	if (node_gres_list == NULL) {
		error("%s: job %u has gres specification while node %s has none",
		      __func__, job_id, node_name);
		return SLURM_ERROR;
	}

	rc = gres_plugin_init();

	slurm_mutex_lock(&gres_context_lock);
	job_gres_iter = list_iterator_create(job_gres_list);
	while ((job_gres_ptr = (gres_state_t *) list_next(job_gres_iter))) {
		for (i = 0; i < gres_context_cnt; i++) {
			if (job_gres_ptr->plugin_id ==
			    gres_context[i].plugin_id)
				break;
		}
		if (i >= gres_context_cnt) {
			error("%s: no plugin configured for data type %u for job %u and node %s",
			      __func__, job_gres_ptr->plugin_id, job_id,
			      node_name);
			/* A likely sign that GresPlugins has changed */
			gres_name = "UNKNOWN";
		} else
			gres_name = gres_context[i].gres_name;

		node_gres_iter = list_iterator_create(node_gres_list);
		while ((node_gres_ptr = (gres_state_t *)
				list_next(node_gres_iter))) {
			if (job_gres_ptr->plugin_id == node_gres_ptr->plugin_id)
				break;
		}
		list_iterator_destroy(node_gres_iter);
		if (node_gres_ptr == NULL) {
			error("%s: node %s lacks gres/%s for job %u", __func__,
			      node_name, gres_name , job_id);
			continue;
		}

		rc2 = _job_dealloc(job_gres_ptr->gres_data,
				   node_gres_ptr->gres_data, node_offset,
				   gres_name, job_id, node_name, old_job,
				   job_gres_ptr->plugin_id, user_id, job_fini);
		if (rc2 != SLURM_SUCCESS)
			rc = rc2;
	}
	list_iterator_destroy(job_gres_iter);
	slurm_mutex_unlock(&gres_context_lock);

	return rc;
}

/*
 * Merge one job's gres allocation into another job's gres allocation.
 * IN from_job_gres_list - List of gres records for the job being merged
 *			into another job
 * IN from_job_node_bitmap - bitmap of nodes for the job being merged into
 *			another job
 * IN/OUT to_job_gres_list - List of gres records for the job being merged
 *			into job
 * IN to_job_node_bitmap - bitmap of nodes for the job being merged into
 */
extern void gres_plugin_job_merge(List from_job_gres_list,
				  bitstr_t *from_job_node_bitmap,
				  List to_job_gres_list,
				  bitstr_t *to_job_node_bitmap)
{
	static int select_hetero = -1;
	ListIterator gres_iter;
	gres_state_t *gres_ptr, *gres_ptr2;
	gres_job_state_t *gres_job_ptr, *gres_job_ptr2;
	int new_node_cnt;
	int i_first, i_last, i;
	int from_inx, to_inx, new_inx;
	bitstr_t **new_gres_bit_alloc, **new_gres_bit_step_alloc;
	uint64_t *new_gres_cnt_step_alloc, *new_gres_cnt_node_alloc;
	bool free_to_job_gres_list = false;

	if (select_hetero == -1) {
		/*
		 * Determine if the select plugin supports heterogeneous
		 * GRES allocations (count differ by node): 1=yes, 0=no
		 */
		char *select_type = slurm_get_select_type();
		if (select_type &&
		    (strstr(select_type, "cons_tres") ||
		     (strstr(select_type, "cray_aries") &&
		      (slurm_get_select_type_param() & CR_OTHER_CONS_TRES)))) {
			select_hetero = 1;
		} else
			select_hetero = 0;
		xfree(select_type);
	}

	(void) gres_plugin_init();
	new_node_cnt = bit_set_count(from_job_node_bitmap) +
		       bit_set_count(to_job_node_bitmap) -
		       bit_overlap(from_job_node_bitmap, to_job_node_bitmap);
	i_first = MIN(bit_ffs(from_job_node_bitmap),
		      bit_ffs(to_job_node_bitmap));
	i_first = MAX(i_first, 0);
	i_last  = MAX(bit_fls(from_job_node_bitmap),
		      bit_fls(to_job_node_bitmap));
	if (i_last == -1) {
		error("%s: node_bitmaps are empty", __func__);
		return;
	}

	slurm_mutex_lock(&gres_context_lock);

	/* Step one - Expand the gres data structures in "to" job */
	if (!to_job_gres_list)
		goto step2;
	gres_iter = list_iterator_create(to_job_gres_list);
	while ((gres_ptr = (gres_state_t *) list_next(gres_iter))) {
		gres_job_ptr = (gres_job_state_t *) gres_ptr->gres_data;
		new_gres_bit_alloc = xcalloc(new_node_cnt, sizeof(bitstr_t *));
		new_gres_cnt_node_alloc = xcalloc(new_node_cnt,
						  sizeof(uint64_t));
		new_gres_bit_step_alloc = xcalloc(new_node_cnt,
						  sizeof(bitstr_t *));
		new_gres_cnt_step_alloc = xcalloc(new_node_cnt,
						  sizeof(uint64_t));

		from_inx = to_inx = new_inx = -1;
		for (i = i_first; i <= i_last; i++) {
			bool from_match = false, to_match = false;
			if (bit_test(to_job_node_bitmap, i)) {
				to_match = true;
				to_inx++;
			}
			if (bit_test(from_job_node_bitmap, i)) {
				from_match = true;
				from_inx++;
			}
			if (from_match || to_match)
				new_inx++;
			if (to_match) {
				if (gres_job_ptr->gres_bit_alloc) {
					new_gres_bit_alloc[new_inx] =
						gres_job_ptr->
						gres_bit_alloc[to_inx];
				}
				if (gres_job_ptr->gres_cnt_node_alloc) {
					new_gres_cnt_node_alloc[new_inx] =
						gres_job_ptr->
						gres_cnt_node_alloc[to_inx];
				}
				if (gres_job_ptr->gres_bit_step_alloc) {
					new_gres_bit_step_alloc[new_inx] =
						gres_job_ptr->
						gres_bit_step_alloc[to_inx];
				}
				if (gres_job_ptr->gres_cnt_step_alloc) {
					new_gres_cnt_step_alloc[new_inx] =
						gres_job_ptr->
						gres_cnt_step_alloc[to_inx];
				}
			}
		}
		gres_job_ptr->node_cnt = new_node_cnt;
		xfree(gres_job_ptr->gres_bit_alloc);
		gres_job_ptr->gres_bit_alloc = new_gres_bit_alloc;
		xfree(gres_job_ptr->gres_cnt_node_alloc);
		gres_job_ptr->gres_cnt_node_alloc = new_gres_cnt_node_alloc;
		xfree(gres_job_ptr->gres_bit_step_alloc);
		gres_job_ptr->gres_bit_step_alloc = new_gres_bit_step_alloc;
		xfree(gres_job_ptr->gres_cnt_step_alloc);
		gres_job_ptr->gres_cnt_step_alloc = new_gres_cnt_step_alloc;
	}
	list_iterator_destroy(gres_iter);

	/*
	 * Step two - Merge the gres information from the "from" job into the
	 * existing gres information for the "to" job
	 */
step2:	if (!from_job_gres_list)
		goto step3;
	if (!to_job_gres_list) {
		to_job_gres_list = list_create(_gres_job_list_delete);
		free_to_job_gres_list = true;
	}
	gres_iter = list_iterator_create(from_job_gres_list);
	while ((gres_ptr = (gres_state_t *) list_next(gres_iter))) {
		gres_job_ptr = (gres_job_state_t *) gres_ptr->gres_data;
		gres_ptr2 = list_find_first(to_job_gres_list, _gres_find_id,
					    &gres_ptr->plugin_id);
		if (gres_ptr2) {
			gres_job_ptr2 = gres_ptr2->gres_data;
		} else {
			gres_ptr2 = xmalloc(sizeof(gres_state_t));
			gres_job_ptr2 = xmalloc(sizeof(gres_job_state_t));
			gres_ptr2->plugin_id = gres_ptr->plugin_id;
			gres_ptr2->gres_data = gres_job_ptr2;
			gres_job_ptr2->gres_name =
					xstrdup(gres_job_ptr->gres_name);
			gres_job_ptr2->cpus_per_gres =
					gres_job_ptr->cpus_per_gres;
			gres_job_ptr2->gres_per_job =
					gres_job_ptr->gres_per_job;
			gres_job_ptr2->gres_per_job =
					gres_job_ptr->gres_per_job;
			gres_job_ptr2->gres_per_socket =
					gres_job_ptr->gres_per_socket;
			gres_job_ptr2->gres_per_task =
					gres_job_ptr->gres_per_task;
			gres_job_ptr2->mem_per_gres =
					gres_job_ptr->mem_per_gres;
			gres_job_ptr2->node_cnt = new_node_cnt;
			gres_job_ptr2->gres_bit_alloc =
				xcalloc(new_node_cnt, sizeof(bitstr_t *));
			gres_job_ptr2->gres_cnt_node_alloc =
				xcalloc(new_node_cnt, sizeof(uint64_t));
			gres_job_ptr2->gres_bit_step_alloc =
				xcalloc(new_node_cnt, sizeof(bitstr_t *));
			gres_job_ptr2->gres_cnt_step_alloc =
				xcalloc(new_node_cnt, sizeof(uint64_t));
			list_append(to_job_gres_list, gres_ptr2);
		}
		from_inx = to_inx = new_inx = -1;
		for (i = i_first; i <= i_last; i++) {
			bool from_match = false, to_match = false;
			if (bit_test(to_job_node_bitmap, i)) {
				to_match = true;
				to_inx++;
			}
			if (bit_test(from_job_node_bitmap, i)) {
				from_match = true;
				from_inx++;
			}
			if (from_match || to_match)
				new_inx++;
			if (from_match) {
				if (!gres_job_ptr->gres_bit_alloc) {
					;
				} else if (select_hetero &&
					   gres_job_ptr2->
					   gres_bit_alloc[new_inx] &&
					   gres_job_ptr->gres_bit_alloc &&
					   gres_job_ptr->
					   gres_bit_alloc[new_inx]) {
					/* Merge job's GRES bitmaps */
					bit_or(gres_job_ptr2->
					       gres_bit_alloc[new_inx],
					       gres_job_ptr->
					       gres_bit_alloc[from_inx]);
				} else if (gres_job_ptr2->
					   gres_bit_alloc[new_inx]) {
					/* Keep original job's GRES bitmap */
				} else {
					gres_job_ptr2->gres_bit_alloc[new_inx] =
						gres_job_ptr->
						gres_bit_alloc[from_inx];
					gres_job_ptr->
						gres_bit_alloc
						[from_inx] = NULL;
				}
				if (!gres_job_ptr->gres_cnt_node_alloc) {
					;
				} else if (select_hetero &&
					   gres_job_ptr2->
					   gres_cnt_node_alloc[new_inx] &&
					   gres_job_ptr->gres_cnt_node_alloc &&
					   gres_job_ptr->
					   gres_cnt_node_alloc[new_inx]) {
					gres_job_ptr2->
						gres_cnt_node_alloc[new_inx] +=
						gres_job_ptr->
						gres_cnt_node_alloc[from_inx];
				} else if (gres_job_ptr2->
					   gres_cnt_node_alloc[new_inx]) {
					/* Keep original job's GRES bitmap */
				} else {
					gres_job_ptr2->
						gres_cnt_node_alloc[new_inx] =
						gres_job_ptr->
						gres_cnt_node_alloc[from_inx];
					gres_job_ptr->
						gres_cnt_node_alloc[from_inx]=0;
				}
				if (gres_job_ptr->gres_cnt_step_alloc &&
				    gres_job_ptr->
				    gres_cnt_step_alloc[from_inx]) {
					error("Attempt to merge gres, from "
					      "job has active steps");
				}
			}
		}
	}
	list_iterator_destroy(gres_iter);

step3:	slurm_mutex_unlock(&gres_context_lock);
	if (free_to_job_gres_list)
		FREE_NULL_LIST(to_job_gres_list);
	return;
}

/*
 * Set environment variables as required for a batch job
 * IN/OUT job_env_ptr - environment variable array
 * IN gres_list - generated by gres_plugin_job_alloc()
 * IN node_inx - zero origin node index
 */
extern void gres_plugin_job_set_env(char ***job_env_ptr, List job_gres_list,
				    int node_inx)
{
	int i;
	ListIterator gres_iter;
	gres_state_t *gres_ptr = NULL;
	bool found;

	(void) gres_plugin_init();

	slurm_mutex_lock(&gres_context_lock);
	for (i=0; i<gres_context_cnt; i++) {
		if (gres_context[i].ops.job_set_env == NULL)
			continue;	/* No plugin to call */
		found = false;
		if (job_gres_list) {
			gres_iter = list_iterator_create(job_gres_list);
			while ((gres_ptr = (gres_state_t *)
				list_next(gres_iter))) {
				if (gres_ptr->plugin_id !=
				    gres_context[i].plugin_id)
					continue;
				(*(gres_context[i].ops.job_set_env))
					(job_env_ptr, gres_ptr->gres_data,
					 node_inx);
				found = true;
			}
			list_iterator_destroy(gres_iter);
		}
		/*
		 * We call the job_set_env of the gres even if this one is not
		 * requested in the job. This may be convenient on certain
		 * plugins, i.e. setting an env variable to say the GRES is not
		 * available.
		 */
		if (!found) {
			(*(gres_context[i].ops.job_set_env))
				(job_env_ptr, NULL, node_inx);
		}
	}
	slurm_mutex_unlock(&gres_context_lock);
}

/*
 * Set job default parameters in a given element of a list
 * IN job_gres_list - job's gres_list built by gres_plugin_job_state_validate()
 * IN gres_name - name of gres, apply defaults to all elements (e.g. updates to
 *		  gres_name="gpu" would apply to "gpu:tesla", "gpu:volta", etc.)
 * IN cpu_per_gpu - value to set as default
 * IN mem_per_gpu - value to set as default
 */
extern void gres_plugin_job_set_defs(List job_gres_list, char *gres_name,
				     uint64_t cpu_per_gpu,
				     uint64_t mem_per_gpu)
{
	uint32_t plugin_id;
	ListIterator gres_iter;
	gres_state_t *gres_ptr = NULL;
	gres_job_state_t *job_gres_data;

	if (!job_gres_list)
		return;

	plugin_id = gres_plugin_build_id(gres_name);
	gres_iter = list_iterator_create(job_gres_list);
	while ((gres_ptr = (gres_state_t *) list_next(gres_iter))) {
		if (gres_ptr->plugin_id != plugin_id)
			continue;
		job_gres_data = (gres_job_state_t *) gres_ptr->gres_data;
		if (!job_gres_data)
			continue;
		job_gres_data->def_cpus_per_gres = cpu_per_gpu;
		job_gres_data->def_mem_per_gres = mem_per_gpu;
	}
	list_iterator_destroy(gres_iter);
}

/*
 * Translate GRES flag to string.
 * NOT reentrant
 */
static char *_gres_flags_str(uint16_t flags)
{
	if (flags & GRES_NO_CONSUME)
		return "no_consume";
	return "";
}

static void _job_state_log(void *gres_data, uint32_t job_id, uint32_t plugin_id)
{
	gres_job_state_t *gres_ptr;
	char *sparse_msg = "", tmp_str[128];
	int i;

	xassert(gres_data);
	gres_ptr = (gres_job_state_t *) gres_data;
	info("gres:%s(%u) type:%s(%u) job:%u flags:%s state",
	      gres_ptr->gres_name, plugin_id, gres_ptr->type_name,
	      gres_ptr->type_id, job_id, _gres_flags_str(gres_ptr->flags));
	if (gres_ptr->cpus_per_gres)
		info("  cpus_per_gres:%u", gres_ptr->cpus_per_gres);
	else if (gres_ptr->def_cpus_per_gres)
		info("  def_cpus_per_gres:%u", gres_ptr->def_cpus_per_gres);
	if (gres_ptr->gres_per_job)
		info("  gres_per_job:%"PRIu64, gres_ptr->gres_per_job);
	if (gres_ptr->gres_per_node) {
		info("  gres_per_node:%"PRIu64" node_cnt:%u",
		     gres_ptr->gres_per_node, gres_ptr->node_cnt);
	}
	if (gres_ptr->gres_per_socket)
		info("  gres_per_socket:%"PRIu64, gres_ptr->gres_per_socket);
	if (gres_ptr->gres_per_task)
		info("  gres_per_task:%"PRIu64, gres_ptr->gres_per_task);
	if (gres_ptr->mem_per_gres)
		info("  mem_per_gres:%"PRIu64, gres_ptr->mem_per_gres);
	else if (gres_ptr->def_mem_per_gres)
		info("  def_mem_per_gres:%"PRIu64, gres_ptr->def_mem_per_gres);

	if (gres_ptr->node_cnt == 0)
		return;
	if (gres_ptr->gres_bit_alloc == NULL)
		info("  gres_bit_alloc:NULL");
	if (gres_ptr->gres_cnt_node_alloc == NULL)
		info("  gres_cnt_node_alloc:NULL");
	if (gres_ptr->gres_bit_step_alloc == NULL)
		info("  gres_bit_step_alloc:NULL");
	if (gres_ptr->gres_cnt_step_alloc == NULL)
		info("  gres_cnt_step_alloc:NULL");
	if (gres_ptr->gres_bit_select == NULL)
		info("  gres_bit_select:NULL");
	if (gres_ptr->gres_cnt_node_select == NULL)
		info("  gres_cnt_node_select:NULL");

	for (i = 0; i < gres_ptr->node_cnt; i++) {
		if (gres_ptr->gres_cnt_node_alloc &&
		    gres_ptr->gres_cnt_node_alloc[i]) {
			info("  gres_cnt_node_alloc[%d]:%"PRIu64,
			     i, gres_ptr->gres_cnt_node_alloc[i]);
		} else if (gres_ptr->gres_cnt_node_alloc)
			info("  gres_cnt_node_alloc[%d]:NULL", i);

		if (gres_ptr->gres_bit_alloc && gres_ptr->gres_bit_alloc[i]) {
			bit_fmt(tmp_str, sizeof(tmp_str),
				gres_ptr->gres_bit_alloc[i]);
			info("  gres_bit_alloc[%d]:%s of %d", i, tmp_str,
			     (int) bit_size(gres_ptr->gres_bit_alloc[i]));
		} else if (gres_ptr->gres_bit_alloc)
			info("  gres_bit_alloc[%d]:NULL", i);

		if (gres_ptr->gres_bit_step_alloc &&
		    gres_ptr->gres_bit_step_alloc[i]) {
			bit_fmt(tmp_str, sizeof(tmp_str),
				gres_ptr->gres_bit_step_alloc[i]);
			info("  gres_bit_step_alloc[%d]:%s of %d", i, tmp_str,
			     (int) bit_size(gres_ptr->gres_bit_step_alloc[i]));
		} else if (gres_ptr->gres_bit_step_alloc)
			info("  gres_bit_step_alloc[%d]:NULL", i);

		if (gres_ptr->gres_cnt_step_alloc) {
			info("  gres_cnt_step_alloc[%d]:%"PRIu64"", i,
			     gres_ptr->gres_cnt_step_alloc[i]);
		}
	}

	/*
	 * These arrays are only used for resource selection and may include
	 * data for many nodes not used in the resources eventually allocated
	 * to this job.
	 */
	if (gres_ptr->total_node_cnt)
		sparse_msg = " (sparsely populated for resource selection)";
	info("  total_node_cnt:%u%s", gres_ptr->total_node_cnt, sparse_msg);
	for (i = 0; i < gres_ptr->total_node_cnt; i++) {
		if (gres_ptr->gres_cnt_node_select &&
		    gres_ptr->gres_cnt_node_select[i]) {
			info("  gres_cnt_node_select[%d]:%"PRIu64,
			     i, gres_ptr->gres_cnt_node_select[i]);
		}
		if (gres_ptr->gres_bit_select &&
		    gres_ptr->gres_bit_select[i]) {
			bit_fmt(tmp_str, sizeof(tmp_str),
				gres_ptr->gres_bit_select[i]);
			info("  gres_bit_select[%d]:%s of %d", i, tmp_str,
			     (int) bit_size(gres_ptr->gres_bit_select[i]));
		}
	}
}

/*
 * Extract from the job record's gres_list the count of allocated resources of
 * 	the named gres type.
 * IN job_gres_list  - job record's gres_list.
 * IN gres_name_type - the name of the gres type to retrieve the associated
 *	value from.
 * RET The value associated with the gres type or NO_VAL if not found.
 */
extern uint64_t gres_plugin_get_job_value_by_type(List job_gres_list,
						  char *gres_name_type)
{
	uint64_t gres_val;
	uint32_t gres_name_type_id;
	ListIterator  job_gres_iter;
	gres_state_t *job_gres_ptr;

	if (job_gres_list == NULL)
		return NO_VAL64;

	slurm_mutex_lock(&gres_context_lock);
	gres_name_type_id = gres_plugin_build_id(gres_name_type);
	gres_val = NO_VAL64;

	job_gres_iter = list_iterator_create(job_gres_list);
	while ((job_gres_ptr = (gres_state_t *) list_next(job_gres_iter))) {
		if (job_gres_ptr->plugin_id == gres_name_type_id) {
			gres_val = ((gres_job_state_t *)
				   (job_gres_ptr->gres_data))->gres_per_node;
			break;
		}
	}
	list_iterator_destroy(job_gres_iter);

	slurm_mutex_unlock(&gres_context_lock);

	return gres_val;
}

/*
 * Log a job's current gres state
 * IN gres_list - generated by gres_plugin_job_state_validate()
 * IN job_id - job's ID
 */
extern void gres_plugin_job_state_log(List gres_list, uint32_t job_id)
{
	ListIterator gres_iter;
	gres_state_t *gres_ptr;

	if (!(slurm_conf.debug_flags & DEBUG_FLAG_GRES) || !gres_list)
		return;

	(void) gres_plugin_init();

	slurm_mutex_lock(&gres_context_lock);
	gres_iter = list_iterator_create(gres_list);
	while ((gres_ptr = (gres_state_t *) list_next(gres_iter))) {
		_job_state_log(gres_ptr->gres_data, job_id,
			       gres_ptr->plugin_id);
	}
	list_iterator_destroy(gres_iter);
	slurm_mutex_unlock(&gres_context_lock);
}

static int _find_device(void *x, void *key)
{
	gres_device_t *device_x = (gres_device_t *)x;
	gres_device_t *device_key = (gres_device_t *)key;

	if (!xstrcmp(device_x->path, device_key->path))
		return 1;

	return 0;
}

extern List gres_plugin_get_allocated_devices(List gres_list, bool is_job)
{
	int i, j;
	ListIterator gres_itr, dev_itr;
	gres_state_t *gres_ptr;
	bitstr_t **local_bit_alloc = NULL;
	uint32_t node_cnt;
	gres_device_t *gres_device;
	List gres_devices;
	List device_list = NULL;

	(void) gres_plugin_init();

	/*
	 * Create a unique device list of all possible GRES device files.
	 * Initialize each device to deny.
	 */
	for (j = 0; j < gres_context_cnt; j++) {
		if (!gres_context[j].ops.get_devices)
			continue;
		gres_devices = (*(gres_context[j].ops.get_devices))();
		if (!gres_devices || !list_count(gres_devices))
			continue;
		dev_itr = list_iterator_create(gres_devices);
		while ((gres_device = list_next(dev_itr))) {
			if (!device_list)
				device_list = list_create(NULL);
			gres_device->alloc = 0;
			/*
			 * Keep the list unique by not adding duplicates (in the
			 * case of MPS and GPU)
			 */
			if (!list_find_first(device_list, _find_device,
					     gres_device))
				list_append(device_list, gres_device);
		}
		list_iterator_destroy(dev_itr);
	}

	if (!gres_list)
		return device_list;

	slurm_mutex_lock(&gres_context_lock);
	gres_itr = list_iterator_create(gres_list);
	while ((gres_ptr = list_next(gres_itr))) {
		for (j = 0; j < gres_context_cnt; j++) {
			if (gres_ptr->plugin_id == gres_context[j].plugin_id)
				break;
		}

		if (j >= gres_context_cnt) {
			error("We were unable to find the gres in the context!!!  This should never happen");
			continue;
		}

		if (!gres_ptr->gres_data)
			continue;

		if (is_job) {
			gres_job_state_t *gres_data_ptr =
				(gres_job_state_t *)gres_ptr->gres_data;
			local_bit_alloc = gres_data_ptr->gres_bit_alloc;
			node_cnt = gres_data_ptr->node_cnt;
		} else {
			gres_step_state_t *gres_data_ptr =
				(gres_step_state_t *)gres_ptr->gres_data;
			local_bit_alloc = gres_data_ptr->gres_bit_alloc;
			node_cnt = gres_data_ptr->node_cnt;
		}

		if ((node_cnt != 1) ||
		    !local_bit_alloc ||
		    !local_bit_alloc[0] ||
		    !gres_context[j].ops.get_devices)
			continue;

		gres_devices = (*(gres_context[j].ops.get_devices))();
		if (!gres_devices) {
			error("We should had got gres_devices, but for some reason none were set in the plugin.");
			continue;
		} else if ((int)bit_size(local_bit_alloc[0]) !=
			   list_count(gres_devices)) {
			error("We got %d gres devices when we were only told about %d.  This should never happen.",
			      list_count(gres_devices),
			      (int)bit_size(local_bit_alloc[0]));
			continue;

		}

		dev_itr = list_iterator_create(gres_devices);
		i = 0;
		while ((gres_device = list_next(dev_itr))) {
			if (bit_test(local_bit_alloc[0], i)) {
				gres_device_t *gres_device2;
				/*
				 * search for the device among the unique
				 * devices list (since two plugins could have
				 * device records that point to the same file,
				 * like with GPU and MPS)
				 */
				gres_device2 = list_find_first(device_list,
							       _find_device,
							       gres_device);
				/*
				 * Set both, in case they point to different
				 * records
				 */
				gres_device->alloc = 1;
				if (gres_device2)
					gres_device2->alloc = 1;
			}
			//info("%d is %d", i, gres_device->alloc);
			i++;
		}
		list_iterator_destroy(dev_itr);
	}
	list_iterator_destroy(gres_itr);
	slurm_mutex_unlock(&gres_context_lock);

	return device_list;
}

static void _step_state_delete(void *gres_data)
{
	int i;
	gres_step_state_t *gres_ptr = (gres_step_state_t *) gres_data;

	if (gres_ptr == NULL)
		return;

	FREE_NULL_BITMAP(gres_ptr->node_in_use);
	if (gres_ptr->gres_bit_alloc) {
		for (i = 0; i < gres_ptr->node_cnt; i++)
			FREE_NULL_BITMAP(gres_ptr->gres_bit_alloc[i]);
		xfree(gres_ptr->gres_bit_alloc);
	}
	xfree(gres_ptr->gres_cnt_node_alloc);
	xfree(gres_ptr->type_name);
	xfree(gres_ptr);
}

static void _gres_step_list_delete(void *list_element)
{
	gres_state_t *gres_ptr = (gres_state_t *) list_element;

	_step_state_delete(gres_ptr->gres_data);
	xfree(gres_ptr);
}

static uint64_t _step_test(void *step_gres_data, void *job_gres_data,
			   int node_offset, bool first_step_node,
			   uint16_t cpus_per_task, int max_rem_nodes,
			   bool ignore_alloc,
			   uint32_t job_id, uint32_t step_id,
			   uint32_t plugin_id)
{
	gres_job_state_t  *job_gres_ptr  = (gres_job_state_t *)  job_gres_data;
	gres_step_state_t *step_gres_ptr = (gres_step_state_t *) step_gres_data;
	uint64_t core_cnt, gres_cnt, min_gres = 1, task_cnt;

	xassert(job_gres_ptr);
	xassert(step_gres_ptr);

	if ((node_offset >= job_gres_ptr->node_cnt) &&
	    (job_gres_ptr->node_cnt != 0)) {	/* GRES is type no_consume */
		error("gres/%s: %s %u.%u node offset invalid (%d >= %u)",
		      job_gres_ptr->gres_name, __func__, job_id,
		      step_id, node_offset,
		      job_gres_ptr->node_cnt);
		return 0;
	}

	if (first_step_node) {
		if (ignore_alloc)
			step_gres_ptr->gross_gres = 0;
		else
			step_gres_ptr->total_gres = 0;
	}
	if (step_gres_ptr->gres_per_node)
		min_gres = step_gres_ptr-> gres_per_node;
	if (step_gres_ptr->gres_per_socket)
		min_gres = MAX(min_gres, step_gres_ptr->gres_per_socket);
	if (step_gres_ptr->gres_per_task)
		min_gres = MAX(min_gres, step_gres_ptr->gres_per_task);
	if (step_gres_ptr->gres_per_step &&
	    (step_gres_ptr->gres_per_step > step_gres_ptr->total_gres) &&
	    (max_rem_nodes == 1)) {
		gres_cnt = step_gres_ptr->gres_per_step;
		if (ignore_alloc)
			   gres_cnt -= step_gres_ptr->gross_gres;
		else
			   gres_cnt -= step_gres_ptr->total_gres;
		min_gres = MAX(min_gres, gres_cnt);
	}

	if (!_shared_gres(plugin_id) &&
	    job_gres_ptr->gres_bit_alloc &&
	    job_gres_ptr->gres_bit_alloc[node_offset]) {
		gres_cnt = bit_set_count(job_gres_ptr->
					 gres_bit_alloc[node_offset]);
		if (!ignore_alloc &&
		    job_gres_ptr->gres_bit_step_alloc &&
		    job_gres_ptr->gres_bit_step_alloc[node_offset]) {
			gres_cnt -= bit_set_count(job_gres_ptr->
						  gres_bit_step_alloc
						  [node_offset]);
		}
		if (min_gres > gres_cnt) {
			core_cnt = 0;
		} else if (step_gres_ptr->gres_per_task) {
			task_cnt = (gres_cnt + step_gres_ptr->gres_per_task - 1)
				   / step_gres_ptr->gres_per_task;
			core_cnt = task_cnt * cpus_per_task;
		} else
			core_cnt = NO_VAL64;
	} else if (job_gres_ptr->gres_cnt_node_alloc &&
		   job_gres_ptr->gres_cnt_step_alloc) {
		gres_cnt = job_gres_ptr->gres_cnt_node_alloc[node_offset];
		if (!ignore_alloc) {
			gres_cnt -= job_gres_ptr->
				    gres_cnt_step_alloc[node_offset];
		}
		if (min_gres > gres_cnt) {
			core_cnt = 0;
		} else if (step_gres_ptr->gres_per_task) {
			task_cnt = (gres_cnt + step_gres_ptr->gres_per_task - 1)
				   / step_gres_ptr->gres_per_task;
			core_cnt = task_cnt * cpus_per_task;
		} else
			core_cnt = NO_VAL64;
	} else {
		debug3("gres/%s: %s %u.%u gres_bit_alloc and gres_cnt_node_alloc are NULL",
		       job_gres_ptr->gres_name, __func__, job_id, step_id);
		gres_cnt = 0;
		core_cnt = NO_VAL64;
	}
	if (core_cnt != 0) {
		if (ignore_alloc)
			step_gres_ptr->gross_gres += gres_cnt;
		else
			step_gres_ptr->total_gres += gres_cnt;
	}

	return core_cnt;
}

/*
 * TRES specification parse logic
 * in_val IN - initial input string
 * cnt OUT - count of values
 * gres_list IN/OUT - where to search for (or add) new step TRES record
 * save_ptr IN/OUT - NULL on initial call, otherwise value from previous call
 * rc OUT - unchanged or an error code
 * RET gres - step record to set value in, found or created by this function
 */
static gres_step_state_t *_get_next_step_gres(char *in_val, uint64_t *cnt,
					      List gres_list, char **save_ptr,
					      int *rc)
{
	static char *prev_save_ptr = NULL;
	int context_inx = NO_VAL, my_rc = SLURM_SUCCESS;
	gres_step_state_t *step_gres_data = NULL;
	gres_state_t *gres_ptr;
	gres_key_t step_search_key;
	char *type = NULL, *name = NULL;
	uint16_t flags = 0;

	xassert(save_ptr);
	if (!in_val && (*save_ptr == NULL)) {
		return NULL;
	}

	if (*save_ptr == NULL) {
		prev_save_ptr = in_val;
	} else if (*save_ptr != prev_save_ptr) {
		error("%s: parsing error", __func__);
		my_rc = SLURM_ERROR;
		goto fini;
	}

	if (prev_save_ptr[0] == '\0') {	/* Empty input token */
		*save_ptr = NULL;
		return NULL;
	}

	if ((my_rc = _get_next_gres(in_val, &type, &context_inx,
				    cnt, &flags, &prev_save_ptr)) ||
	    (context_inx == NO_VAL)) {
		prev_save_ptr = NULL;
		goto fini;
	}

	/* Find the step GRES record */
	step_search_key.plugin_id = gres_context[context_inx].plugin_id;
	step_search_key.type_id = gres_plugin_build_id(type);
	gres_ptr = list_find_first(gres_list, _gres_find_step_by_key,
				   &step_search_key);

	if (gres_ptr) {
		step_gres_data = gres_ptr->gres_data;
	} else {
		step_gres_data = xmalloc(sizeof(gres_step_state_t));
		step_gres_data->type_id = gres_plugin_build_id(type);
		step_gres_data->type_name = type;
		type = NULL;	/* String moved above */
		gres_ptr = xmalloc(sizeof(gres_state_t));
		gres_ptr->plugin_id = gres_context[context_inx].plugin_id;
		gres_ptr->gres_data = step_gres_data;
		list_append(gres_list, gres_ptr);
	}
	step_gres_data->flags = flags;

fini:	xfree(name);
	xfree(type);
	if (my_rc != SLURM_SUCCESS) {
		prev_save_ptr = NULL;
		if (my_rc == ESLURM_INVALID_GRES)
			info("Invalid GRES job specification %s", in_val);
		*rc = my_rc;
	}
	*save_ptr = prev_save_ptr;
	return step_gres_data;
}

/* Test that the step does not request more GRES than the job contains */
static void _validate_step_counts(List step_gres_list, List job_gres_list,
				  int *rc)
{
	ListIterator iter;
	gres_state_t *job_gres_ptr, *step_gres_ptr;
	gres_job_state_t *job_gres_data;
	gres_step_state_t *step_gres_data;
	gres_key_t job_search_key;
	uint16_t cpus_per_gres;
	uint64_t mem_per_gres;

	if (!step_gres_list || (list_count(step_gres_list) == 0))
		return;
	if (!job_gres_list  || (list_count(job_gres_list)  == 0)) {
		*rc = ESLURM_INVALID_GRES;
		return;
	}

	iter = list_iterator_create(step_gres_list);
	while ((step_gres_ptr = (gres_state_t *) list_next(iter))) {
		step_gres_data = (gres_step_state_t *) step_gres_ptr->gres_data;
		job_search_key.plugin_id = step_gres_ptr->plugin_id;
		if (step_gres_data->type_id == 0)
			job_search_key.type_id = NO_VAL;
		else
			job_search_key.type_id = step_gres_data->type_id;
		job_gres_ptr = list_find_first(job_gres_list,
					       _gres_find_job_by_key,
					       &job_search_key);
		if (!job_gres_ptr || !job_gres_ptr->gres_data) {
			*rc = ESLURM_INVALID_GRES;
			break;
		}
		job_gres_data = (gres_job_state_t *) job_gres_ptr->gres_data;
		if (job_gres_data->cpus_per_gres)
			cpus_per_gres = job_gres_data->cpus_per_gres;
		else
			cpus_per_gres = job_gres_data->def_cpus_per_gres;
		if (cpus_per_gres && step_gres_data->cpus_per_gres &&
		    (cpus_per_gres < step_gres_data->cpus_per_gres)) {
			*rc = ESLURM_INVALID_GRES;
			break;
		}
		if (job_gres_data->gres_per_job &&
		    step_gres_data->gres_per_step &&
		    (job_gres_data->gres_per_job <
		     step_gres_data->gres_per_step)) {
			*rc = ESLURM_INVALID_GRES;
			break;
		}
		if (job_gres_data->gres_per_node &&
		    step_gres_data->gres_per_node &&
		    (job_gres_data->gres_per_node <
		     step_gres_data->gres_per_node)) {
			*rc = ESLURM_INVALID_GRES;
			break;
		}
		if (job_gres_data->gres_per_socket &&
		    step_gres_data->gres_per_socket &&
		    (job_gres_data->gres_per_socket <
		     step_gres_data->gres_per_socket)) {
			*rc = ESLURM_INVALID_GRES;
			break;
		}
		if (job_gres_data->gres_per_task &&
		    step_gres_data->gres_per_task &&
		    (job_gres_data->gres_per_task <
		     step_gres_data->gres_per_task)) {
			*rc = ESLURM_INVALID_GRES;
			break;
		}
		if (job_gres_data->mem_per_gres)
			mem_per_gres = job_gres_data->mem_per_gres;
		else
			mem_per_gres = job_gres_data->def_mem_per_gres;
		if (mem_per_gres && step_gres_data->mem_per_gres &&
		    (mem_per_gres < step_gres_data->mem_per_gres)) {
			*rc = ESLURM_INVALID_GRES;
			break;
		}

	}
	list_iterator_destroy(iter);
}

/*
 * Given a step's requested gres configuration, validate it and build gres list
 * IN *tres* - step's requested gres input string
 * OUT step_gres_list - List of Gres records for this step to track usage
 * IN job_gres_list - List of Gres records for this job
 * IN job_id, step_id - ID of the step being allocated.
 * RET SLURM_SUCCESS or ESLURM_INVALID_GRES
 */
extern int gres_plugin_step_state_validate(char *cpus_per_tres,
					   char *tres_per_step,
					   char *tres_per_node,
					   char *tres_per_socket,
					   char *tres_per_task,
					   char *mem_per_tres,
					   List *step_gres_list,
					   List job_gres_list, uint32_t job_id,
					   uint32_t step_id)
{
	int rc;
	gres_step_state_t *step_gres_data;
	List new_step_list;
	uint64_t cnt = 0;

	*step_gres_list = NULL;
	if ((rc = gres_plugin_init()) != SLURM_SUCCESS)
		return rc;

	slurm_mutex_lock(&gres_context_lock);
	new_step_list = list_create(_gres_step_list_delete);
	if (cpus_per_tres) {
		char *in_val = cpus_per_tres, *save_ptr = NULL;
		while ((step_gres_data = _get_next_step_gres(in_val, &cnt,
							    new_step_list,
							    &save_ptr, &rc))) {
			step_gres_data->cpus_per_gres = cnt;
			in_val = NULL;
		}
	}
	if (tres_per_step) {
		char *in_val = tres_per_step, *save_ptr = NULL;
		while ((step_gres_data = _get_next_step_gres(in_val, &cnt,
							    new_step_list,
							    &save_ptr, &rc))) {
			step_gres_data->gres_per_step = cnt;
			in_val = NULL;
		}
	}
	if (tres_per_node) {
		char *in_val = tres_per_node, *save_ptr = NULL;
		while ((step_gres_data = _get_next_step_gres(in_val, &cnt,
							    new_step_list,
							    &save_ptr, &rc))) {
			step_gres_data->gres_per_node = cnt;
			in_val = NULL;
		}
	}
	if (tres_per_socket) {
		char *in_val = tres_per_socket, *save_ptr = NULL;
		while ((step_gres_data = _get_next_step_gres(in_val, &cnt,
							    new_step_list,
							    &save_ptr, &rc))) {
			step_gres_data->gres_per_socket = cnt;
			in_val = NULL;
		}
	}
	if (tres_per_task) {
		char *in_val = tres_per_task, *save_ptr = NULL;
		while ((step_gres_data = _get_next_step_gres(in_val, &cnt,
							    new_step_list,
							    &save_ptr, &rc))) {
			step_gres_data->gres_per_task = cnt;
			in_val = NULL;
		}
	}
	if (mem_per_tres) {
		char *in_val = mem_per_tres, *save_ptr = NULL;
		while ((step_gres_data = _get_next_step_gres(in_val, &cnt,
							    new_step_list,
							    &save_ptr, &rc))) {
			step_gres_data->mem_per_gres = cnt;
			in_val = NULL;
		}
	}
	if (list_count(new_step_list) == 0) {
		FREE_NULL_LIST(new_step_list);
	} else {
		if (rc == SLURM_SUCCESS)
			_validate_step_counts(new_step_list, job_gres_list,
					      &rc);
		if (rc == SLURM_SUCCESS)
			*step_gres_list = new_step_list;
		else
			FREE_NULL_LIST(new_step_list);
	}
	slurm_mutex_unlock(&gres_context_lock);
	return rc;
}

static void *_step_state_dup(void *gres_data)
{

	int i;
	gres_step_state_t *gres_ptr = (gres_step_state_t *) gres_data;
	gres_step_state_t *new_gres_ptr;

	xassert(gres_ptr);
	new_gres_ptr = xmalloc(sizeof(gres_step_state_t));
	new_gres_ptr->cpus_per_gres	= gres_ptr->cpus_per_gres;
	new_gres_ptr->gres_per_step	= gres_ptr->gres_per_step;
	new_gres_ptr->gres_per_node	= gres_ptr->gres_per_node;
	new_gres_ptr->gres_per_socket	= gres_ptr->gres_per_socket;
	new_gres_ptr->gres_per_task	= gres_ptr->gres_per_task;
	new_gres_ptr->mem_per_gres	= gres_ptr->mem_per_gres;
	new_gres_ptr->node_cnt		= gres_ptr->node_cnt;
	new_gres_ptr->total_gres	= gres_ptr->total_gres;

	if (gres_ptr->node_in_use)
		new_gres_ptr->node_in_use = bit_copy(gres_ptr->node_in_use);

	if (gres_ptr->gres_cnt_node_alloc) {
		i = sizeof(uint64_t) * gres_ptr->node_cnt;
		new_gres_ptr->gres_cnt_node_alloc = xmalloc(i);
		memcpy(new_gres_ptr->gres_cnt_node_alloc,
		       gres_ptr->gres_cnt_node_alloc, i);
	}
	if (gres_ptr->gres_bit_alloc) {
		new_gres_ptr->gres_bit_alloc = xcalloc(gres_ptr->node_cnt,
						       sizeof(bitstr_t *));
		for (i = 0; i < gres_ptr->node_cnt; i++) {
			if (gres_ptr->gres_bit_alloc[i] == NULL)
				continue;
			new_gres_ptr->gres_bit_alloc[i] =
				bit_copy(gres_ptr->gres_bit_alloc[i]);
		}
	}
	return new_gres_ptr;
}

	uint64_t *gres_cnt_node_alloc;	/* Per node GRES allocated, */

static void *_step_state_dup2(void *gres_data, int node_index)
{

	gres_step_state_t *gres_ptr = (gres_step_state_t *) gres_data;
	gres_step_state_t *new_gres_ptr;

	xassert(gres_ptr);
	new_gres_ptr = xmalloc(sizeof(gres_step_state_t));
	new_gres_ptr->cpus_per_gres	= gres_ptr->cpus_per_gres;
	new_gres_ptr->gres_per_step	= gres_ptr->gres_per_step;
	new_gres_ptr->gres_per_node	= gres_ptr->gres_per_node;
	new_gres_ptr->gres_per_socket	= gres_ptr->gres_per_socket;
	new_gres_ptr->gres_per_task	= gres_ptr->gres_per_task;
	new_gres_ptr->mem_per_gres	= gres_ptr->mem_per_gres;
	new_gres_ptr->node_cnt		= 1;
	new_gres_ptr->total_gres	= gres_ptr->total_gres;

	if (gres_ptr->node_in_use)
		new_gres_ptr->node_in_use = bit_copy(gres_ptr->node_in_use);

	if (gres_ptr->gres_cnt_node_alloc) {
		new_gres_ptr->gres_cnt_node_alloc = xmalloc(sizeof(uint64_t));
		new_gres_ptr->gres_cnt_node_alloc[0] =
		       gres_ptr->gres_cnt_node_alloc[node_index];
	}

	if ((node_index < gres_ptr->node_cnt) && gres_ptr->gres_bit_alloc &&
	    gres_ptr->gres_bit_alloc[node_index]) {
		new_gres_ptr->gres_bit_alloc = xmalloc(sizeof(bitstr_t *));
		new_gres_ptr->gres_bit_alloc[0] =
			bit_copy(gres_ptr->gres_bit_alloc[node_index]);
	}
	return new_gres_ptr;
}

/*
 * Create a copy of a step's gres state
 * IN gres_list - List of Gres records for this step to track usage
 * RET The copy or NULL on failure
 */
List gres_plugin_step_state_dup(List gres_list)
{
	return gres_plugin_step_state_extract(gres_list, -1);
}

/*
 * Create a copy of a step's gres state for a particular node index
 * IN gres_list - List of Gres records for this step to track usage
 * IN node_index - zero-origin index to the node
 * RET The copy or NULL on failure
 */
List gres_plugin_step_state_extract(List gres_list, int node_index)
{
	ListIterator gres_iter;
	gres_state_t *gres_ptr, *new_gres_state;
	List new_gres_list = NULL;
	void *new_gres_data;

	if (gres_list == NULL)
		return new_gres_list;

	(void) gres_plugin_init();

	slurm_mutex_lock(&gres_context_lock);
	gres_iter = list_iterator_create(gres_list);
	while ((gres_ptr = (gres_state_t *) list_next(gres_iter))) {
		if (node_index == -1)
			new_gres_data = _step_state_dup(gres_ptr->gres_data);
		else {
			new_gres_data = _step_state_dup2(gres_ptr->gres_data,
							 node_index);
		}
		if (new_gres_list == NULL) {
			new_gres_list = list_create(_gres_step_list_delete);
		}
		new_gres_state = xmalloc(sizeof(gres_state_t));
		new_gres_state->plugin_id = gres_ptr->plugin_id;
		new_gres_state->gres_data = new_gres_data;
		list_append(new_gres_list, new_gres_state);
	}
	list_iterator_destroy(gres_iter);
	slurm_mutex_unlock(&gres_context_lock);

	return new_gres_list;
}

/*
 * A job allocation size has changed. Update the job step gres information
 * bitmaps and other data structures.
 * IN gres_list - List of Gres records for this step to track usage
 * IN orig_job_node_bitmap - bitmap of nodes in the original job allocation
 * IN new_job_node_bitmap  - bitmap of nodes in the new job allocation
 */
void gres_plugin_step_state_rebase(List gres_list,
				   bitstr_t *orig_job_node_bitmap,
				   bitstr_t *new_job_node_bitmap)
{
	ListIterator gres_iter;
	gres_state_t *gres_ptr;
	gres_step_state_t *gres_step_ptr;
	int new_node_cnt;
	int i_first, i_last, i;
	int old_inx, new_inx;
	bitstr_t *new_node_in_use;
	bitstr_t **new_gres_bit_alloc = NULL;

	if (gres_list == NULL)
		return;

	(void) gres_plugin_init();

	slurm_mutex_lock(&gres_context_lock);
	gres_iter = list_iterator_create(gres_list);
	while ((gres_ptr = (gres_state_t *) list_next(gres_iter))) {
		gres_step_ptr = (gres_step_state_t *) gres_ptr->gres_data;
		if (!gres_step_ptr)
			continue;
		if (!gres_step_ptr->node_in_use) {
			error("gres_plugin_step_state_rebase: node_in_use is NULL");
			continue;
		}
		new_node_cnt = bit_set_count(new_job_node_bitmap);
		i_first = MIN(bit_ffs(orig_job_node_bitmap),
			      bit_ffs(new_job_node_bitmap));
		i_first = MAX(i_first, 0);
		i_last  = MAX(bit_fls(orig_job_node_bitmap),
			      bit_fls(new_job_node_bitmap));
		if (i_last == -1) {
			error("gres_plugin_step_state_rebase: node_bitmaps "
			      "are empty");
			continue;
		}
		new_node_in_use = bit_alloc(new_node_cnt);

		old_inx = new_inx = -1;
		for (i = i_first; i <= i_last; i++) {
			bool old_match = false, new_match = false;
			if (bit_test(orig_job_node_bitmap, i)) {
				old_match = true;
				old_inx++;
			}
			if (bit_test(new_job_node_bitmap, i)) {
				new_match = true;
				new_inx++;
			}
			if (old_match && new_match) {
				bit_set(new_node_in_use, new_inx);
				if (gres_step_ptr->gres_bit_alloc) {
					if (!new_gres_bit_alloc) {
						new_gres_bit_alloc =
							xcalloc(new_node_cnt,
								sizeof(bitstr_t *));
					}
					new_gres_bit_alloc[new_inx] =
						gres_step_ptr->gres_bit_alloc[old_inx];
				}
			} else if (old_match &&
				   gres_step_ptr->gres_bit_alloc &&
				   gres_step_ptr->gres_bit_alloc[old_inx]) {
				/* Node removed from job allocation,
				 * release step's resources */
				bit_free(gres_step_ptr->
					 gres_bit_alloc[old_inx]);
			}
		}

		gres_step_ptr->node_cnt = new_node_cnt;
		bit_free(gres_step_ptr->node_in_use);
		gres_step_ptr->node_in_use = new_node_in_use;
		xfree(gres_step_ptr->gres_bit_alloc);
		gres_step_ptr->gres_bit_alloc = new_gres_bit_alloc;
	}
	list_iterator_destroy(gres_iter);
	slurm_mutex_unlock(&gres_context_lock);

	return;
}

/*
 * Pack a step's current gres status, called from slurmctld for save/restore
 * IN gres_list - generated by gres_plugin_step_alloc()
 * IN/OUT buffer - location to write state to
 * IN job_id, step_id - job and step ID for logging
 */
extern int gres_plugin_step_state_pack(List gres_list, Buf buffer,
				       uint32_t job_id, uint32_t step_id,
				       uint16_t protocol_version)
{
	int i, rc = SLURM_SUCCESS;
	uint32_t top_offset, tail_offset, magic = GRES_MAGIC;
	uint16_t rec_cnt = 0;
	ListIterator gres_iter;
	gres_state_t *gres_ptr;
	gres_step_state_t *gres_step_ptr;

	top_offset = get_buf_offset(buffer);
	pack16(rec_cnt, buffer);	/* placeholder if data */

	if (gres_list == NULL)
		return rc;

	(void) gres_plugin_init();

	slurm_mutex_lock(&gres_context_lock);
	gres_iter = list_iterator_create(gres_list);
	while ((gres_ptr = (gres_state_t *) list_next(gres_iter))) {
		gres_step_ptr = (gres_step_state_t *) gres_ptr->gres_data;

		if (protocol_version >= SLURM_MIN_PROTOCOL_VERSION) {
			pack32(magic, buffer);
			pack32(gres_ptr->plugin_id, buffer);
			pack16(gres_step_ptr->cpus_per_gres, buffer);
			pack16(gres_step_ptr->flags, buffer);
			pack64(gres_step_ptr->gres_per_step, buffer);
			pack64(gres_step_ptr->gres_per_node, buffer);
			pack64(gres_step_ptr->gres_per_socket, buffer);
			pack64(gres_step_ptr->gres_per_task, buffer);
			pack64(gres_step_ptr->mem_per_gres, buffer);
			pack64(gres_step_ptr->total_gres, buffer);
			pack32(gres_step_ptr->node_cnt, buffer);
			pack_bit_str_hex(gres_step_ptr->node_in_use, buffer);
			if (gres_step_ptr->gres_cnt_node_alloc) {
				pack8((uint8_t) 1, buffer);
				pack64_array(gres_step_ptr->gres_cnt_node_alloc,
					     gres_step_ptr->node_cnt, buffer);
			} else {
				pack8((uint8_t) 0, buffer);
			}
			if (gres_step_ptr->gres_bit_alloc) {
				pack8((uint8_t) 1, buffer);
				for (i = 0; i < gres_step_ptr->node_cnt; i++)
					pack_bit_str_hex(gres_step_ptr->
							 gres_bit_alloc[i],
							 buffer);
			} else {
				pack8((uint8_t) 0, buffer);
			}
			rec_cnt++;
		} else {
			error("%s: protocol_version %hu not supported",
			      __func__, protocol_version);
			break;
		}
	}
	list_iterator_destroy(gres_iter);
	slurm_mutex_unlock(&gres_context_lock);

	tail_offset = get_buf_offset(buffer);
	set_buf_offset(buffer, top_offset);
	pack16(rec_cnt, buffer);
	set_buf_offset(buffer, tail_offset);

	return rc;
}

/*
 * Unpack a step's current gres status, called from slurmctld for save/restore
 * OUT gres_list - restored state stored by gres_plugin_step_state_pack()
 * IN/OUT buffer - location to read state from
 * IN job_id, step_id - job and step ID for logging
 */
extern int gres_plugin_step_state_unpack(List *gres_list, Buf buffer,
					 uint32_t job_id, uint32_t step_id,
					 uint16_t protocol_version)
{
	int i, rc;
	uint32_t magic = 0, plugin_id = 0, uint32_tmp = 0;
	uint16_t rec_cnt = 0;
	uint8_t data_flag = 0;
	gres_state_t *gres_ptr;
	gres_step_state_t *gres_step_ptr = NULL;

	safe_unpack16(&rec_cnt, buffer);
	if (rec_cnt == 0)
		return SLURM_SUCCESS;

	rc = gres_plugin_init();

	slurm_mutex_lock(&gres_context_lock);
	if ((gres_context_cnt > 0) && (*gres_list == NULL)) {
		*gres_list = list_create(_gres_step_list_delete);
	}

	while ((rc == SLURM_SUCCESS) && (rec_cnt)) {
		if ((buffer == NULL) || (remaining_buf(buffer) == 0))
			break;
		rec_cnt--;
		if (protocol_version >= SLURM_MIN_PROTOCOL_VERSION) {
			safe_unpack32(&magic, buffer);
			if (magic != GRES_MAGIC)
				goto unpack_error;
			safe_unpack32(&plugin_id, buffer);
			gres_step_ptr = xmalloc(sizeof(gres_step_state_t));
			safe_unpack16(&gres_step_ptr->cpus_per_gres, buffer);
			safe_unpack16(&gres_step_ptr->flags, buffer);
			safe_unpack64(&gres_step_ptr->gres_per_step, buffer);
			safe_unpack64(&gres_step_ptr->gres_per_node, buffer);
			safe_unpack64(&gres_step_ptr->gres_per_socket, buffer);
			safe_unpack64(&gres_step_ptr->gres_per_task, buffer);
			safe_unpack64(&gres_step_ptr->mem_per_gres, buffer);
			safe_unpack64(&gres_step_ptr->total_gres, buffer);
			safe_unpack32(&gres_step_ptr->node_cnt, buffer);
			if (gres_step_ptr->node_cnt > NO_VAL)
				goto unpack_error;
			unpack_bit_str_hex(&gres_step_ptr->node_in_use, buffer);
			safe_unpack8(&data_flag, buffer);
			if (data_flag) {
				safe_unpack64_array(
					&gres_step_ptr->gres_cnt_node_alloc,
					&uint32_tmp, buffer);
			}
			safe_unpack8(&data_flag, buffer);
			if (data_flag) {
				gres_step_ptr->gres_bit_alloc =
					xcalloc(gres_step_ptr->node_cnt,
						sizeof(bitstr_t *));
				for (i = 0; i < gres_step_ptr->node_cnt; i++) {
					unpack_bit_str_hex(&gres_step_ptr->
							   gres_bit_alloc[i],
							   buffer);
				}
			}
		} else {
			error("%s: protocol_version %hu not supported",
			      __func__, protocol_version);
			goto unpack_error;
		}

		for (i = 0; i < gres_context_cnt; i++) {
			if (gres_context[i].plugin_id == plugin_id)
				break;
		}
		if (i >= gres_context_cnt) {
			/*
			 * A likely sign that GresPlugins has changed.
			 * Not a fatal error, skip over the data.
			 */
			info("%s: no plugin configured to unpack data type %u from step %u.%u",
			      __func__, plugin_id, job_id, step_id);
			_step_state_delete(gres_step_ptr);
			gres_step_ptr = NULL;
			continue;
		}
		gres_ptr = xmalloc(sizeof(gres_state_t));
		gres_ptr->plugin_id = gres_context[i].plugin_id;
		gres_ptr->gres_data = gres_step_ptr;
		gres_step_ptr = NULL;
		list_append(*gres_list, gres_ptr);
	}
	slurm_mutex_unlock(&gres_context_lock);
	return rc;

unpack_error:
	error("%s: unpack error from step %u.%u", __func__, job_id, step_id);
	if (gres_step_ptr)
		_step_state_delete(gres_step_ptr);
	slurm_mutex_unlock(&gres_context_lock);
	return SLURM_ERROR;
}

/* Return the count of GRES of a specific name on this machine
 * IN step_gres_list - generated by gres_plugin_step_alloc()
 * IN gres_name - name of the GRES to match
 * RET count of GRES of this specific name available to the job or NO_VAL64
 */
extern uint64_t gres_plugin_step_count(List step_gres_list, char *gres_name)
{
	uint64_t gres_cnt = NO_VAL64;
	gres_state_t *gres_ptr = NULL;
	gres_step_state_t *gres_step_ptr = NULL;
	ListIterator gres_iter;
	int i;

	if (!step_gres_list)
		return gres_cnt;

	slurm_mutex_lock(&gres_context_lock);
	for (i = 0; i < gres_context_cnt; i++) {
		if (xstrcmp(gres_context[i].gres_name, gres_name))
			continue;
		gres_iter = list_iterator_create(step_gres_list);
		while ((gres_ptr = (gres_state_t *)list_next(gres_iter))) {
			if (gres_ptr->plugin_id != gres_context[i].plugin_id)
				continue;
			gres_step_ptr = (gres_step_state_t*)gres_ptr->gres_data;
			if (gres_cnt == NO_VAL64)
				gres_cnt = gres_step_ptr->gres_per_node;
			else
				gres_cnt += gres_step_ptr->gres_per_node;
		}
		list_iterator_destroy(gres_iter);
		break;
	}
	slurm_mutex_unlock(&gres_context_lock);

	return gres_cnt;
}

/*
 * Given a GRES context index, return a bitmap representing those GRES
 * which are available from the CPUs current allocated to this process.
 * This function only works with task/cgroup and constrained devices or
 * if the job step has access to the entire node's resources.
 */
static bitstr_t * _get_usable_gres(int context_inx)
{
#if defined(__APPLE__)
	return NULL;
#else
#ifdef __NetBSD__
	// On NetBSD, cpuset_t is an opaque data type
	cpuset_t *mask = cpuset_create();
#else
	cpu_set_t mask;
#endif
	bitstr_t *usable_gres = NULL;
	int i, i_last, rc;
	ListIterator iter;
	gres_slurmd_conf_t *gres_slurmd_conf;
	int gres_inx = 0;

	if (!gres_conf_list) {
		error("gres_conf_list is null!");
		return NULL;
	}

	CPU_ZERO(&mask);
#ifdef __FreeBSD__
	rc = cpuset_getaffinity(CPU_LEVEL_WHICH, CPU_WHICH_PID, -1,
				sizeof(mask), &mask);
#else
	rc = sched_getaffinity(0, sizeof(mask), &mask);
#endif
	if (rc) {
		error("sched_getaffinity error: %m");
		return usable_gres;
	}

	usable_gres = bit_alloc(MAX_GRES_BITMAP);
	iter = list_iterator_create(gres_conf_list);
	while ((gres_slurmd_conf = (gres_slurmd_conf_t *) list_next(iter))) {
		if (gres_slurmd_conf->plugin_id !=
		    gres_context[context_inx].plugin_id)
			continue;
		if ((gres_inx + gres_slurmd_conf->count) >= MAX_GRES_BITMAP) {
			error("GRES %s bitmap overflow ((%d + %"PRIu64") >= %d)",
			      gres_slurmd_conf->name, gres_inx,
			      gres_slurmd_conf->count, MAX_GRES_BITMAP);
			continue;
		}
		if (!gres_slurmd_conf->cpus_bitmap) {
			bit_nset(usable_gres, gres_inx,
				 gres_inx + gres_slurmd_conf->count - 1);
		} else {
			i_last = bit_fls(gres_slurmd_conf->cpus_bitmap);
			for (i = 0; i <= i_last; i++) {
				if (!bit_test(gres_slurmd_conf->cpus_bitmap, i))
					continue;
				if (!CPU_ISSET(i, &mask))
					continue;
				bit_nset(usable_gres, gres_inx,
					 gres_inx + gres_slurmd_conf->count -1);
				break;
			}
		}
		gres_inx += gres_slurmd_conf->count;
	}
	list_iterator_destroy(iter);

#ifdef __NetBSD__
	cpuset_destroy(mask);
#endif

	return usable_gres;
#endif
}

/*
 * Configure the GRES hardware allocated to the current step while privileged
 *
 * IN step_gres_list - Step's GRES specification
 * IN node_id        - relative position of this node in step
 * IN settings       - string containing configuration settings for the hardware
 */
extern void gres_plugin_step_hardware_init(List step_gres_list,
					   uint32_t node_id, char *settings)
{
	int i;
	ListIterator iter;
	gres_state_t *gres_ptr;
	gres_step_state_t *gres_step_ptr;
	bitstr_t *devices;

	if (!step_gres_list)
		return;

	(void) gres_plugin_init();
	slurm_mutex_lock(&gres_context_lock);
	for (i = 0; i < gres_context_cnt; i++) {
		if (gres_context[i].ops.step_hardware_init == NULL)
			continue;

		iter = list_iterator_create(step_gres_list);
		while ((gres_ptr = list_next(iter))) {
			if (gres_ptr->plugin_id == gres_context[i].plugin_id)
				break;
		}
		list_iterator_destroy(iter);
		if (!gres_ptr || !gres_ptr->gres_data)
			continue;
		gres_step_ptr = (gres_step_state_t *) gres_ptr->gres_data;
		if ((gres_step_ptr->node_cnt != 1) ||
		    !gres_step_ptr->gres_bit_alloc ||
		    !gres_step_ptr->gres_bit_alloc[0])
			continue;

		devices = gres_step_ptr->gres_bit_alloc[0];
		if (settings)
			debug2("settings: %s", settings);
		if (devices) {
			char *dev_str = bit_fmt_full(devices);
			info("devices: %s", dev_str);
			xfree(dev_str);
		}
		(*(gres_context[i].ops.step_hardware_init))(devices, settings);
	}
	slurm_mutex_unlock(&gres_context_lock);
}

/*
 * Optionally undo GRES hardware configuration while privileged
 */
extern void gres_plugin_step_hardware_fini(void)
{
	int i;
	(void) gres_plugin_init();
	slurm_mutex_lock(&gres_context_lock);
	for (i = 0; i < gres_context_cnt; i++) {
		if (gres_context[i].ops.step_hardware_fini == NULL) {
			continue;
		}
		(*(gres_context[i].ops.step_hardware_fini)) ();
	}
	slurm_mutex_unlock(&gres_context_lock);
}

/*
 * Given a set GRES maps and the local process ID, return the bitmap of
 * GRES that should be available to this task.
 */
static bitstr_t *_get_gres_map(char *map_gres, int local_proc_id)
{
	bitstr_t *usable_gres = NULL;
	char *tmp, *tok, *save_ptr = NULL, *mult;
	int task_offset = 0, task_mult;
	int map_value;

	if (!map_gres || !map_gres[0])
		return NULL;

	while (usable_gres == NULL) {
		tmp = xstrdup(map_gres);
		tok = strtok_r(tmp, ",", &save_ptr);
		while (tok) {
			if ((mult = strchr(tok, '*'))) {
				mult[0] = '\0';
				task_mult = atoi(mult + 1);
			} else
				task_mult = 1;
			if (task_mult == 0) {
				error("Repetition count of 0 not allowed in --gpu-bind=map_gpu, using 1 instead");
				task_mult = 1;
			}
			if ((local_proc_id >= task_offset) &&
			    (local_proc_id <= (task_offset + task_mult - 1))) {
				map_value = strtol(tok, NULL, 0);
				if ((map_value < 0) ||
				    (map_value >= MAX_GRES_BITMAP)) {
<<<<<<< HEAD
					error("Invalid --gpu-bind=map_gpu value specified.");
=======
					xfree(tmp);
>>>>>>> c1f3ce3b
					goto end;	/* Bad value */
				}
				usable_gres = bit_alloc(MAX_GRES_BITMAP);
				bit_set(usable_gres, map_value);
				break;	/* All done */
			} else {
				task_offset += task_mult;
			}
			tok = strtok_r(NULL, ",", &save_ptr);
		}
		xfree(tmp);
	}
end:

	return usable_gres;
}

/*
 * Given a set GRES masks and the local process ID, return the bitmap of
 * GRES that should be available to this task.
 */
static bitstr_t * _get_gres_mask(char *mask_gres, int local_proc_id)
{
	bitstr_t *usable_gres = NULL;
	char *tmp, *tok, *save_ptr = NULL, *mult;
	int i, task_offset = 0, task_mult;
	uint64_t mask_value;

	if (!mask_gres || !mask_gres[0])
		return NULL;

	tmp = xstrdup(mask_gres);
	tok = strtok_r(tmp, ",", &save_ptr);
	while (tok) {
		if ((mult = strchr(tok, '*')))
			task_mult = atoi(mult + 1);
		else
			task_mult = 1;
		if ((local_proc_id >= task_offset) &&
		    (local_proc_id <= (task_offset + task_mult - 1))) {
			mask_value = strtol(tok, NULL, 0);
			if ((mask_value <= 0) || (mask_value >= 0xffffffff))
				break;	/* Bad value */
			usable_gres = bit_alloc(MAX_GRES_BITMAP);
			for (i = 0; i < 64; i++) {
				if ((mask_value >> i) & 0x1)
					bit_set(usable_gres, i);
			}
			break;	/* All done */
		} else {
			task_offset += task_mult;
		}
		tok = strtok_r(NULL, ",", &save_ptr);
	}
	xfree(tmp);

	return usable_gres;
}

/*
 * Set environment as required for all tasks of a job step
 * IN/OUT job_env_ptr - environment variable array
 * IN step_gres_list - generated by gres_plugin_step_alloc()
 * IN accel_bind_type - GRES binding options (old format, a bitmap)
 * IN tres_bind - TRES binding directives (new format, a string)
 * IN local_proc_id - task rank, local to this compute node only
 */
extern void gres_plugin_step_set_env(char ***job_env_ptr, List step_gres_list,
				     uint16_t accel_bind_type, char *tres_bind,
				     int local_proc_id)
{
	int i;
	ListIterator gres_iter;
	gres_state_t *gres_ptr = NULL;
	bool bind_gpu = accel_bind_type & ACCEL_BIND_CLOSEST_GPU;
	bool bind_nic = accel_bind_type & ACCEL_BIND_CLOSEST_NIC;
	bool bind_mic = accel_bind_type & ACCEL_BIND_CLOSEST_MIC;
	char *sep, *map_gpu = NULL, *mask_gpu = NULL;
	bitstr_t *usable_gres = NULL;
	bool found;

	if (!bind_gpu && tres_bind && (sep = strstr(tres_bind, "gpu:"))) {
		sep += 4;
		if (!strncasecmp(sep, "closest", 7))
			bind_gpu = true;
		else if (!strncasecmp(sep, "map_gpu:", 8))
			map_gpu = sep + 8;
		else if (!strncasecmp(sep, "mask_gpu:", 9))
			mask_gpu = sep + 9;
	}

	(void) gres_plugin_init();
	slurm_mutex_lock(&gres_context_lock);
	for (i = 0; i < gres_context_cnt; i++) {
		if (!gres_context[i].ops.step_set_env)
			continue;	/* No plugin to call */
		if (bind_gpu || bind_mic || bind_nic || map_gpu || mask_gpu) {
			if (!xstrcmp(gres_context[i].gres_name, "gpu")) {
				if (map_gpu) {
					usable_gres = _get_gres_map(map_gpu,
								local_proc_id);
				} else if (mask_gpu) {
					usable_gres = _get_gres_mask(mask_gpu,
								local_proc_id);
				} else if (bind_gpu)
					usable_gres = _get_usable_gres(i);
				else
					continue;
			} else if (!xstrcmp(gres_context[i].gres_name,
					    "mic")) {
				if (bind_mic)
					usable_gres = _get_usable_gres(i);
				else
					continue;
			} else if (!xstrcmp(gres_context[i].gres_name,
					    "nic")) {
				if (bind_nic)
					usable_gres = _get_usable_gres(i);
				else
					continue;
			} else {
				continue;
			}
		}
		found = false;
		if (step_gres_list) {
			gres_iter = list_iterator_create(step_gres_list);
			while ((gres_ptr = (gres_state_t *)
				list_next(gres_iter))) {
				if (gres_ptr->plugin_id !=
				    gres_context[i].plugin_id)
					continue;
				if (accel_bind_type || tres_bind) {
					(*(gres_context[i].ops.step_reset_env))
						(job_env_ptr,
						 gres_ptr->gres_data,
						 usable_gres);
				} else {
					(*(gres_context[i].ops.step_set_env))
						(job_env_ptr,
						 gres_ptr->gres_data);
				}
				found = true;
			}
			list_iterator_destroy(gres_iter);
		}
		if (!found) { /* No data fond */
			if (accel_bind_type || tres_bind) {
				(*(gres_context[i].ops.step_reset_env))
					(job_env_ptr, NULL, NULL);
			} else {
				(*(gres_context[i].ops.step_set_env))
					(job_env_ptr, NULL);
			}
		}
		FREE_NULL_BITMAP(usable_gres);
	}
	slurm_mutex_unlock(&gres_context_lock);
	FREE_NULL_BITMAP(usable_gres);
}

static void _step_state_log(void *gres_data, uint32_t job_id, uint32_t step_id,
			    char *gres_name)
{
	gres_step_state_t *gres_ptr = (gres_step_state_t *) gres_data;
	char tmp_str[128];
	int i;

	xassert(gres_ptr);
	info("gres:%s type:%s(%u) step:%u.%u flags:%s state", gres_name,
	     gres_ptr->type_name, gres_ptr->type_id, job_id, step_id,
	     _gres_flags_str(gres_ptr->flags));
	if (gres_ptr->cpus_per_gres)
		info("  cpus_per_gres:%u", gres_ptr->cpus_per_gres);
	if (gres_ptr->gres_per_step)
		info("  gres_per_step:%"PRIu64, gres_ptr->gres_per_step);
	if (gres_ptr->gres_per_node) {
		info("  gres_per_node:%"PRIu64" node_cnt:%u",
		     gres_ptr->gres_per_node, gres_ptr->node_cnt);
	}
	if (gres_ptr->gres_per_socket)
		info("  gres_per_socket:%"PRIu64, gres_ptr->gres_per_socket);
	if (gres_ptr->gres_per_task)
		info("  gres_per_task:%"PRIu64, gres_ptr->gres_per_task);
	if (gres_ptr->mem_per_gres)
		info("  mem_per_gres:%"PRIu64, gres_ptr->mem_per_gres);

	if (gres_ptr->node_in_use == NULL)
		info("  node_in_use:NULL");
	else if (gres_ptr->gres_bit_alloc == NULL)
		info("  gres_bit_alloc:NULL");
	else {
		for (i = 0; i < gres_ptr->node_cnt; i++) {
			if (!bit_test(gres_ptr->node_in_use, i))
				continue;
			if (gres_ptr->gres_bit_alloc[i]) {
				bit_fmt(tmp_str, sizeof(tmp_str),
					gres_ptr->gres_bit_alloc[i]);
				info("  gres_bit_alloc[%d]:%s of %d", i,
				     tmp_str,
				     (int)bit_size(gres_ptr->gres_bit_alloc[i]));
			} else
				info("  gres_bit_alloc[%d]:NULL", i);
		}
	}
}

/*
 * Log a step's current gres state
 * IN gres_list - generated by gres_plugin_step_alloc()
 * IN job_id - job's ID
 */
extern void gres_plugin_step_state_log(List gres_list, uint32_t job_id,
				       uint32_t step_id)
{
	int i;
	ListIterator gres_iter;
	gres_state_t *gres_ptr;

	if (!(slurm_conf.debug_flags & DEBUG_FLAG_GRES) || !gres_list)
		return;

	(void) gres_plugin_init();

	slurm_mutex_lock(&gres_context_lock);
	gres_iter = list_iterator_create(gres_list);
	while ((gres_ptr = (gres_state_t *) list_next(gres_iter))) {
		for (i = 0; i < gres_context_cnt; i++) {
			if (gres_ptr->plugin_id != gres_context[i].plugin_id)
				continue;
			_step_state_log(gres_ptr->gres_data, job_id, step_id,
					gres_context[i].gres_name);
			break;
		}
	}
	list_iterator_destroy(gres_iter);
	slurm_mutex_unlock(&gres_context_lock);
}

/*
 * Determine how many cores of a job's allocation can be allocated to a step
 *	on a specific node
 * IN job_gres_list - a running job's gres info
 * IN/OUT step_gres_list - a pending job step's gres requirements
 * IN node_offset - index into the job's node allocation
 * IN first_step_node - true if this is node zero of the step (do initialization)
 * IN cpus_per_task - number of CPUs required per task
 * IN max_rem_nodes - maximum nodes remaining for step (including this one)
 * IN ignore_alloc - if set ignore resources already allocated to running steps
 * IN job_id, step_id - ID of the step being allocated.
 * RET Count of available cores on this node (sort of):
 *     NO_VAL64 if no limit or 0 if node is not usable
 */
extern uint64_t gres_plugin_step_test(List step_gres_list, List job_gres_list,
				      int node_offset, bool first_step_node,
				      uint16_t cpus_per_task, int max_rem_nodes,
				      bool ignore_alloc,
				      uint32_t job_id, uint32_t step_id)
{
	uint64_t core_cnt, tmp_cnt;
	ListIterator step_gres_iter;
	gres_state_t *job_gres_ptr, *step_gres_ptr;
	gres_step_state_t *step_data_ptr = NULL;

	if (step_gres_list == NULL)
		return NO_VAL64;
	if (job_gres_list == NULL)
		return 0;

	if (cpus_per_task == 0)
		cpus_per_task = 1;
	core_cnt = NO_VAL64;
	(void) gres_plugin_init();

	slurm_mutex_lock(&gres_context_lock);
	step_gres_iter = list_iterator_create(step_gres_list);
	while ((step_gres_ptr = (gres_state_t *) list_next(step_gres_iter))) {
		gres_key_t job_search_key;
		step_data_ptr = (gres_step_state_t *)step_gres_ptr->gres_data;
		job_search_key.plugin_id = step_gres_ptr->plugin_id;
		if (step_data_ptr->type_name)
			job_search_key.type_id = step_data_ptr->type_id;
		else
			job_search_key.type_id = NO_VAL;

		job_search_key.node_offset = node_offset;
		if (!(job_gres_ptr = list_find_first(
			      job_gres_list,
			      _gres_find_job_by_key_with_cnt,
			      &job_search_key))) {
			/* job lack resources required by the step */
			core_cnt = 0;
			break;
		}

		tmp_cnt = _step_test(step_data_ptr,
				     job_gres_ptr->gres_data,
				     node_offset, first_step_node,
				     cpus_per_task, max_rem_nodes,
				     ignore_alloc,
				     job_id, step_id,
				     step_gres_ptr->plugin_id);
		if ((tmp_cnt != NO_VAL64) && (tmp_cnt < core_cnt))
			core_cnt = tmp_cnt;

		if (core_cnt == 0)
			break;
	}
	list_iterator_destroy(step_gres_iter);
	slurm_mutex_unlock(&gres_context_lock);

	return core_cnt;
}

/*
 * Return TRUE if this plugin ID consumes GRES count > 1 for a single device
 * file (e.g. MPS)
 */
static bool _shared_gres(uint32_t plugin_id)
{
	if (plugin_id == mps_plugin_id)
		return true;
	return false;
}
/*
 * Return TRUE if this plugin ID shares resources with another GRES that
 * consumes subsets of its resources (e.g. GPU)
 */
static bool _sharing_gres(uint32_t plugin_id)
{
	if (plugin_id == gpu_plugin_id)
		return true;
	return false;
}

static int _step_alloc(void *step_gres_data, void *job_gres_data,
		       uint32_t plugin_id, int node_offset,
		       bool first_step_node,
		       uint32_t job_id, uint32_t step_id,
		       uint16_t tasks_on_node, uint32_t rem_nodes)
{
	gres_job_state_t  *job_gres_ptr  = (gres_job_state_t *)  job_gres_data;
	gres_step_state_t *step_gres_ptr = (gres_step_state_t *) step_gres_data;
	uint64_t gres_needed, gres_avail, max_gres = 0;
	bitstr_t *gres_bit_alloc;
	int i, len;

	xassert(job_gres_ptr);
	xassert(step_gres_ptr);

	if (job_gres_ptr->node_cnt == 0)	/* no_consume */
		return SLURM_SUCCESS;

	if (node_offset >= job_gres_ptr->node_cnt) {
		error("gres/%s: %s for %u.%u, node offset invalid (%d >= %u)",
		      job_gres_ptr->gres_name, __func__, job_id,
		      step_id, node_offset,
		      job_gres_ptr->node_cnt);
		return SLURM_ERROR;
	}

	if (first_step_node)
		step_gres_ptr->total_gres = 0;
	if (step_gres_ptr->gres_per_node) {
		gres_needed = step_gres_ptr->gres_per_node;
	} else if (step_gres_ptr->gres_per_task) {
		gres_needed = step_gres_ptr->gres_per_task * tasks_on_node;
	} else if (step_gres_ptr->gres_per_step && (rem_nodes == 1)) {
		gres_needed = step_gres_ptr->gres_per_step -
			      step_gres_ptr->total_gres;
	} else if (step_gres_ptr->gres_per_step) {
		/* Leave at least one GRES per remaining node */
		max_gres = step_gres_ptr->gres_per_step -
			   step_gres_ptr->total_gres - (rem_nodes - 1);
		gres_needed = 1;
	} else {
		/*
		 * No explicit step GRES specification.
		 * Note that gres_per_socket is not supported for steps
		 */
		gres_needed = job_gres_ptr->gres_cnt_node_alloc[node_offset];
	}
	if (step_gres_ptr->node_cnt == 0)
		step_gres_ptr->node_cnt = job_gres_ptr->node_cnt;
	if (!step_gres_ptr->gres_cnt_node_alloc) {
		step_gres_ptr->gres_cnt_node_alloc =
			xcalloc(step_gres_ptr->node_cnt, sizeof(uint64_t));
	}

	if (job_gres_ptr->gres_cnt_node_alloc &&
	    job_gres_ptr->gres_cnt_node_alloc[node_offset])
		gres_avail = job_gres_ptr->gres_cnt_node_alloc[node_offset];
	else if (job_gres_ptr->gres_bit_select &&
		 job_gres_ptr->gres_bit_select[node_offset])
		gres_avail = bit_set_count(
				job_gres_ptr->gres_bit_select[node_offset]);
	else if (job_gres_ptr->gres_cnt_node_alloc)
		gres_avail = job_gres_ptr->gres_cnt_node_alloc[node_offset];
	else
		gres_avail = job_gres_ptr->gres_per_node;
	if (gres_needed > gres_avail) {
		error("gres/%s: %s for %u.%u, step's > job's "
		      "for node %d (%"PRIu64" > %"PRIu64")",
		      job_gres_ptr->gres_name, __func__, job_id,
		      step_id, node_offset, gres_needed, gres_avail);
		return SLURM_ERROR;
	}

	if (!job_gres_ptr->gres_cnt_step_alloc) {
		job_gres_ptr->gres_cnt_step_alloc =
			xcalloc(job_gres_ptr->node_cnt, sizeof(uint64_t));
	}

	if (gres_needed >
	    (gres_avail - job_gres_ptr->gres_cnt_step_alloc[node_offset])) {
		error("gres/%s: %s for %u.%u, step's > job's "
		      "remaining for node %d (%"PRIu64" > "
		      "(%"PRIu64" - %"PRIu64"))",
		      job_gres_ptr->gres_name, __func__, job_id,
		      step_id, node_offset, gres_needed, gres_avail,
		      job_gres_ptr->gres_cnt_step_alloc[node_offset]);
		return SLURM_ERROR;
	}
	gres_avail -= job_gres_ptr->gres_cnt_step_alloc[node_offset];
	if (max_gres)
		gres_needed = MIN(gres_avail, max_gres);

	if (step_gres_ptr->gres_cnt_node_alloc &&
	    (node_offset < step_gres_ptr->node_cnt))
		step_gres_ptr->gres_cnt_node_alloc[node_offset] = gres_needed;
	step_gres_ptr->total_gres += gres_needed;

	if (step_gres_ptr->node_in_use == NULL) {
		step_gres_ptr->node_in_use = bit_alloc(job_gres_ptr->node_cnt);
	}
	bit_set(step_gres_ptr->node_in_use, node_offset);
	job_gres_ptr->gres_cnt_step_alloc[node_offset] += gres_needed;

	if ((job_gres_ptr->gres_bit_alloc == NULL) ||
	    (job_gres_ptr->gres_bit_alloc[node_offset] == NULL)) {
		debug3("gres/%s: %s gres_bit_alloc for %u.%u is NULL",
		       job_gres_ptr->gres_name, __func__, job_id, step_id);
		return SLURM_SUCCESS;
	}

	gres_bit_alloc = bit_copy(job_gres_ptr->gres_bit_alloc[node_offset]);
	len = bit_size(gres_bit_alloc);
	if (_shared_gres(plugin_id)) {
		for (i = 0; i < len; i++) {
			if (gres_needed > 0) {
				if (bit_test(gres_bit_alloc, i))
					gres_needed = 0;
			} else {
				bit_clear(gres_bit_alloc, i);
			}
		}
	} else {
		if (job_gres_ptr->gres_bit_step_alloc &&
		    job_gres_ptr->gres_bit_step_alloc[node_offset]) {
			bit_and_not(gres_bit_alloc,
				job_gres_ptr->gres_bit_step_alloc[node_offset]);
		}
		for (i = 0; i < len; i++) {
			if (gres_needed > 0) {
				if (bit_test(gres_bit_alloc, i))
					gres_needed--;
			} else {
				bit_clear(gres_bit_alloc, i);
			}
		}
	}
	if (gres_needed) {
		error("gres/%s: %s step %u.%u oversubscribed resources on node %d",
		      job_gres_ptr->gres_name, __func__,
		      job_id, step_id, node_offset);
	}

	if (job_gres_ptr->gres_bit_step_alloc == NULL) {
		job_gres_ptr->gres_bit_step_alloc =
			xcalloc(job_gres_ptr->node_cnt, sizeof(bitstr_t *));
	}
	if (job_gres_ptr->gres_bit_step_alloc[node_offset]) {
		bit_or(job_gres_ptr->gres_bit_step_alloc[node_offset],
		       gres_bit_alloc);
	} else {
		job_gres_ptr->gres_bit_step_alloc[node_offset] =
			bit_copy(gres_bit_alloc);
	}
	if (step_gres_ptr->gres_bit_alloc == NULL) {
		step_gres_ptr->gres_bit_alloc = xcalloc(job_gres_ptr->node_cnt,
							sizeof(bitstr_t *));
	}
	if (step_gres_ptr->gres_bit_alloc[node_offset]) {
		error("gres/%s: %s step %u.%u bit_alloc already exists",
		      job_gres_ptr->gres_name, __func__, job_id, step_id);
		bit_or(step_gres_ptr->gres_bit_alloc[node_offset],
		       gres_bit_alloc);
		FREE_NULL_BITMAP(gres_bit_alloc);
	} else {
		step_gres_ptr->gres_bit_alloc[node_offset] = gres_bit_alloc;
	}

	return SLURM_SUCCESS;
}

/*
 * Allocate resource to a step and update job and step gres information
 * IN step_gres_list - step's gres_list built by
 *		gres_plugin_step_state_validate()
 * IN job_gres_list - job's gres_list built by gres_plugin_job_state_validate()
 * IN node_offset - job's zero-origin index to the node of interest
 * IN first_step_node - true if this is the first node in the step's allocation
 * IN tasks_on_node - number of tasks to be launched on this node
 * IN rem_nodes - desired additional node count to allocate, including this node
 * IN job_id, step_id - ID of the step being allocated.
 * RET SLURM_SUCCESS or error code
 */
extern int gres_plugin_step_alloc(List step_gres_list, List job_gres_list,
				  int node_offset, bool first_step_node,
				  uint16_t tasks_on_node, uint32_t rem_nodes,
				  uint32_t job_id, uint32_t step_id)
{
	int rc, rc2;
	ListIterator step_gres_iter;
	gres_state_t *step_gres_ptr, *job_gres_ptr;

	if (step_gres_list == NULL)
		return SLURM_SUCCESS;
	if (job_gres_list == NULL) {
		error("%s: step allocates GRES, but job %u has none",
		      __func__, job_id);
		return SLURM_ERROR;
	}

	rc = gres_plugin_init();

	slurm_mutex_lock(&gres_context_lock);
	step_gres_iter = list_iterator_create(step_gres_list);
	while ((step_gres_ptr = (gres_state_t *) list_next(step_gres_iter))) {
		gres_step_state_t *step_data_ptr =
			(gres_step_state_t *) step_gres_ptr->gres_data;
		gres_key_t job_search_key;
		step_data_ptr = (gres_step_state_t *)step_gres_ptr->gres_data;
		job_search_key.plugin_id = step_gres_ptr->plugin_id;
		if (step_data_ptr->type_name)
			job_search_key.type_id = step_data_ptr->type_id;
		else
			job_search_key.type_id = NO_VAL;

		job_search_key.node_offset = node_offset;
		if (!(job_gres_ptr = list_find_first(
			      job_gres_list,
			      _gres_find_job_by_key_with_cnt,
			      &job_search_key))) {
			/* job lack resources required by the step */
			rc = ESLURM_INVALID_GRES;
			break;
		}

		rc2 = _step_alloc(step_data_ptr,
				  job_gres_ptr->gres_data,
				  step_gres_ptr->plugin_id, node_offset,
				  first_step_node,
				  job_id, step_id, tasks_on_node, rem_nodes);
		if (rc2 != SLURM_SUCCESS)
			rc = rc2;
	}
	list_iterator_destroy(step_gres_iter);
	slurm_mutex_unlock(&gres_context_lock);

	return rc;
}


static int _step_dealloc(gres_state_t *step_gres_ptr, List job_gres_list,
			 uint32_t job_id, uint32_t step_id)
{
	gres_state_t *job_gres_ptr;
	gres_step_state_t *step_data_ptr =
		(gres_step_state_t *)step_gres_ptr->gres_data;
	gres_job_state_t *job_data_ptr;
	uint32_t i, j;
	uint64_t gres_cnt;
	int len_j, len_s;
	gres_key_t job_search_key;

	xassert(job_gres_list);
	xassert(step_data_ptr);

	job_search_key.plugin_id = step_gres_ptr->plugin_id;
	if (step_data_ptr->type_name)
		job_search_key.type_id = step_data_ptr->type_id;
	else
		job_search_key.type_id = NO_VAL;
	for (i = 0; i < step_data_ptr->node_cnt; i++) {
		job_search_key.node_offset = i;
		if (!(job_gres_ptr = list_find_first(
			      job_gres_list,
			      _gres_find_job_by_key_with_cnt,
			      &job_search_key)))
			continue;

		job_data_ptr = (gres_job_state_t *)job_gres_ptr->gres_data;
		if (job_data_ptr->node_cnt == 0) {	/* no_consume */
			xassert(!step_data_ptr->node_in_use);
			xassert(!step_data_ptr->gres_bit_alloc);
			return SLURM_SUCCESS;
		} else if (job_data_ptr->node_cnt < i)
			return SLURM_SUCCESS;

		if (!step_data_ptr->node_in_use) {
			error("gres/%s: %s step %u.%u dealloc, node_in_use is NULL",
			      job_data_ptr->gres_name, __func__,
			      job_id, step_id);
			return SLURM_ERROR;
		}

		if (!bit_test(step_data_ptr->node_in_use, i))
			continue;

		if (step_data_ptr->gres_cnt_node_alloc)
			gres_cnt = step_data_ptr->gres_cnt_node_alloc[i];
		else
			gres_cnt = step_data_ptr->gres_per_node;

		if (job_data_ptr->gres_cnt_step_alloc) {
			if (job_data_ptr->gres_cnt_step_alloc[i] >=
			    gres_cnt) {
				job_data_ptr->gres_cnt_step_alloc[i] -=
					gres_cnt;
			} else {
				error("gres/%s: %s step %u.%u dealloc count underflow",
				      job_data_ptr->gres_name, __func__,
				      job_id, step_id);
				job_data_ptr->gres_cnt_step_alloc[i] = 0;
			}
		}
		if ((step_data_ptr->gres_bit_alloc == NULL) ||
		    (step_data_ptr->gres_bit_alloc[i] == NULL))
			continue;
		if (job_data_ptr->gres_bit_alloc[i] == NULL) {
			error("gres/%s: %s job %u gres_bit_alloc[%d] is NULL",
			      job_data_ptr->gres_name, __func__, job_id, i);
			continue;
		}
		len_j = bit_size(job_data_ptr->gres_bit_alloc[i]);
		len_s = bit_size(step_data_ptr->gres_bit_alloc[i]);
		if (len_j != len_s) {
			error("gres/%s: %s step %u.%u dealloc, bit_alloc[%d] size mis-match (%d != %d)",
			      job_data_ptr->gres_name, __func__,
			      job_id, step_id, i, len_j, len_s);
			len_j = MIN(len_j, len_s);
		}
		for (j = 0; j < len_j; j++) {
			if (!bit_test(step_data_ptr->gres_bit_alloc[i], j))
				continue;
			if (job_data_ptr->gres_bit_step_alloc &&
			    job_data_ptr->gres_bit_step_alloc[i]) {
				bit_clear(job_data_ptr->gres_bit_step_alloc[i],
					  j);
			}
		}
		FREE_NULL_BITMAP(step_data_ptr->gres_bit_alloc[i]);
	}

	return SLURM_SUCCESS;
}

/*
 * Deallocate resource to a step and update job and step gres information
 * IN step_gres_list - step's gres_list built by
 *		gres_plugin_step_state_validate()
 * IN job_gres_list - job's gres_list built by gres_plugin_job_state_validate()
 * IN job_id, step_id - ID of the step being allocated.
 * RET SLURM_SUCCESS or error code
 */
extern int gres_plugin_step_dealloc(List step_gres_list, List job_gres_list,
				    uint32_t job_id, uint32_t step_id)
{
	int rc, rc2;
	ListIterator step_gres_iter;
	gres_state_t *step_gres_ptr;

	if (step_gres_list == NULL)
		return SLURM_SUCCESS;
	if (job_gres_list == NULL) {
		error("%s: step deallocates gres, but job %u has none",
		      __func__, job_id);
		return SLURM_ERROR;
	}

	rc = gres_plugin_init();

	slurm_mutex_lock(&gres_context_lock);
	step_gres_iter = list_iterator_create(step_gres_list);
	while ((step_gres_ptr = list_next(step_gres_iter))) {
		rc2 = _step_dealloc(step_gres_ptr,
				    job_gres_list,
				    job_id, step_id);
		if (rc2 != SLURM_SUCCESS)
			rc = rc2;
	}
	list_iterator_destroy(step_gres_iter);
	slurm_mutex_unlock(&gres_context_lock);

	return rc;
}

/*
 * Determine total count GRES of a given type are allocated to a job across
 * all nodes
 * IN job_gres_list - job's gres_list built by gres_plugin_job_state_validate()
 * IN gres_name - name of a GRES type
 * RET count of this GRES allocated to this job
 */
extern uint64_t gres_get_value_by_type(List job_gres_list, char *gres_name)
{
	int i;
	uint32_t plugin_id;
	uint64_t gres_cnt = 0;
	ListIterator job_gres_iter;
	gres_state_t *job_gres_ptr;
	gres_job_state_t *job_gres_data;

	if (job_gres_list == NULL)
		return NO_VAL64;

	gres_cnt = NO_VAL64;
	(void) gres_plugin_init();
	plugin_id = gres_plugin_build_id(gres_name);

	slurm_mutex_lock(&gres_context_lock);
	job_gres_iter = list_iterator_create(job_gres_list);
	while ((job_gres_ptr = (gres_state_t *) list_next(job_gres_iter))) {
		for (i = 0; i < gres_context_cnt; i++) {
			if (job_gres_ptr->plugin_id != plugin_id)
				continue;
			job_gres_data = (gres_job_state_t *)
					job_gres_ptr->gres_data;
			gres_cnt = job_gres_data->gres_per_node;
			break;
		}
	}
	list_iterator_destroy(job_gres_iter);
	slurm_mutex_unlock(&gres_context_lock);

	return gres_cnt;
}

/*
 * Fill in an array of GRES type IDs contained within the given job gres_list
 *		and an array of corresponding counts of those GRES types.
 * IN gres_list - a List of GRES types allocated to a job.
 * IN arr_len - Length of the arrays (the number of elements in the gres_list).
 * IN gres_count_ids, gres_count_vals - the GRES type ID's and values found
 *	 	in the gres_list.
 * RET SLURM_SUCCESS or error code
 */
extern int gres_plugin_job_count(List gres_list, int arr_len,
				 uint32_t *gres_count_ids,
				 uint64_t *gres_count_vals)
{
	ListIterator  job_gres_iter;
	gres_state_t *job_gres_ptr;
	void         *job_gres_data;
	int           rc, ix = 0;

	rc = gres_plugin_init();
	if ((rc == SLURM_SUCCESS) && (arr_len <= 0))
		rc = EINVAL;
	if (rc != SLURM_SUCCESS)
		return rc;

	slurm_mutex_lock(&gres_context_lock);

	job_gres_iter = list_iterator_create(gres_list);
	while ((job_gres_ptr = (gres_state_t*) list_next(job_gres_iter))) {
		gres_job_state_t *job_gres_state_ptr;
		job_gres_data = job_gres_ptr->gres_data;
		job_gres_state_ptr = (gres_job_state_t *) job_gres_data;
		xassert(job_gres_state_ptr);

		gres_count_ids[ix]  = job_gres_ptr->plugin_id;
		gres_count_vals[ix] = job_gres_state_ptr->total_gres;
		if (++ix >= arr_len)
			break;
	}
	list_iterator_destroy(job_gres_iter);

	slurm_mutex_unlock(&gres_context_lock);

	return rc;
}

/*
 * Build a string identifying total GRES counts of each type
 * IN gres_list - a List of GRES types allocated to a job.
 * RET string containing comma-separated list of gres type:model:count
 *     must release memory using xfree()
 */
extern char *gres_plugin_job_alloc_count(List gres_list)
{
	ListIterator  job_gres_iter;
	gres_state_t *job_gres_ptr;
	void         *job_gres_data;
	char         *gres_alloc = NULL, *gres_name, *sep = "";
	int           i;

	(void) gres_plugin_init();
	slurm_mutex_lock(&gres_context_lock);

	job_gres_iter = list_iterator_create(gres_list);
	while ((job_gres_ptr = (gres_state_t*) list_next(job_gres_iter))) {
		gres_job_state_t *job_gres_state_ptr;
		job_gres_data = job_gres_ptr->gres_data;
		job_gres_state_ptr = (gres_job_state_t *) job_gres_data;
		if (!job_gres_state_ptr) {
			error("%s: job gres_data is NULL", __func__);
			continue;
		}
		gres_name = "UNKNOWN";
		for (i = 0; i < gres_context_cnt; i++) {
			if (gres_context[i].plugin_id !=
			    job_gres_ptr->plugin_id)
				continue;
			gres_name = gres_context[i].gres_name;
		}

		if (job_gres_state_ptr->type_name) {
			xstrfmtcat(gres_alloc, "%s%s:%s:%"PRIu64, sep,
				   gres_name, job_gres_state_ptr->type_name,
				   job_gres_state_ptr->total_gres);
		} else {
			xstrfmtcat(gres_alloc, "%s%s:%"PRIu64, sep, gres_name,
				   job_gres_state_ptr->total_gres);
		}
		sep = ",";
	}
	list_iterator_destroy(job_gres_iter);

	slurm_mutex_unlock(&gres_context_lock);

	return gres_alloc;
}
/*
 * Fill in an array of GRES type ids contained within the given node gres_list
 *		and an array of corresponding counts of those GRES types.
 * IN gres_list - a List of GRES types found on a node.
 * IN arrlen - Length of the arrays (the number of elements in the gres_list).
 * IN gres_count_ids, gres_count_vals - the GRES type ID's and values found
 *	 	in the gres_list.
 * IN val_type - Type of value desired, see GRES_VAL_TYPE_*
 * RET SLURM_SUCCESS or error code
 */
extern int gres_plugin_node_count(List gres_list, int arr_len,
				  uint32_t *gres_count_ids,
				  uint64_t *gres_count_vals,
				  int val_type)
{
	ListIterator  node_gres_iter;
	gres_state_t* node_gres_ptr;
	void*         node_gres_data;
	uint64_t      val;
	int           rc, ix = 0;

	rc = gres_plugin_init();
	if ((rc == SLURM_SUCCESS) && (arr_len <= 0))
		rc = EINVAL;
	if (rc != SLURM_SUCCESS)
		return rc;

	slurm_mutex_lock(&gres_context_lock);

	node_gres_iter = list_iterator_create(gres_list);
	while ((node_gres_ptr = (gres_state_t*) list_next(node_gres_iter))) {
		gres_node_state_t *node_gres_state_ptr;
		val = 0;
		node_gres_data = node_gres_ptr->gres_data;
		node_gres_state_ptr = (gres_node_state_t *) node_gres_data;
		xassert(node_gres_state_ptr);

		switch (val_type) {
		case (GRES_VAL_TYPE_FOUND):
			val = node_gres_state_ptr->gres_cnt_found;
			break;
		case (GRES_VAL_TYPE_CONFIG):
			val = node_gres_state_ptr->gres_cnt_config;
			break;
		case (GRES_VAL_TYPE_AVAIL):
			val = node_gres_state_ptr->gres_cnt_avail;
			break;
		case (GRES_VAL_TYPE_ALLOC):
			val = node_gres_state_ptr->gres_cnt_alloc;
		}

		gres_count_ids[ix]  = node_gres_ptr->plugin_id;
		gres_count_vals[ix] = val;
		if (++ix >= arr_len)
			break;
	}
	list_iterator_destroy(node_gres_iter);

	slurm_mutex_unlock(&gres_context_lock);

	return rc;
}

/* Send GRES information to slurmstepd on the specified file descriptor */
extern void gres_plugin_send_stepd(int fd, slurm_msg_t *msg)
{
	int len;

	/* Setup the gres_device list and other plugin-specific data */
	(void) gres_plugin_init();

	slurm_mutex_lock(&gres_context_lock);
	xassert(gres_context_buf);

	len = get_buf_offset(gres_context_buf);
	safe_write(fd, &len, sizeof(len));
	safe_write(fd, get_buf_data(gres_context_buf), len);

	slurm_mutex_unlock(&gres_context_lock);

	if (msg->msg_type != REQUEST_BATCH_JOB_LAUNCH) {
		launch_tasks_request_msg_t *job =
			(launch_tasks_request_msg_t *)msg->data;
		/* Send the merged slurm.conf/gres.conf and autodetect data */
		if (job->accel_bind_type || job->tres_bind || job->tres_freq) {
			len = get_buf_offset(gres_conf_buf);
			safe_write(fd, &len, sizeof(len));
			safe_write(fd, get_buf_data(gres_conf_buf), len);
		}
	}

	return;
rwfail:
	error("%s: failed", __func__);
	slurm_mutex_unlock(&gres_context_lock);

	return;
}

/* Receive GRES information from slurmd on the specified file descriptor */
extern void gres_plugin_recv_stepd(int fd, slurm_msg_t *msg)
{
	int len, rc;
	Buf buffer = NULL;

	slurm_mutex_lock(&gres_context_lock);

	safe_read(fd, &len, sizeof(int));

	buffer = init_buf(len);
	safe_read(fd, buffer->head, len);

	rc = _unpack_context_buf(buffer);

	if (rc == SLURM_ERROR)
		goto rwfail;

	FREE_NULL_BUFFER(buffer);
	if (msg->msg_type != REQUEST_BATCH_JOB_LAUNCH) {
		launch_tasks_request_msg_t *job =
			(launch_tasks_request_msg_t *)msg->data;
		/* Recv the merged slurm.conf/gres.conf and autodetect data */
		if (job->accel_bind_type || job->tres_bind || job->tres_freq) {
			safe_read(fd, &len, sizeof(int));

			buffer = init_buf(len);
			safe_read(fd, buffer->head, len);

			rc = _unpack_gres_conf(buffer);

			if (rc == SLURM_ERROR)
				goto rwfail;

			FREE_NULL_BUFFER(buffer);
		}
	}

	slurm_mutex_unlock(&gres_context_lock);

	/* Set debug flags and init_run only */
	(void) gres_plugin_init();

	return;
rwfail:
	FREE_NULL_BUFFER(buffer);
	error("%s: failed", __func__);
	slurm_mutex_unlock(&gres_context_lock);

	/* Set debug flags and init_run only */
	(void) gres_plugin_init();

	return;
}

/* Get generic GRES data types here. Call the plugin for others */
static int _get_job_info(int gres_inx, gres_job_state_t *job_gres_data,
			 uint32_t node_inx, enum gres_job_data_type data_type,
			 void *data)
{
	uint64_t *u64_data = (uint64_t *) data;
	bitstr_t **bit_data = (bitstr_t **) data;
	int rc = SLURM_SUCCESS;

	if (!job_gres_data || !data)
		return EINVAL;
	if (node_inx >= job_gres_data->node_cnt)
		return ESLURM_INVALID_NODE_COUNT;
	if (data_type == GRES_JOB_DATA_COUNT) {
		*u64_data = job_gres_data->gres_per_node;
	} else if (data_type == GRES_JOB_DATA_BITMAP) {
		if (job_gres_data->gres_bit_alloc)
			*bit_data = job_gres_data->gres_bit_alloc[node_inx];
		else
			*bit_data = NULL;
	} else {
		/* Support here for plugin-specific data types */
		rc = (*(gres_context[gres_inx].ops.job_info))
			(job_gres_data, node_inx, data_type, data);
	}

	return rc;
}

/*
 * get data from a job's GRES data structure
 * IN job_gres_list  - job's GRES data structure
 * IN gres_name - name of a GRES type
 * IN node_inx - zero-origin index of the node within the job's allocation
 *	for which data is desired
 * IN data_type - type of data to get from the job's data
 * OUT data - pointer to the data from job's GRES data structure
 *            DO NOT FREE: This is a pointer into the job's data structure
 * RET - SLURM_SUCCESS or error code
 */
extern int gres_get_job_info(List job_gres_list, char *gres_name,
			     uint32_t node_inx,
			     enum gres_job_data_type data_type, void *data)
{
	int i, rc = ESLURM_INVALID_GRES;
	uint32_t plugin_id;
	ListIterator job_gres_iter;
	gres_state_t *job_gres_ptr;
	gres_job_state_t *job_gres_data;

	if (data == NULL)
		return EINVAL;
	if (job_gres_list == NULL)	/* No GRES allocated */
		return ESLURM_INVALID_GRES;

	(void) gres_plugin_init();
	plugin_id = gres_plugin_build_id(gres_name);

	slurm_mutex_lock(&gres_context_lock);
	job_gres_iter = list_iterator_create(job_gres_list);
	while ((job_gres_ptr = (gres_state_t *) list_next(job_gres_iter))) {
		for (i = 0; i < gres_context_cnt; i++) {
			if (job_gres_ptr->plugin_id != plugin_id)
				continue;
			job_gres_data = (gres_job_state_t *)
					job_gres_ptr->gres_data;
			rc = _get_job_info(i, job_gres_data, node_inx,
					   data_type, data);
			break;
		}
	}
	list_iterator_destroy(job_gres_iter);
	slurm_mutex_unlock(&gres_context_lock);

	return rc;
}

/* Given a job's GRES data structure, return the indecies for selected elements
 * IN job_gres_list  - job's GRES data structure
 * OUT gres_detail_cnt - Number of elements (nodes) in gres_detail_str
 * OUT gres_detail_str - Description of GRES on each node
 * OUT total_gres_str - String containing all gres in the job and counts.
 */
extern void gres_build_job_details(List job_gres_list,
				   uint32_t *gres_detail_cnt,
				   char ***gres_detail_str,
				   char **total_gres_str)
{
	int i, j;
	ListIterator job_gres_iter;
	gres_state_t *job_gres_ptr;
	gres_job_state_t *job_gres_data;
	char *sep1, *sep2, tmp_str[128], *type, **my_gres_details = NULL;
	uint32_t my_gres_cnt = 0;
	char *gres_name, *gres_str = NULL;
	uint64_t gres_cnt;

	/* Release any vestigial data (e.g. from job requeue) */
	for (i = 0; i < *gres_detail_cnt; i++)
		xfree(gres_detail_str[0][i]);
	xfree(*gres_detail_str);
	xfree(*total_gres_str);
	*gres_detail_cnt = 0;

	if (job_gres_list == NULL)	/* No GRES allocated */
		return;

	(void) gres_plugin_init();

	job_gres_iter = list_iterator_create(job_gres_list);
	while ((job_gres_ptr = (gres_state_t *) list_next(job_gres_iter))) {
		job_gres_data = (gres_job_state_t *) job_gres_ptr->gres_data;
		if (job_gres_data->gres_bit_alloc == NULL)
			continue;
		if (my_gres_details == NULL) {
			my_gres_cnt = job_gres_data->node_cnt;
			my_gres_details = xcalloc(my_gres_cnt, sizeof(char *));
		}

		if (job_gres_data->type_name) {
			sep2 = ":";
			type = job_gres_data->type_name;
		} else {
			sep2 = "";
			type = "";
		}

		gres_name = xstrdup_printf(
			"%s%s%s",
			job_gres_data->gres_name, sep2, type);
		gres_cnt = 0;

		for (j = 0; j < my_gres_cnt; j++) {
			if (j >= job_gres_data->node_cnt)
				break;	/* node count mismatch */
			if (my_gres_details[j])
				sep1 = ",";
			else
				sep1 = "";

			gres_cnt += job_gres_data->gres_cnt_node_alloc[j];

			if (job_gres_data->gres_bit_alloc[j]) {
				bit_fmt(tmp_str, sizeof(tmp_str),
					job_gres_data->gres_bit_alloc[j]);
				xstrfmtcat(my_gres_details[j],
					   "%s%s:%"PRIu64"(IDX:%s)",
					   sep1, gres_name,
					   job_gres_data->
					   gres_cnt_node_alloc[j],
					   tmp_str);
			} else if (job_gres_data->gres_cnt_node_alloc[j]) {
				xstrfmtcat(my_gres_details[j],
					   "%s%s(CNT:%"PRIu64")",
					   sep1, gres_name,
					   job_gres_data->
					   gres_cnt_node_alloc[j]);
			}
		}

		xstrfmtcat(gres_str, "%s%s:%"PRIu64,
			   gres_str ? "," : "", gres_name, gres_cnt);
		xfree(gres_name);
	}
	list_iterator_destroy(job_gres_iter);
	*gres_detail_cnt = my_gres_cnt;
	*gres_detail_str = my_gres_details;
	*total_gres_str = gres_str;
}

/* Get generic GRES data types here. Call the plugin for others */
static int _get_step_info(int gres_inx, gres_step_state_t *step_gres_data,
			  uint32_t node_inx, enum gres_step_data_type data_type,
			  void *data)
{
	uint64_t *u64_data = (uint64_t *) data;
	bitstr_t **bit_data = (bitstr_t **) data;
	int rc = SLURM_SUCCESS;

	if (!step_gres_data || !data)
		return EINVAL;
	if (node_inx >= step_gres_data->node_cnt)
		return ESLURM_INVALID_NODE_COUNT;
	if (data_type == GRES_STEP_DATA_COUNT) {
		*u64_data = step_gres_data->gres_per_node;
	} else if (data_type == GRES_STEP_DATA_BITMAP) {
		if (step_gres_data->gres_bit_alloc)
			*bit_data = step_gres_data->gres_bit_alloc[node_inx];
		else
			*bit_data = NULL;
	} else {
		/* Support here for plugin-specific data types */
		rc = (*(gres_context[gres_inx].ops.step_info))
			(step_gres_data, node_inx, data_type, data);
	}

	return rc;
}

/*
 * get data from a step's GRES data structure
 * IN step_gres_list  - step's GRES data structure
 * IN gres_name - name of a GRES type
 * IN node_inx - zero-origin index of the node within the job's allocation
 *	for which data is desired. Note this can differ from the step's
 *	node allocation index.
 * IN data_type - type of data to get from the step's data
 * OUT data - pointer to the data from step's GRES data structure
 *            DO NOT FREE: This is a pointer into the step's data structure
 * RET - SLURM_SUCCESS or error code
 */
extern int gres_get_step_info(List step_gres_list, char *gres_name,
			      uint32_t node_inx,
			      enum gres_step_data_type data_type, void *data)
{
	int i, rc = ESLURM_INVALID_GRES;
	uint32_t plugin_id;
	ListIterator step_gres_iter;
	gres_state_t *step_gres_ptr;
	gres_step_state_t *step_gres_data;

	if (data == NULL)
		return EINVAL;
	if (step_gres_list == NULL)	/* No GRES allocated */
		return ESLURM_INVALID_GRES;

	(void) gres_plugin_init();
	plugin_id = gres_plugin_build_id(gres_name);

	slurm_mutex_lock(&gres_context_lock);
	step_gres_iter = list_iterator_create(step_gres_list);
	while ((step_gres_ptr = (gres_state_t *) list_next(step_gres_iter))) {
		for (i = 0; i < gres_context_cnt; i++) {
			if (step_gres_ptr->plugin_id != plugin_id)
				continue;
			step_gres_data = (gres_step_state_t *)
					 step_gres_ptr->gres_data;
			rc = _get_step_info(i, step_gres_data, node_inx,
					    data_type, data);
			break;
		}
	}
	list_iterator_destroy(step_gres_iter);
	slurm_mutex_unlock(&gres_context_lock);

	return rc;
}

extern gres_step_state_t *gres_get_step_state(List gres_list, char *name)
{
	gres_state_t *gres_state_ptr;

	if (!gres_list || !name || !list_count(gres_list))
		return NULL;

	slurm_mutex_lock(&gres_context_lock);
	gres_state_ptr = list_find_first(gres_list, _gres_step_find_name, name);
	slurm_mutex_unlock(&gres_context_lock);

	if (!gres_state_ptr)
		return NULL;

	return (gres_step_state_t *)gres_state_ptr->gres_data;
}

extern gres_job_state_t *gres_get_job_state(List gres_list, char *name)
{
	gres_state_t *gres_state_ptr;

	if (!gres_list || !name || !list_count(gres_list))
		return NULL;

	slurm_mutex_lock(&gres_context_lock);
	gres_state_ptr = list_find_first(gres_list, _gres_job_find_name, name);
	slurm_mutex_unlock(&gres_context_lock);

	if (!gres_state_ptr)
		return NULL;

	return (gres_job_state_t *)gres_state_ptr->gres_data;
}

extern uint32_t gres_get_autodetect_types(void)
{
	return autodetect_types;
}

extern char *gres_2_tres_str(List gres_list, bool is_job, bool locked)
{
	ListIterator itr;
	slurmdb_tres_rec_t *tres_rec;
	gres_state_t *gres_state_ptr;
	int i;
	uint64_t count;
	char *col_name = NULL;
	char *tres_str = NULL;
	static bool first_run = 1;
	static slurmdb_tres_rec_t tres_req;
	assoc_mgr_lock_t locks = { .tres = READ_LOCK };

	/* we only need to init this once */
	if (first_run) {
		first_run = 0;
		memset(&tres_req, 0, sizeof(slurmdb_tres_rec_t));
		tres_req.type = "gres";
	}

	if (!gres_list)
		return NULL;

	/* must be locked first before gres_contrex_lock!!! */
	if (!locked)
		assoc_mgr_lock(&locks);

	slurm_mutex_lock(&gres_context_lock);
	itr = list_iterator_create(gres_list);
	while ((gres_state_ptr = list_next(itr))) {
		if (is_job) {
			gres_job_state_t *gres_data_ptr = (gres_job_state_t *)
				gres_state_ptr->gres_data;
			col_name = gres_data_ptr->type_name;
			count = gres_data_ptr->total_gres;
		} else {
			gres_step_state_t *gres_data_ptr = (gres_step_state_t *)
				gres_state_ptr->gres_data;
			col_name = gres_data_ptr->type_name;
			count = gres_data_ptr->total_gres;
		}

		for (i = 0; i < gres_context_cnt; i++) {
			if (gres_context[i].plugin_id ==
			    gres_state_ptr->plugin_id) {
				tres_req.name = gres_context[i].gres_name;
				break;
			}
		}

		if (!tres_req.name) {
			debug("%s: couldn't find name", __func__);
			continue;
		}

		tres_rec = assoc_mgr_find_tres_rec(&tres_req);

		if (tres_rec &&
		    slurmdb_find_tres_count_in_string(
			    tres_str, tres_rec->id) == INFINITE64)
			/* New gres */
			xstrfmtcat(tres_str, "%s%u=%"PRIu64,
				   tres_str ? "," : "",
				   tres_rec->id, count);

		if (i < gres_context_cnt) {
			if (col_name) {
				/*
				 * Now let's put of the : name TRES if we are
				 * tracking it as well.  This would be handy
				 * for GRES like "gpu:tesla", where you might
				 * want to track both as TRES.
				 */
				tres_req.name = xstrdup_printf(
					"%s%s",
					gres_context[i].gres_name_colon,
					col_name);
				tres_rec = assoc_mgr_find_tres_rec(&tres_req);
				xfree(tres_req.name);
				if (tres_rec &&
				    slurmdb_find_tres_count_in_string(
					    tres_str, tres_rec->id) == INFINITE64)
					/* New GRES */
					xstrfmtcat(tres_str, "%s%u=%"PRIu64,
						   tres_str ? "," : "",
						   tres_rec->id, count);
			} else {
				/*
				 * Job allocated GRES without "type"
				 * specification, but Slurm is only accounting
				 * for this GRES by specific "type", so pick
				 * some valid "type" to get some accounting.
				 * Although the reported "type" may not be
				 * accurate, it is better than nothing...
				 */
				tres_req.name = xstrdup_printf(
					"%s", gres_context[i].gres_name);
				tres_rec = assoc_mgr_find_tres_rec2(&tres_req);
				xfree(tres_req.name);
				if (tres_rec &&
				    slurmdb_find_tres_count_in_string(
					    tres_str, tres_rec->id) == INFINITE64)
					/* New GRES */
					xstrfmtcat(tres_str, "%s%u=%"PRIu64,
						   tres_str ? "," : "",
						   tres_rec->id, count);
			}
		}
	}
	list_iterator_destroy(itr);
	slurm_mutex_unlock(&gres_context_lock);

	if (!locked)
		assoc_mgr_unlock(&locks);

	return tres_str;
}

/* Fill in job/node TRES arrays with allocated GRES. */
static void _set_type_tres_cnt(gres_state_type_enum_t state_type,
			       List gres_list,
			       uint32_t node_cnt,
			       uint64_t *tres_cnt,
			       bool locked)
{
	ListIterator itr;
	gres_state_t *gres_state_ptr;
	static bool first_run = 1;
	static slurmdb_tres_rec_t tres_rec;
	char *col_name = NULL;
	uint64_t count;
	int i, tres_pos;
	assoc_mgr_lock_t locks = { .tres = READ_LOCK };

	/* we only need to init this once */
	if (first_run) {
		first_run = 0;
		memset(&tres_rec, 0, sizeof(slurmdb_tres_rec_t));
		tres_rec.type = "gres";
	}

	if (!gres_list || !tres_cnt ||
	    ((state_type == GRES_STATE_TYPE_JOB) &&
	     (!node_cnt || (node_cnt == NO_VAL))))
		return;

	/* must be locked first before gres_contrex_lock!!! */
	if (!locked)
		assoc_mgr_lock(&locks);

	slurm_mutex_lock(&gres_context_lock);
	/* Initialize all GRES counters to zero. Increment them later. */
	for (i = 0; i < gres_context_cnt; i++) {
		tres_rec.name =	gres_context[i].gres_name;
		if (tres_rec.name &&
		    ((tres_pos = assoc_mgr_find_tres_pos(&tres_rec,true)) !=-1))
			tres_cnt[tres_pos] = 0;
	}

	itr = list_iterator_create(gres_list);
	while ((gres_state_ptr = list_next(itr))) {
		bool set_total = false;
		for (i = 0; i < gres_context_cnt; i++) {
			if (gres_context[i].plugin_id ==
			    gres_state_ptr->plugin_id) {
				tres_rec.name =	gres_context[i].gres_name;
				break;
			}
		}
		if (!tres_rec.name) {
			debug("%s: couldn't find name", __func__);
			continue;
		}

		/* Get alloc count for main GRES. */
		switch (state_type) {
		case GRES_STATE_TYPE_JOB:
		{
			gres_job_state_t *gres_data_ptr = (gres_job_state_t *)
				gres_state_ptr->gres_data;
			count = gres_data_ptr->total_gres;
			break;
		}
		case GRES_STATE_TYPE_NODE:
		{
			gres_node_state_t *gres_data_ptr = (gres_node_state_t *)
				gres_state_ptr->gres_data;
			count = gres_data_ptr->gres_cnt_alloc;
			break;
		}
		default:
			error("%s: unsupported state type %d", __func__,
			      state_type);
			continue;
		}
		/*
		 * Set main TRES's count (i.e. if no GRES "type" is being
		 * accounted for). We need to increment counter since the job
		 * may have been allocated multiple GRES types, but Slurm is
		 * only configured to track the total count. For example, a job
		 * allocated 1 GPU of type "tesla" and 1 GPU of type "volta",
		 * but we want to record that the job was allocated a total of
		 * 2 GPUs.
		 */
		if ((tres_pos = assoc_mgr_find_tres_pos(&tres_rec,true)) != -1){
			tres_cnt[tres_pos] += count;
			set_total = true;
		}

		/*
		 * Set TRES count for GRES model types. This would be handy for
		 * GRES like "gpu:tesla", where you might want to track both as
		 * TRES.
		 */
		switch (state_type) {
		case GRES_STATE_TYPE_JOB:
		{
			gres_job_state_t *gres_data_ptr = (gres_job_state_t *)
				gres_state_ptr->gres_data;

			col_name = gres_data_ptr->type_name;
			if (col_name) {
				tres_rec.name = xstrdup_printf(
					"%s%s",
					gres_context[i].gres_name_colon,
					col_name);
				if ((tres_pos = assoc_mgr_find_tres_pos(
					     &tres_rec, true)) != -1)
					tres_cnt[tres_pos] = count;
				xfree(tres_rec.name);
			} else if (!set_total) {
				/*
				 * Job allocated GRES without "type"
				 * specification, but Slurm is only accounting
				 * for this GRES by specific "type", so pick
				 * some valid "type" to get some accounting.
				 * Although the reported "type" may not be
				 * accurate, it is better than nothing...
				 */
				tres_rec.name = xstrdup_printf(
					"%s", gres_context[i].gres_name);
				if ((tres_pos = assoc_mgr_find_tres_pos2(
					     &tres_rec, true)) != -1)
					tres_cnt[tres_pos] = count;
				xfree(tres_rec.name);
			}
			break;
		}
		case GRES_STATE_TYPE_NODE:
		{
			int type;
			gres_node_state_t *gres_data_ptr = (gres_node_state_t *)
				gres_state_ptr->gres_data;

			for (type = 0; type < gres_data_ptr->type_cnt; type++) {
				col_name = gres_data_ptr->type_name[type];
				if (!col_name)
					continue;

				tres_rec.name = xstrdup_printf(
						"%s%s",
						gres_context[i].gres_name_colon,
						col_name);

				count = gres_data_ptr->type_cnt_alloc[type];

				if ((tres_pos = assoc_mgr_find_tres_pos(
							&tres_rec, true)) != -1)
					tres_cnt[tres_pos] = count;
				xfree(tres_rec.name);
			}
			break;
		}
		default:
			error("%s: unsupported state type %d", __func__,
			      state_type);
			continue;
		}
	}
	list_iterator_destroy(itr);
	slurm_mutex_unlock(&gres_context_lock);

	if (!locked)
		assoc_mgr_unlock(&locks);

	return;
}

extern void gres_set_job_tres_cnt(List gres_list,
				  uint32_t node_cnt,
				  uint64_t *tres_cnt,
				  bool locked)
{
	_set_type_tres_cnt(GRES_STATE_TYPE_JOB,
			   gres_list, node_cnt, tres_cnt, locked);
}

extern void gres_set_node_tres_cnt(List gres_list,
				   uint64_t *tres_cnt,
				   bool locked)
{
	_set_type_tres_cnt(GRES_STATE_TYPE_NODE,
			   gres_list, 0, tres_cnt, locked);
}

extern char *gres_device_major(char *dev_path)
{
	int loc_major, loc_minor;
	char *ret_major = NULL;
	struct stat fs;

	if (stat(dev_path, &fs) < 0) {
		error("%s: stat(%s): %m", __func__, dev_path);
		return NULL;
	}
	loc_major = (int)major(fs.st_rdev);
	loc_minor = (int)minor(fs.st_rdev);
	debug3("%s : %s major %d, minor %d",
	       __func__, dev_path, loc_major, loc_minor);
	if (S_ISBLK(fs.st_mode)) {
		xstrfmtcat(ret_major, "b %d:", loc_major);
		//info("device is block ");
	}
	if (S_ISCHR(fs.st_mode)) {
		xstrfmtcat(ret_major, "c %d:", loc_major);
		//info("device is character ");
	}
	xstrfmtcat(ret_major, "%d rwm", loc_minor);

	return ret_major;
}

/* Free memory for gres_device_t record */
extern void destroy_gres_device(void *gres_device_ptr)
{
	gres_device_t *gres_device = (gres_device_t *) gres_device_ptr;

	if (!gres_device)
		return;
	xfree(gres_device->path);
	xfree(gres_device->major);
	xfree(gres_device);
}

/* Destroy a gres_slurmd_conf_t record, free it's memory */
extern void destroy_gres_slurmd_conf(void *x)
{
	gres_slurmd_conf_t *p = (gres_slurmd_conf_t *) x;

	xassert(p);
	xfree(p->cpus);
	FREE_NULL_BITMAP(p->cpus_bitmap);
	xfree(p->file);		/* Only used by slurmd */
	xfree(p->links);
	xfree(p->name);
	xfree(p->type_name);
	xfree(p);
}


/*
 * Convert GRES config_flags to a string. The pointer returned references local
 * storage in this function, which is not re-entrant.
 */
extern char *gres_flags2str(uint8_t config_flags)
{
	static char flag_str[128];
	char *sep = "";

	flag_str[0] = '\0';
	if (config_flags & GRES_CONF_COUNT_ONLY) {
		strcat(flag_str, sep);
		strcat(flag_str, "CountOnly");
		sep = ",";
	}

	if (config_flags & GRES_CONF_HAS_FILE) {
		strcat(flag_str, sep);
		strcat(flag_str, "HAS_FILE");
		sep = ",";
	}

	if (config_flags & GRES_CONF_LOADED) {
		strcat(flag_str, sep);
		strcat(flag_str, "LOADED");
		sep = ",";
	}

	if (config_flags & GRES_CONF_HAS_TYPE) {
		strcat(flag_str, sep);
		strcat(flag_str, "HAS_TYPE");
		sep = ",";
	}

	return flag_str;
}

/*
 * Creates a gres_slurmd_conf_t record to add to a list of gres_slurmd_conf_t
 * records
 */
extern void add_gres_to_list(List gres_list, char *name, uint64_t device_cnt,
			     int cpu_cnt, char *cpu_aff_abs_range,
			     char *device_file, char *type, char *links)
{
	gres_slurmd_conf_t *gpu_record;
	bool use_empty_first_record = false;
	ListIterator itr = list_iterator_create(gres_list);

	/*
	 * If the first record already exists and has a count of 0 then
	 * overwrite it.
	 * This is a placeholder record created in _merge_config()
	 */
	gpu_record = list_next(itr);
	if (gpu_record && (gpu_record->count == 0))
		use_empty_first_record = true;
	else
		gpu_record = xmalloc(sizeof(gres_slurmd_conf_t));
	gpu_record->cpu_cnt = cpu_cnt;
	gpu_record->cpus_bitmap = bit_alloc(gpu_record->cpu_cnt);
	if (bit_unfmt(gpu_record->cpus_bitmap, cpu_aff_abs_range)) {
		error("%s: bit_unfmt(dst_bitmap, src_str) failed", __func__);
		error("    Is the CPU range larger than the CPU count allows?");
		error("    src_str: %s", cpu_aff_abs_range);
		error("    dst_bitmap_size: %"BITSTR_FMT,
		      bit_size(gpu_record->cpus_bitmap));
		error("    cpu_cnt: %d", gpu_record->cpu_cnt);
		bit_free(gpu_record->cpus_bitmap);
		if (!use_empty_first_record)
			xfree(gpu_record);
		list_iterator_destroy(itr);
		return;
	}
	if (device_file)
		gpu_record->config_flags |= GRES_CONF_HAS_FILE;
	if (type)
		gpu_record->config_flags |= GRES_CONF_HAS_TYPE;
	gpu_record->cpus = xstrdup(cpu_aff_abs_range);
	gpu_record->type_name = xstrdup(type);
	gpu_record->name = xstrdup(name);
	gpu_record->file = xstrdup(device_file);
	gpu_record->links = xstrdup(links);
	gpu_record->count = device_cnt;
	gpu_record->plugin_id = gres_plugin_build_id(name);
	if (!use_empty_first_record)
		list_append(gres_list, gpu_record);
	list_iterator_destroy(itr);
}<|MERGE_RESOLUTION|>--- conflicted
+++ resolved
@@ -12670,11 +12670,8 @@
 				map_value = strtol(tok, NULL, 0);
 				if ((map_value < 0) ||
 				    (map_value >= MAX_GRES_BITMAP)) {
-<<<<<<< HEAD
 					error("Invalid --gpu-bind=map_gpu value specified.");
-=======
 					xfree(tmp);
->>>>>>> c1f3ce3b
 					goto end;	/* Bad value */
 				}
 				usable_gres = bit_alloc(MAX_GRES_BITMAP);
