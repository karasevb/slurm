/*****************************************************************************\
 *  cli_filter_lua.c - lua CLI option processing specifications.
 *****************************************************************************
 *  Copyright (C) 2017-2019 Regents of the University of California
 *  Produced at Lawrence Berkeley National Laboratory
 *  Written by Douglas Jacobsen <dmjacobsen@lbl.gov>
 *  All rights reserved.
 *
 *  This file is part of SLURM, a resource management program.
 *  For details, see <https://slurm.schedmd.com/>.
 *  Please also read the included file: DISCLAIMER.
 *
 *  SLURM is free software; you can redistribute it and/or modify it under
 *  the terms of the GNU General Public License as published by the Free
 *  Software Foundation; either version 2 of the License, or (at your option)
 *  any later version.
 *
 *  In addition, as a special exception, the copyright holders give permission
 *  to link the code of portions of this program with the OpenSSL library under
 *  certain conditions as described in each individual source file, and
 *  distribute linked combinations including the two. You must obey the GNU
 *  General Public License in all respects for all of the code used other than
 *  OpenSSL. If you modify file(s) with this exception, you may extend this
 *  exception to your version of the file(s), but you are not obligated to do
 *  so. If you do not wish to do so, delete this exception statement from your
 *  version.  If you delete this exception statement from all source files in
 *  the program, then also delete it here.
 *
 *  SLURM is distributed in the hope that it will be useful, but WITHOUT ANY
 *  WARRANTY; without even the implied warranty of MERCHANTABILITY or FITNESS
 *  FOR A PARTICULAR PURPOSE.  See the GNU General Public License for more
 *  details.
 *
 *  You should have received a copy of the GNU General Public License along
 *  with SLURM; if not, write to the Free Software Foundation, Inc.,
 *  51 Franklin Street, Fifth Floor, Boston, MA 02110-1301  USA.
\*****************************************************************************/

#include <inttypes.h>
#include <stdio.h>
#include <string.h>
#include <sys/types.h>
#include <sys/stat.h>
#include <unistd.h>
#include <dlfcn.h>
#include <lua.h>
#include <lauxlib.h>
#include <lualib.h>

#include "slurm/slurm.h"
#include "slurm/slurm_errno.h"
#include "src/common/slurm_xlator.h"
#include "src/common/cli_filter.h"
#include "src/common/plugstack.h"
#include "src/common/slurm_opt.h"
#include "src/lua/slurm_lua.h"
#include "src/plugins/cli_filter/common/cli_filter_common.h"

/*
 * These variables are required by the generic plugin interface.  If they
 * are not found in the plugin, the plugin loader will ignore it.
 *
 * plugin_name - a string giving a human-readable description of the
 * plugin.  There is no maximum length, but the symbol must refer to
 * a valid string.
 *
 * plugin_type - a string suggesting the type of the plugin or its
 * applicability to a particular form of data or method of data handling.
 * If the low-level plugin API is used, the contents of this string are
 * unimportant and may be anything.  SLURM uses the higher-level plugin
 * interface which requires this string to be of the form
 *
 *	<application>/<method>
 *
 * where <application> is a description of the intended application of
 * the plugin (e.g., "auth" for SLURM authentication) and <method> is a
 * description of how this plugin satisfies that application.  SLURM will
 * only load authentication plugins if the plugin_type string has a prefix
 * of "auth/".
 *
 * plugin_version - an unsigned 32-bit integer containing the Slurm version
 * (major.minor.micro combined into a single number).
 */
const char plugin_name[]       	= "cli filter defaults plugin";
const char plugin_type[]       	= "cli_filter/lua";
const uint32_t plugin_version   = SLURM_VERSION_NUMBER;
static const char lua_script_path[] = DEFAULT_SCRIPT_DIR "/cli_filter.lua";
static lua_State *L = NULL;
static char **stored_data = NULL;
static size_t stored_n = 0;
static size_t stored_sz = 0;
static time_t last_load_time = 0;

static int _lua_cli_json(lua_State *st);
static int _lua_cli_json_env(lua_State *st);
static int _store_data(lua_State *st);
static int _retrieve_data(lua_State *st);
static int _load_script(void);

static const struct luaL_Reg slurm_functions[] = {
	{ "json_cli_options",_lua_cli_json },
	{ "json_env",	_lua_cli_json_env },
	{ "cli_store",	_store_data },
	{ "cli_retrieve", _retrieve_data },
	{ NULL,		NULL        }
};

/*
 *  NOTE: The init callback should never be called multiple times,
 *   let alone called from multiple threads. Therefore, locking
 *   is unnecessary here.
 */
int init(void)
{
        int rc = SLURM_SUCCESS;

        if ((rc = slurm_lua_init()) != SLURM_SUCCESS)
                return rc;

	stored_data = xmalloc(sizeof(char *) * 24);
	stored_sz = 24;

        return _load_script();
}

int fini(void)
{
	for (int i = 0; i < stored_n; i++)
		xfree(stored_data[i]);
	xfree(stored_data);

        lua_close(L);

	slurm_lua_fini();

        return SLURM_SUCCESS;
}

static int _setup_stringarray(lua_State *st, int limit, char **data) {

	/*
	 * if limit/data empty this will create an empty array intentionally to
         * allow the client code to iterate over it
	 */
	lua_newtable(st);
	for (int i = 0; i < limit && data && data[i]; i++) {
		/* lua indexes tables from 1 */
		lua_pushnumber(st, i + 1);
		lua_pushstring(st, data[i]);
		lua_settable(st, -3);
	}
	return 1;
}

static int _setup_option_field_argv(lua_State *st, slurm_opt_t *opt)
{
	char **argv = NULL;
	int  argc = 0;

	if (opt->sbatch_opt) {
		argv = opt->sbatch_opt->script_argv;
		argc = opt->sbatch_opt->script_argc;
	} else if (opt->srun_opt) {
		argv = opt->srun_opt->argv;
		argc = opt->srun_opt->argc;
	}

	return _setup_stringarray(st, argc, argv);
}

static int _setup_option_field_spank(lua_State *st)
{
	char **plugins = NULL;
	size_t n_plugins = 0;

	n_plugins = spank_get_plugin_names(&plugins);

	lua_newtable(st); /* table to push */
	for (size_t i = 0; i < n_plugins; i++) {
		char **opts = NULL;
		size_t n_opts = 0;
		n_opts = spank_get_plugin_option_names(plugins[i], &opts);

		lua_newtable(st);
		for (size_t j = 0; j < n_opts; j++) {
			char *value = spank_option_get(opts[j]);
			if (value)
				if (strlen(value) == 0)
					lua_pushstring(st, "set");
				else
					lua_pushstring(st, value);
			else
				lua_pushnil(st);
			lua_setfield(st, -2, opts[j]);
			xfree(opts[j]);
		}
		lua_setfield(st, -2, plugins[i]);

		xfree(opts);
		xfree(plugins[i]);
	}
	xfree(plugins);
	return 1;
}

static int _get_option_field_index(lua_State *st)
{
	const char *name;
	slurm_opt_t *options = NULL;
	char *value = NULL;

	name = luaL_checkstring(st, -1);
	lua_getmetatable(st, -2);
	lua_getfield(st, -1, "_opt");
	options = (slurm_opt_t *) lua_touserdata(st, -1);

	/* getmetatable and getfield pushed two items onto the stack above
	 * get rid of them here, and leave the name string at the top of
	 * the stack */
	lua_settop(st, -3);

	if (!strcmp(name, "argv"))
		return _setup_option_field_argv(st, options);
	else if (!strcmp(name, "spank"))
		return _setup_option_field_spank(st);
	else if (!strcmp(name, "spank_job_env"))
		return _setup_stringarray(st, options->spank_job_env_size,
					  options->spank_job_env);

	value = slurm_option_get(options, name);
	if (!value)
		lua_pushnil(st);
	else
		lua_pushstring(st, value);
	xfree(value);
	return 1;
}

static int _set_option_field(lua_State *st)
{
	slurm_opt_t *options = NULL;
	const char *name = NULL;
	const char *value = NULL;
	bool early = false;

	slurm_lua_stack_dump("cli_filter/lua", "early _set_option_field", st);
	name = luaL_checkstring(st, -2);
	value = luaL_checkstring(st, -1);
	lua_getmetatable(st, -3);
	lua_getfield(st, -1, "_opt");
	options = (slurm_opt_t *) lua_touserdata(st, -1);
	lua_getfield(st, -2, "_early");
	early = lua_toboolean(st, -1);

	/* getmetatable and getfields pushed three items onto the stack above
	 * get rid of them here, and leave the name string at the top of
	 * the stack */
	lua_settop(st, -4);

	if (slurm_option_set(options, name, value, early))
		return 1;
	return 0;
}

static void _push_options(slurm_opt_t *opt, bool early)
{
	lua_newtable(L); /* table to push */

	lua_newtable(L); /* metatable */
	lua_pushcfunction(L, _get_option_field_index);
	lua_setfield(L, -2, "__index");
	lua_pushcfunction(L, _set_option_field);
	lua_setfield(L, -2, "__newindex");
	/* Store opt in the metatable, so the index
	 * function knows which struct it's getting data for.
	 */

	lua_pushlightuserdata(L, opt);
	lua_setfield(L, -2, "_opt");
	lua_pushboolean(L, early);
	lua_setfield(L, -2, "_early");

	lua_setmetatable(L, -2);

}

static int _lua_cli_json(lua_State *st)
{
	char *json = NULL;
	slurm_opt_t *options = NULL;
	lua_getmetatable(st, -1);
	lua_getfield(st, -1, "_opt");
	options = (slurm_opt_t *) lua_touserdata(st, -1);
	lua_settop(st, -3);

	json = cli_filter_json_set_options(options);
	if (json)
		lua_pushstring(st, json);
	else
		lua_pushnil(st);
	xfree(json);
	return 1;
}

static int _lua_cli_json_env(lua_State *st)
{
	char *output = cli_filter_json_env();
	lua_pushstring(st, output);
	xfree(output);
	return 1;
}

static int _store_data(lua_State *st)
{
	int key = 0;
	const char *data = NULL;

	key = (int) lua_tonumber(st, -2);
	data = luaL_checkstring(st, -1);

	if (key >= stored_sz) {
		stored_data = xrealloc(stored_data,
				       (key + 24) * sizeof(char *));
		stored_sz = key + 24;
	}
	if (key > stored_n)
		stored_n = key;
	stored_data[key] = xstrdup(data);
	return 0;
}

static int _retrieve_data(lua_State *st)
{
	int key = (int) lua_tonumber(st, -1);
	if (key <= stored_n && stored_data[key])
		lua_pushstring(st, stored_data[key]);
	else
		lua_pushnil(st);
	return 1;
}

static void _loadscript_extra(lua_State *st)
{
        /* local setup */
	slurm_lua_table_register(st, NULL, slurm_functions);

	/* Must be always done after we register the slurm_functions */
	lua_setglobal(st, "slurm");
}

static int _load_script(void)
{
        lua_State *load = NULL;
        time_t load_time = last_load_time;
        const char *req_fxns[] = {
		"slurm_cli_setup_defaults",
		"slurm_cli_pre_submit",
		"slurm_cli_post_submit",
		NULL
        };

        load = slurm_lua_loadscript(L, "cli_filter/lua",
				    lua_script_path, req_fxns, &load_time,
				    _loadscript_extra);
        if (!load)
                return SLURM_ERROR;
        if (load == L)
                return SLURM_SUCCESS;

        /* since complete finished error free, swap the states */
        if (L)
                lua_close(L);
        L = load;
	last_load_time = load_time;
        return SLURM_SUCCESS;
}

<<<<<<< HEAD
extern int cli_filter_p_setup_defaults(slurm_opt_t *opt, bool early)
{
	int rc = SLURM_ERROR;
	(void) _load_script();
=======
extern int setup_defaults(slurm_opt_t *opt, bool early)
{
	int rc = _load_script();

	if (rc != SLURM_SUCCESS)
		goto out;
>>>>>>> bf1c1a33

	lua_getglobal(L, "slurm_cli_setup_defaults");
	if (lua_isnil(L, -1))
		goto out;
	_push_options(opt, early);
	slurm_lua_stack_dump("cli_filter/lua",
			     "setup_defaults, before lua_pcall", L);
	if (lua_pcall(L, 1, 1, 0) != 0) {
		error("%s/lua: %s: %s", __func__, lua_script_path,
		      lua_tostring(L, -1));
	} else {
		if (lua_isnumber(L, -1)) {
			rc = lua_tonumber(L, -1);
		} else {
			info("%s/lua: %s: non-numeric return code", __func__,
			     lua_script_path);
			rc = SLURM_SUCCESS;
		}
		lua_pop(L, 1);
	}
	slurm_lua_stack_dump(
		"cli_filter/lua", "setup_defaults, after lua_pcall", L);

out:
	return rc;
}

extern int cli_filter_p_pre_submit(slurm_opt_t *opt, int offset)
{
	int rc = _load_script();

	if (rc != SLURM_SUCCESS)
		goto out;

	/*
	 *  All lua script functions should have been verified during
	 *   initialization:
	 */
	lua_getglobal(L, "slurm_cli_pre_submit");
	if (lua_isnil(L, -1))
		goto out;

	_push_options(opt, false);
	lua_pushnumber(L, (double) offset);

	slurm_lua_stack_dump(
		"cli_filter/lua", "pre_submit, before lua_pcall", L);
	if (lua_pcall(L, 2, 1, 0) != 0) {
		error("%s/lua: %s: %s",
		      __func__, lua_script_path, lua_tostring(L, -1));
	} else {
		if (lua_isnumber(L, -1)) {
			rc = lua_tonumber(L, -1);
		} else {
			info("%s/lua: %s: non-numeric return code",
			     __func__, lua_script_path);
			rc = SLURM_SUCCESS;
		}
		lua_pop(L, 1);
	}
	slurm_lua_stack_dump(
		"cli_filter/lua", "pre_submit, after lua_pcall", L);

out:
	return rc;
}

extern void cli_filter_p_post_submit(
	int offset, uint32_t jobid, uint32_t stepid)
{
<<<<<<< HEAD
	(void) _load_script();
=======
	int rc = _load_script();

	if (rc != SLURM_SUCCESS)
		goto out;
>>>>>>> bf1c1a33

	lua_getglobal(L, "slurm_cli_post_submit");
	if (lua_isnil(L, -1))
		goto out;
	lua_pushnumber(L, (double) offset);
	lua_pushnumber(L, (double) jobid);
	lua_pushnumber(L, (double) stepid);
	slurm_lua_stack_dump(
		"cli_filter/lua", "post_submit, before lua_pcall", L);
	if (lua_pcall(L, 3, 1, 0) != 0) {
		error("%s/lua: %s: %s", __func__, lua_script_path,
		      lua_tostring(L, -1));
	} else {
		if (lua_isnumber(L, -1)) {
			(void)lua_tonumber(L, -1);
		} else {
			info("%s/lua: %s: non-numeric return code", __func__,
			     lua_script_path);
		}
		lua_pop(L, 1);
	}
	slurm_lua_stack_dump(
		"cli_filter/lua", "post_submit, after lua_pcall", L);

out:
	return;
}<|MERGE_RESOLUTION|>--- conflicted
+++ resolved
@@ -375,19 +375,12 @@
         return SLURM_SUCCESS;
 }
 
-<<<<<<< HEAD
 extern int cli_filter_p_setup_defaults(slurm_opt_t *opt, bool early)
 {
-	int rc = SLURM_ERROR;
-	(void) _load_script();
-=======
-extern int setup_defaults(slurm_opt_t *opt, bool early)
-{
 	int rc = _load_script();
 
 	if (rc != SLURM_SUCCESS)
 		goto out;
->>>>>>> bf1c1a33
 
 	lua_getglobal(L, "slurm_cli_setup_defaults");
 	if (lua_isnil(L, -1))
@@ -458,14 +451,10 @@
 extern void cli_filter_p_post_submit(
 	int offset, uint32_t jobid, uint32_t stepid)
 {
-<<<<<<< HEAD
-	(void) _load_script();
-=======
 	int rc = _load_script();
 
 	if (rc != SLURM_SUCCESS)
 		goto out;
->>>>>>> bf1c1a33
 
 	lua_getglobal(L, "slurm_cli_post_submit");
 	if (lua_isnil(L, -1))
