/*****************************************************************************\
 *  job_test.c - Determine if job can be allocated resources.
 *****************************************************************************
 *  Copyright (C) 2018 SchedMD LLC
 *  Derived in large part from select/cons_res plugin
 *
 *  This file is part of Slurm, a resource management program.
 *  For details, see <https://slurm.schedmd.com/>.
 *  Please also read the included file: DISCLAIMER.
 *
 *  Slurm is free software; you can redistribute it and/or modify it under
 *  the terms of the GNU General Public License as published by the Free
 *  Software Foundation; either version 2 of the License, or (at your option)
 *  any later version.
 *
 *  In addition, as a special exception, the copyright holders give permission
 *  to link the code of portions of this program with the OpenSSL library under
 *  certain conditions as described in each individual source file, and
 *  distribute linked combinations including the two. You must obey the GNU
 *  General Public License in all respects for all of the code used other than
 *  OpenSSL. If you modify file(s) with this exception, you may extend this
 *  exception to your version of the file(s), but you are not obligated to do
 *  so. If you do not wish to do so, delete this exception statement from your
 *  version.  If you delete this exception statement from all source files in
 *  the program, then also delete it here.
 *
 *  Slurm is distributed in the hope that it will be useful, but WITHOUT ANY
 *  WARRANTY; without even the implied warranty of MERCHANTABILITY or FITNESS
 *  FOR A PARTICULAR PURPOSE.  See the GNU General Public License for more
 *  details.
 *
 *  You should have received a copy of the GNU General Public License along
 *  with Slurm; if not, write to the Free Software Foundation, Inc.,
 *  51 Franklin Street, Fifth Floor, Boston, MA 02110-1301  USA.
\*****************************************************************************/

#include <string.h>
#include "select_cons_tres.h"
#include "dist_tasks.h"
#include "job_test.h"

#define _DEBUG 0	/* Enables module specific debugging */

/*
 * These symbols are defined here so when we link with something other
 * than the slurmctld we will have these symbols defined. They will get
 * overwritten when linking with the slurmctld.
 */
#if defined (__APPLE__)
extern slurmctld_config_t slurmctld_config __attribute__((weak_import));
extern bitstr_t *idle_node_bitmap __attribute__((weak_import));
extern node_record_t *node_record_table_ptr __attribute__((weak_import));
extern List job_list __attribute__((weak_import));
#else
slurmctld_config_t slurmctld_config;
bitstr_t *idle_node_bitmap;
node_record_t *node_record_table_ptr;
List job_list;
#endif

typedef struct node_weight_struct {
	bitstr_t *node_bitmap;	/* bitmap of nodes with this weight */
	uint32_t weight;	/* priority of node for scheduling work on */
} node_weight_type;

typedef struct topo_weight_info {
	bitstr_t *node_bitmap;
	int node_cnt;
	uint64_t weight;
} topo_weight_info_t;

/* Local functions */
static List _build_node_weight_list(bitstr_t *node_bitmap);
static void _cpus_to_use(uint16_t *avail_cpus, int64_t rem_cpus, int rem_nodes,
			 struct job_details *details_ptr,
			 avail_res_t *avail_res, int node_inx,
			 uint16_t cr_type);
static bool _enough_nodes(int avail_nodes, int rem_nodes,
			  uint32_t min_nodes, uint32_t req_nodes);
static int _eval_nodes(job_record_t *job_ptr, gres_mc_data_t *mc_ptr,
		       bitstr_t *node_map, bitstr_t **avail_core,
		       uint32_t min_nodes, uint32_t max_nodes,
		       uint32_t req_nodes, avail_res_t **avail_res_array,
		       uint16_t cr_type, bool prefer_alloc_nodes,
		       bool first_pass);
static int _eval_nodes_busy(job_record_t *job_ptr,
			    gres_mc_data_t *mc_ptr, bitstr_t *node_map,
			    bitstr_t **avail_core, uint32_t min_nodes,
			    uint32_t max_nodes, uint32_t req_nodes,
			    avail_res_t **avail_res_array, uint16_t cr_type,
			    bool prefer_alloc_nodes, bool first_pass);
static int _eval_nodes_dfly(job_record_t *job_ptr,
			    gres_mc_data_t *mc_ptr, bitstr_t *node_map,
			    bitstr_t **avail_core, uint32_t min_nodes,
			    uint32_t max_nodes, uint32_t req_nodes,
			    avail_res_t **avail_res_array, uint16_t cr_type,
			    bool prefer_alloc_nodes, bool first_pass);
static int _eval_nodes_lln(job_record_t *job_ptr,
			   gres_mc_data_t *mc_ptr, bitstr_t *node_map,
			   bitstr_t **avail_core, uint32_t min_nodes,
			   uint32_t max_nodes, uint32_t req_nodes,
			   avail_res_t **avail_res_array, uint16_t cr_type,
			   bool prefer_alloc_nodes, bool first_pass);
static int _eval_nodes_serial(job_record_t *job_ptr,
			      gres_mc_data_t *mc_ptr, bitstr_t *node_map,
			      bitstr_t **avail_core, uint32_t min_nodes,
			      uint32_t max_nodes, uint32_t req_nodes,
			      avail_res_t **avail_res_array, uint16_t cr_type,
			      bool prefer_alloc_nodes, bool first_pass);
static int _eval_nodes_spread(job_record_t *job_ptr,
			      gres_mc_data_t *mc_ptr, bitstr_t *node_map,
			      bitstr_t **avail_core, uint32_t min_nodes,
			      uint32_t max_nodes, uint32_t req_nodes,
			      avail_res_t **avail_res_array, uint16_t cr_type,
			      bool prefer_alloc_nodes, bool first_pass);
static int _eval_nodes_topo(job_record_t *job_ptr,
			    gres_mc_data_t *mc_ptr, bitstr_t *node_map,
			    bitstr_t **avail_core, uint32_t min_nodes,
			    uint32_t max_nodes, uint32_t req_nodes,
			    avail_res_t **avail_res_array, uint16_t cr_type,
			    bool prefer_alloc_nodes, bool first_pass);
static int _node_weight_find(void *x, void *key);
static void _node_weight_free(void *x);
static int _node_weight_sort(void *x, void *y);

/* Find node_weight_type element from list with same weight as node config */
static int _node_weight_find(void *x, void *key)
{
	node_weight_type *nwt = (node_weight_type *) x;
	config_record_t *config_ptr = (config_record_t *) key;
	if (nwt->weight == config_ptr->weight)
		return 1;
	return 0;
}

/* Free node_weight_type element from list */
static void _node_weight_free(void *x)
{
	node_weight_type *nwt = (node_weight_type *) x;
	bit_free(nwt->node_bitmap);
	xfree(nwt);
}

/* Sort list of node_weight_type reords in order of increasing node weight */
static int _node_weight_sort(void *x, void *y)
{
	node_weight_type *nwt1 = *(node_weight_type **) x;
	node_weight_type *nwt2 = *(node_weight_type **) y;
	return (int) (nwt1->weight - nwt2->weight);
}

/*
 * Given a bitmap of available nodes, return a list of node_weight_type
 * records in order of increasing "weight" (priority)
 */
static List _build_node_weight_list(bitstr_t *node_bitmap)
{
	int i, i_first, i_last;
	List node_list;
	node_record_t *node_ptr;
	node_weight_type *nwt;

	xassert(node_bitmap);
	/* Build list of node_weight_type records, one per node weight */
	node_list = list_create(_node_weight_free);
	i_first = bit_ffs(node_bitmap);
	if (i_first == -1)
		return node_list;
	i_last = bit_fls(node_bitmap);
	for (i = i_first; i <= i_last; i++) {
		if (!bit_test(node_bitmap, i))
			continue;
		node_ptr = node_record_table_ptr + i;
		nwt = list_find_first(node_list, _node_weight_find,
				      node_ptr->config_ptr);
		if (!nwt) {
			nwt = xmalloc(sizeof(node_weight_type));
			nwt->node_bitmap = bit_alloc(select_node_cnt);
			nwt->weight = node_ptr->config_ptr->weight;
			list_append(node_list, nwt);
		}
		bit_set(nwt->node_bitmap, i);
	}

	/* Sort the list in order of increasing node weight */
	list_sort(node_list, _node_weight_sort);

	return node_list;
}

/* Log avail_res_t information for a given node */
static void _avail_res_log(avail_res_t *avail_res, char *node_name)
{
#if _DEBUG
	int i;
	char *gres_info = "";

	if (!avail_res) {
		info("Node:%s No resources", node_name);
		return;
	}

	info("Node:%s Sockets:%u SpecThreads:%u CPUs:Min-Max,Avail:%u-%u,%u VPUs:%u",
	     node_name, avail_res->sock_cnt, avail_res->spec_threads,
	     avail_res->min_cpus, avail_res->max_cpus, avail_res->avail_cpus,
	     avail_res->vpus);
	gres_info = gres_plugin_sock_str(avail_res->sock_gres_list, -1);
	if (gres_info) {
		info("  AnySocket %s", gres_info);
		xfree(gres_info);
	}
	for (i = 0; i < avail_res->sock_cnt; i++) {
		gres_info = gres_plugin_sock_str(avail_res->sock_gres_list, i);
		if (gres_info) {
			info("  Socket[%d] Cores:%u GRES:%s", i,
			     avail_res->avail_cores_per_sock[i], gres_info);
			xfree(gres_info);
		} else {
			info("  Socket[%d] Cores:%u", i,
			     avail_res->avail_cores_per_sock[i]);
		}
	}
#endif
}

/*
 * Determine how many CPUs on the node can be used based upon the resource
 *	allocation unit (node, socket, core, etc.) and making sure that
 *	resources will be available for nodes considered later in the
 *	scheduling process
 * OUT avail_cpus - Count of CPUs to use on this node
 * IN rem_max_cpus - Maximum count of CPUs remaining to be allocated for job
 * IN rem_nodes - Count of nodes remaining to be allocated for job
 * IN details_ptr - Job details information
 * IN avail_res - Available resources for job on this node, contents updated
 * IN node_inx - Node index
 * IN cr_type - Resource allocation units (CR_CORE, CR_SOCKET, etc).
 */
static void _cpus_to_use(uint16_t *avail_cpus, int64_t rem_max_cpus,
			 int rem_nodes, struct job_details *details_ptr,
			 avail_res_t *avail_res, int node_inx,
			 uint16_t cr_type)
{
	int resv_cpus;	/* CPUs to be allocated on other nodes */

	if (details_ptr->whole_node == 1)	/* Use all resources on node */
		return;

	resv_cpus = MAX((rem_nodes - 1), 0);
	resv_cpus *= common_cpus_per_core(details_ptr, node_inx);
	if (cr_type & CR_SOCKET)
		resv_cpus *= select_node_record[node_inx].cores;
	rem_max_cpus -= resv_cpus;
	if (*avail_cpus > rem_max_cpus) {
		*avail_cpus = MAX(rem_max_cpus, (int)details_ptr->pn_min_cpus);
		*avail_cpus = MAX(*avail_cpus, details_ptr->min_gres_cpu);
		/* Round up CPU count to CPU in allocation unit (e.g. core) */
		avail_res->avail_cpus = *avail_cpus;
	}
	avail_res->avail_res_cnt = avail_res->avail_cpus +
				   avail_res->avail_gpus;
}

static bool _enough_nodes(int avail_nodes, int rem_nodes,
			  uint32_t min_nodes, uint32_t req_nodes)
{
	int needed_nodes;

	if (req_nodes > min_nodes)
		needed_nodes = rem_nodes + min_nodes - req_nodes;
	else
		needed_nodes = rem_nodes;

	return (avail_nodes >= needed_nodes);
}

/*
 * Identify the specific cores and GRES available to this job on this node.
 *	The job's requirements for tasks-per-socket, cpus-per-task, etc. are
 *	not considered at this point, but must be considered later.
 * IN job_ptr - job attempting to be scheduled
 * IN mc_ptr - job's multi-core specs, NO_VAL and INFINITE mapped to zero
 * IN node_inx - zero-origin node index
 * IN max_nodes - maximum additional node count to allocate
 * IN rem_nodes - desired additional node count to allocate
 * IN avail_core - available core bitmap, UPDATED
 * IN avail_res_array - available resources on the node
 * IN first_pass - set if first scheduling attempt for this job, only use
 *		   co-located GRES and cores
 */
static void _select_cores(job_record_t *job_ptr, gres_mc_data_t *mc_ptr,
			  bool enforce_binding, int node_inx,
			  uint16_t *avail_cpus, uint32_t max_nodes,
			  int rem_nodes, bitstr_t **avail_core,
			  avail_res_t **avail_res_array, bool first_pass)
{
	int alloc_tasks = 0;
	uint32_t min_tasks_this_node = 0, max_tasks_this_node = 0;
	struct job_details *details_ptr = job_ptr->details;

	rem_nodes = MIN(rem_nodes, 1);	/* If range of node counts */
	if (mc_ptr->ntasks_per_node) {
		min_tasks_this_node = mc_ptr->ntasks_per_node;
		max_tasks_this_node = mc_ptr->ntasks_per_node;
	} else if (mc_ptr->ntasks_per_board) {
		min_tasks_this_node = mc_ptr->ntasks_per_board;
		max_tasks_this_node = mc_ptr->ntasks_per_board *
				      select_node_record[node_inx].boards;
	} else if (mc_ptr->ntasks_per_socket) {
		min_tasks_this_node = mc_ptr->ntasks_per_socket;
		max_tasks_this_node = mc_ptr->ntasks_per_socket *
				      select_node_record[node_inx].tot_sockets;
	} else if (mc_ptr->ntasks_per_core) {
		min_tasks_this_node = mc_ptr->ntasks_per_core;
		max_tasks_this_node = mc_ptr->ntasks_per_core *
				      select_node_record[node_inx].tot_cores;
	} else if (details_ptr && (details_ptr->max_nodes == 1)) {
		if ((details_ptr->num_tasks == NO_VAL) ||
		    (details_ptr->num_tasks == 0)) {
			min_tasks_this_node = 1;
			max_tasks_this_node = NO_VAL;
		} else {
			min_tasks_this_node = details_ptr->num_tasks;
			max_tasks_this_node = details_ptr->num_tasks;
		}
	} else if (details_ptr &&
		   ((details_ptr->num_tasks == 1) ||
		    ((details_ptr->num_tasks == details_ptr->min_nodes) &&
		     (details_ptr->num_tasks == details_ptr->max_nodes)))) {
		min_tasks_this_node = 1;
		max_tasks_this_node = 1;
	} else {
		min_tasks_this_node = 1;
		max_tasks_this_node = NO_VAL;
	}
	/* Determine how many tasks can be started on this node */
	if (mc_ptr->cpus_per_task &&
	    (!details_ptr || !details_ptr->overcommit)) {
		alloc_tasks = avail_res_array[node_inx]->avail_cpus /
			      mc_ptr->cpus_per_task;
		if (alloc_tasks < min_tasks_this_node)
			max_tasks_this_node = 0;
	}

	*avail_cpus = avail_res_array[node_inx]->avail_cpus;
	if (job_ptr->gres_list) {
		gres_plugin_job_core_filter3(mc_ptr,
				avail_res_array[node_inx]->sock_gres_list,
				avail_res_array[node_inx]->sock_cnt,
				select_node_record[node_inx].cores,
				select_node_record[node_inx].vpus, avail_cpus,
				&min_tasks_this_node, &max_tasks_this_node,
				rem_nodes, enforce_binding, first_pass,
				avail_core[node_inx]);
	}
	if (max_tasks_this_node == 0) {
		*avail_cpus = 0;
	} else if ((slurmctld_conf.select_type_param & CR_ONE_TASK_PER_CORE) &&
		   ((mc_ptr->ntasks_per_core == INFINITE16) ||
		    (mc_ptr->ntasks_per_core == 0)) &&
		   details_ptr && (details_ptr->min_gres_cpu == 0)) {
		*avail_cpus = bit_set_count(avail_core[node_inx]);
	}
}

/*
 * This is the heart of the selection process
 * IN job_ptr - job attempting to be scheduled
 * IN mc_ptr - job's multi-core specs, NO_VAL and INFINITE mapped to zero
 * IN node_map - bitmap of available/selected nodes, UPDATED
 * IN avail_core - available core bitmap, UPDATED
 * IN min_nodes - minimum node allocation size in nodes
 * IN max_nodes - maximum node allocation size in nodes
 * IN: req_nodes - number of requested nodes
 * IN avail_res_array - available resources on the node
 * IN cr_type - allocation type (sockets, cores, etc.)
 * IN prefer_alloc_nodes - if set, prefer use of already allocated nodes
 * IN first_pass - set if first scheduling attempt for this job, be picky
 * RET SLURM_SUCCESS or an error code
 */
static int _eval_nodes(job_record_t *job_ptr, gres_mc_data_t *mc_ptr,
		       bitstr_t *node_map, bitstr_t **avail_core,
		       uint32_t min_nodes, uint32_t max_nodes,
		       uint32_t req_nodes, avail_res_t **avail_res_array,
		       uint16_t cr_type, bool prefer_alloc_nodes,
		       bool first_pass)
{
	int i, j, error_code = SLURM_ERROR;
	int *consec_cpus;	/* how many CPUs we can add from this
				 * consecutive set of nodes */
	List *consec_gres;	/* how many GRES we can add from this
				 * consecutive set of nodes */
	int *consec_nodes;	/* how many nodes we can add from this
				 * consecutive set of nodes */
	int *consec_start;	/* where this consecutive set starts (index) */
	int *consec_end;	/* where this consecutive set ends (index) */
	int *consec_req;	/* are nodes from this set required
				 * (in req_bitmap) */
	uint64_t *consec_weight; /* node scheduling weight */
	node_record_t *node_ptr = NULL;
	int consec_index, consec_size, sufficient;
	int rem_cpus, rem_nodes; /* remaining resources desired */
	int min_rem_nodes;	/* remaining resources desired */
	int best_fit_nodes, best_fit_cpus, best_fit_req;
	int best_fit_sufficient, best_fit_index = 0;
	bool new_best;
	uint64_t best_weight = 0;
	uint16_t avail_cpus = 0;
	int64_t rem_max_cpus;
	int total_cpus = 0;	/* #CPUs allocated to job */
	bool gres_per_job, required_node;
	struct job_details *details_ptr = job_ptr->details;
	bitstr_t *req_map = details_ptr->req_node_bitmap;
	bool enforce_binding = false;
	uint16_t *avail_cpu_per_node = NULL;

	xassert(node_map);
	if (select_node_cnt != node_record_count) {
		error("%s: node count inconsistent with slurmctld (%u != %u)",
		      plugin_type, select_node_cnt, node_record_count);
		return error_code;
	}
	if (bit_set_count(node_map) < min_nodes)
		return error_code;

	if ((details_ptr->req_node_bitmap) &&
	    (!bit_super_set(details_ptr->req_node_bitmap, node_map)))
		return error_code;

	if (job_ptr->bit_flags & SPREAD_JOB) {
		/* Spread the job out over many nodes */
		return _eval_nodes_spread(job_ptr, mc_ptr, node_map, avail_core,
					  min_nodes, max_nodes, req_nodes,
					  avail_res_array, cr_type,
					  prefer_alloc_nodes, first_pass);
	}

	if (prefer_alloc_nodes && !details_ptr->contiguous) {
		/*
		 * Select resource on busy nodes first in order to leave
		 * idle resources free for as long as possible so that longer
		 * running jobs can get more easily started by the backfill
		 * scheduler plugin
		 */
		return _eval_nodes_busy(job_ptr, mc_ptr, node_map, avail_core,
					min_nodes, max_nodes, req_nodes,
					avail_res_array, cr_type,
					prefer_alloc_nodes, first_pass);
	}


	if ((cr_type & CR_LLN) ||
	    (job_ptr->part_ptr &&
	     (job_ptr->part_ptr->flags & PART_FLAG_LLN))) {
		/* Select resource on the Least Loaded Node */
		return _eval_nodes_lln(job_ptr, mc_ptr, node_map, avail_core,
				       min_nodes, max_nodes, req_nodes,
				       avail_res_array, cr_type,
				       prefer_alloc_nodes, first_pass);
	}

	if (pack_serial_at_end &&
	    (details_ptr->min_cpus == 1) && (req_nodes == 1)) {
		/*
		 * Put serial jobs at the end of the available node list
		 * rather than using a best-fit algorithm, which fragments
		 * resources.
		 */
		return _eval_nodes_serial(job_ptr, mc_ptr, node_map, avail_core,
					  min_nodes, max_nodes, req_nodes,
					  avail_res_array, cr_type,
					  prefer_alloc_nodes, first_pass);
	}

	if (switch_record_cnt && switch_record_table &&
	    !details_ptr->contiguous &&
	    ((topo_optional == false) || job_ptr->req_switch)) {
		/* Perform optimized resource selection based upon topology */
		if (have_dragonfly) {
			return _eval_nodes_dfly(job_ptr, mc_ptr, node_map,
						avail_core, min_nodes,
						max_nodes, req_nodes,
						avail_res_array, cr_type,
						prefer_alloc_nodes, first_pass);
		} else {
			return _eval_nodes_topo(job_ptr, mc_ptr, node_map,
						avail_core, min_nodes,
						max_nodes, req_nodes,
						avail_res_array, cr_type,
						prefer_alloc_nodes, first_pass);
		}
	}

	if (job_ptr->gres_list && (job_ptr->bit_flags & GRES_ENFORCE_BIND))
		enforce_binding = true;

	/* make allocation for 50 sets of consecutive nodes, expand as needed */
	consec_size = 50;
	consec_cpus   = xmalloc(sizeof(int) * consec_size);
	consec_nodes  = xmalloc(sizeof(int) * consec_size);
	consec_start  = xmalloc(sizeof(int) * consec_size);
	consec_end    = xmalloc(sizeof(int) * consec_size);
	consec_req    = xmalloc(sizeof(int) * consec_size);
	consec_weight = xmalloc(sizeof(uint64_t) * consec_size);

	/* Build table with information about sets of consecutive nodes */
	consec_index = 0;
	consec_req[consec_index] = -1;	/* no required nodes here by default */
	consec_weight[consec_index] = NO_VAL64;

	avail_cpu_per_node = xmalloc(sizeof(uint16_t) * select_node_cnt);
	rem_cpus = details_ptr->min_cpus;
	rem_max_cpus = details_ptr->max_cpus;
	min_rem_nodes = min_nodes;
	if ((gres_per_job = gres_plugin_job_sched_init(job_ptr->gres_list))) {
		rem_nodes = MIN(min_nodes, req_nodes);
		consec_gres = xmalloc(sizeof(List) * consec_size);
	} else
		rem_nodes = MAX(min_nodes, req_nodes);

	/*
	 * If there are required nodes, first determine the resources they
	 * provide, then select additional resources as needed in next loop
	 */
	if (req_map) {
		int i_first, i_last;
		i_first = bit_ffs(req_map);
		if (i_first >= 0) {
			i_last = bit_fls(req_map);
			if (((i_last - i_first + 1) > max_nodes) &&
			    (bit_set_count(req_map) > max_nodes))
				goto fini;
		} else
			i_last = i_first - 1;
		for (i = i_first; ((i <= i_last) && (max_nodes > 0)); i++) {
			if (!bit_test(req_map, i))
				continue;
			node_ptr = node_record_table_ptr + i;
			_select_cores(job_ptr, mc_ptr, enforce_binding, i,
				      &avail_cpus, max_nodes, min_rem_nodes,
				      avail_core, avail_res_array, first_pass);
			_cpus_to_use(&avail_cpus, rem_max_cpus, min_rem_nodes,
				     details_ptr, avail_res_array[i], i,
				     cr_type);
			if (avail_cpus == 0) {
				debug("%pJ required node %s lacks available resources",
				      job_ptr, node_ptr->name);
				goto fini;
			}
			avail_cpu_per_node[i] = avail_cpus;
			total_cpus += avail_cpus;
			rem_cpus -= avail_cpus;
			rem_max_cpus -= avail_cpus;
			rem_nodes--;
			min_rem_nodes--;
			max_nodes--;
			if (gres_per_job) {
				gres_plugin_job_sched_add(job_ptr->gres_list,
					avail_res_array[i]->sock_gres_list,
					avail_cpus);
			}
		}
		if ((rem_nodes <= 0) && (rem_cpus <= 0) &&
		    gres_plugin_job_sched_test(job_ptr->gres_list,
					       job_ptr->job_id)) {
			error_code = SLURM_SUCCESS;
			bit_and(node_map, req_map);
			goto fini;
		}
		if (max_nodes <= 0) {
			error_code = SLURM_ERROR;
			goto fini;
		}
	}

	for (i = 0; i < select_node_cnt; i++) {		/* For each node */
		if ((consec_index + 1) >= consec_size) {
			consec_size *= 2;
			xrealloc(consec_cpus,  sizeof(int) * consec_size);
			xrealloc(consec_nodes, sizeof(int) * consec_size);
			xrealloc(consec_start, sizeof(int) * consec_size);
			xrealloc(consec_end,   sizeof(int) * consec_size);
			xrealloc(consec_req,   sizeof(int) * consec_size);
			xrealloc(consec_weight,
			         sizeof(uint64_t) * consec_size);
			if (gres_per_job) {
				xrealloc(consec_gres,
					 sizeof(List) * consec_size);
			}
		}
		if (req_map)
			required_node = bit_test(req_map, i);
		else
			required_node = false;
		if (!bit_test(node_map, i)) {
			node_ptr = NULL;    /* Use as flag, avoid second test */
		} else if (required_node) {
			node_ptr = node_record_table_ptr + i;
		} else {
			node_ptr = node_record_table_ptr + i;
			_select_cores(job_ptr, mc_ptr, enforce_binding, i,
				      &avail_cpus, max_nodes, min_rem_nodes,
				      avail_core, avail_res_array, first_pass);
			if (avail_cpus == 0) {
				bit_clear(node_map, i);
				node_ptr = NULL;
				/*
				 * If first_pass == true then _select_cores()
				 * enforces GRES binding to cores, even if
				 * enforce_binding == false. Set avail_res_cnt
				 * to something we can use to eliminate nodes
				 * with low resource availability and retry.
				 */
				if (first_pass && !enforce_binding &&
				    job_ptr->gres_list &&
				    (avail_res_array[i]->avail_res_cnt == 0)) {
					avail_res_array[i]->avail_res_cnt =
						avail_res_array[i]->avail_cpus;
				}
			}
			avail_cpu_per_node[i] = avail_cpus;
		}
		/*
		 * If job requested contiguous nodes,
		 * do not worry about matching node weights
		 */
		if (node_ptr &&
		    !details_ptr->contiguous &&
		    (consec_weight[consec_index] != NO_VAL64) && /* Init value*/
		    (node_ptr->sched_weight != consec_weight[consec_index])) {
			/* End last consecutive set, setup start of next set */
			if (consec_nodes[consec_index] == 0) {
				/* Only required nodes, re-use consec record */
				consec_req[consec_index] = -1;
			} else {
				/* End last set, setup for start of next set */
				consec_end[consec_index]   = i - 1;
				consec_req[++consec_index] = -1;
			}
		}
		if (node_ptr) {
			if (consec_nodes[consec_index] == 0)
				consec_start[consec_index] = i;
			if (required_node) {
				/*
				 * Required node, resources counters updated
				 * in above loop, leave bitmap set
				 */
				if (consec_req[consec_index] == -1) {
					/* first required node in set */
					consec_req[consec_index] = i;
				}
				continue;
			}

			/* node not selected (yet) */
			bit_clear(node_map, i);
			consec_cpus[consec_index] += avail_cpus;
			consec_nodes[consec_index]++;
			if (gres_per_job) {
				gres_plugin_job_sched_consec(
					&consec_gres[consec_index],
					job_ptr->gres_list,
					avail_res_array[i]->sock_gres_list);
			}
			consec_weight[consec_index] = node_ptr->sched_weight;
		} else if (consec_nodes[consec_index] == 0) {
			/* Only required nodes, re-use consec record */
			consec_req[consec_index] = -1;
			consec_weight[consec_index] = NO_VAL64;
		} else {
			/* End last set, setup for start of next set */
			consec_end[consec_index]   = i - 1;
			consec_req[++consec_index] = -1;
			consec_weight[consec_index] = NO_VAL64;
		}
	}
	if (consec_nodes[consec_index] != 0)
		consec_end[consec_index++] = i - 1;

	if (select_debug_flags & DEBUG_FLAG_SELECT_TYPE) {
		if (consec_index == 0) {
			info("%s: %s: consec_index is zero", plugin_type,
			     __func__);
		}
		for (i = 0; i < consec_index; i++) {
			char *gres_str = NULL, *gres_print = "";
			bitstr_t *host_bitmap;
			char *host_list;
			if (gres_per_job) {
				gres_str = gres_plugin_job_sched_str(
						consec_gres[i],
						job_ptr->gres_list);
				if (gres_str) {
					xstrcat(gres_str, " ");
					gres_print = gres_str;
				}
			}

			host_bitmap = bit_alloc(select_node_cnt);
			bit_nset(host_bitmap, consec_start[i], consec_end[i]);
			host_list = bitmap2node_name(host_bitmap);
			info("%s: eval_nodes: set:%d consec "
			     "CPUs:%d nodes:%d:%s %sbegin:%d end:%d required:%d weight:%"PRIu64,
			     plugin_type, i, consec_cpus[i], consec_nodes[i],
			     host_list, gres_print, consec_start[i],
			     consec_end[i], consec_req[i], consec_weight[i]);
			bit_free(host_bitmap);
			xfree(gres_str);
			xfree(host_list);
		}
	}

	/* Compute CPUs already allocated to required nodes */
	if ((details_ptr->max_cpus != NO_VAL) &&
	    (total_cpus > details_ptr->max_cpus)) {
		info("%s: %s: %pJ can't use required nodes due to max CPU limit",
		     plugin_type, __func__, job_ptr);
		goto fini;
	}

	/*
	 * accumulate nodes from these sets of consecutive nodes until
	 * sufficient resources have been accumulated
	 */
	while (consec_index && (max_nodes > 0)) {
		best_fit_cpus = best_fit_nodes = best_fit_sufficient = 0;
		best_fit_req = -1;	/* first required node, -1 if none */
		for (i = 0; i < consec_index; i++) {
			if (consec_nodes[i] == 0)
				continue;	/* no usable nodes here */

			if (details_ptr->contiguous &&
			    details_ptr->req_node_bitmap &&
			    (consec_req[i] == -1))
				continue;  /* not required nodes */
			sufficient = (consec_cpus[i] >= rem_cpus) &&
				     _enough_nodes(consec_nodes[i], rem_nodes,
						   min_nodes, req_nodes);
			if (sufficient && gres_per_job) {
				sufficient = gres_plugin_job_sched_sufficient(
						job_ptr->gres_list,
						consec_gres[i]);
			}

			/*
			 * if first possibility OR
			 * contains required nodes OR
			 * lowest node weight
			 */
			if ((best_fit_nodes == 0) ||
			    ((best_fit_req == -1) && (consec_req[i] != -1)) ||
			    (consec_weight[i] < best_weight))
				new_best = true;
			else
				new_best = false;
			/*
			 * If equal node weight
			 * first set large enough for request OR
			 * tightest fit (less resource/CPU waste) OR
			 * nothing yet large enough, but this is biggest
			 */
			if (!new_best && (consec_weight[i] == best_weight) &&
			    ((sufficient && (best_fit_sufficient == 0)) ||
			     (sufficient && (consec_cpus[i] < best_fit_cpus)) ||
			     (!sufficient &&
			      (consec_cpus[i] > best_fit_cpus))))
				new_best = true;
			/*
			 * if first continuous node set large enough
			 */
			if (!new_best && !best_fit_sufficient &&
			    details_ptr->contiguous && sufficient)
				new_best = true;
			if (new_best) {
				best_fit_cpus = consec_cpus[i];
				best_fit_nodes = consec_nodes[i];
				best_fit_index = i;
				best_fit_req = consec_req[i];
				best_fit_sufficient = sufficient;
				best_weight = consec_weight[i];
			}

			if (details_ptr->contiguous &&
			    details_ptr->req_node_bitmap) {
				/*
				 * Must wait for all required nodes to be
				 * in a single consecutive block
				 */
				int j, other_blocks = 0;
				for (j = (i+1); j < consec_index; j++) {
					if (consec_req[j] != -1) {
						other_blocks = 1;
						break;
					}
				}
				if (other_blocks) {
					best_fit_nodes = 0;
					break;
				}
			}
		}
		if (best_fit_nodes == 0)
			break;

		if (details_ptr->contiguous && !best_fit_sufficient)
			break;	/* no hole large enough */
		if (best_fit_req != -1) {
			/*
			 * This collection of nodes includes required ones
			 * select nodes from this set, first working up
			 * then down from the required nodes
			 */
			for (i = best_fit_req;
			     i <= consec_end[best_fit_index]; i++) {
				if ((max_nodes == 0) ||
				    ((rem_nodes <= 0) && (rem_cpus <= 0) &&
				     (!gres_per_job ||
				      gres_plugin_job_sched_test(
						job_ptr->gres_list,
						job_ptr->job_id))))
					break;
				if (bit_test(node_map, i)) {
					/* required node already in set */
					continue;
				}
				if (avail_cpu_per_node[i] == 0)
					continue;
				avail_cpus = avail_cpu_per_node[i];

				/*
				 * This could result in 0, but if the user
				 * requested nodes here we will still give
				 * them and then the step layout will sort
				 * things out.
				 */
				_cpus_to_use(&avail_cpus, rem_max_cpus,
					     min_rem_nodes, details_ptr,
					     avail_res_array[i], i, cr_type);
				/* enforce the max_cpus limit */
				total_cpus += avail_cpus;
				if ((details_ptr->max_cpus != NO_VAL) &&
				    (total_cpus > details_ptr->max_cpus)) {
					debug2("%s: %s: %pJ can't use node %d without exceeding job limit",
					       plugin_type, __func__,
					       job_ptr, i);
					total_cpus -= avail_cpus;
					continue;
				}
				bit_set(node_map, i);
				rem_nodes--;
				min_rem_nodes--;
				max_nodes--;
				rem_cpus -= avail_cpus;
				rem_max_cpus -= avail_cpus;
				if (gres_per_job) {
					gres_plugin_job_sched_add(
						job_ptr->gres_list,
						avail_res_array[i]->
						sock_gres_list, avail_cpus);
				}
			}
			for (i = (best_fit_req - 1);
			     i >= consec_start[best_fit_index]; i--) {
				if ((max_nodes == 0) ||
				    ((rem_nodes <= 0) && (rem_cpus <= 0) &&
				     (!gres_per_job ||
				      gres_plugin_job_sched_test(
						job_ptr->gres_list,
						job_ptr->job_id))))
					break;
				if (bit_test(node_map, i))
					continue;
				if (avail_cpu_per_node[i] == 0)
					continue;
				avail_cpus = avail_cpu_per_node[i];

				/*
				 * This could result in 0, but if the user
				 * requested nodes here we will still give
				 * them and then the step layout will sort
				 * things out.
				 */
				_cpus_to_use(&avail_cpus, rem_max_cpus,
					     min_rem_nodes, details_ptr,
					     avail_res_array[i], i, cr_type);
				total_cpus += avail_cpus;
				if ((details_ptr->max_cpus != NO_VAL) &&
				    (total_cpus > details_ptr->max_cpus)) {
					debug2("%s: %s: %pJ can't use node %d without exceeding job limit",
					       plugin_type, __func__,
					       job_ptr, i);
					total_cpus -= avail_cpus;
					continue;
				}
				rem_cpus -= avail_cpus;
				rem_max_cpus -= avail_cpus;
				bit_set(node_map, i);
				rem_nodes--;
				min_rem_nodes--;
				max_nodes--;
				if (gres_per_job) {
					gres_plugin_job_sched_add(
						job_ptr->gres_list,
						avail_res_array[i]->
						sock_gres_list, avail_cpus);
				}
			}
		} else {
			/* No required nodes, try best fit single node */
			int best_fit = -1, best_size = 0;
			int first = consec_start[best_fit_index];
			int last  = consec_end[best_fit_index];
			if (rem_nodes <= 1) {
				for (i = first, j = 0; i <= last; i++, j++) {
					if (bit_test(node_map, i) ||
					    !avail_res_array[i])
						continue;
					if (avail_cpu_per_node[i] < rem_cpus)
						continue;
					if (gres_per_job &&
					    !gres_plugin_job_sched_test2(
							job_ptr->gres_list,
							avail_res_array[i]->
							sock_gres_list,
							job_ptr->job_id)) {
						continue;
					}
					if ((best_fit == -1) ||
					    (avail_cpu_per_node[i] <best_size)){
						best_fit = i;
						best_size =
							avail_cpu_per_node[i];
						if (best_size == rem_cpus)
							break;
					}
				}
				/*
				 * If we found a single node to use,
				 * clear CPU counts for all other nodes
				 */
				if (best_fit != -1) {
					for (i = first; i <= last; i++) {
						if (i == best_fit)
							continue;
						avail_cpu_per_node[i] = 0;
					}
				}
			}

			for (i = first, j = 0; i <= last; i++, j++) {
				if ((max_nodes == 0) ||
				    ((rem_nodes <= 0) && (rem_cpus <= 0) &&
				     (!gres_per_job ||
				      gres_plugin_job_sched_test(
						job_ptr->gres_list,
						job_ptr->job_id))))
					break;
				if (bit_test(node_map, i) ||
				    !avail_res_array[i])
					continue;

				avail_cpus = avail_cpu_per_node[i];
				if (avail_cpus <= 0)
					continue;

				if ((max_nodes == 1) &&
				    (avail_cpus < rem_cpus)) {
					/*
					 * Job can only take one more node and
					 * this one has insufficient CPU
					 */
					continue;
				}

				/*
				 * This could result in 0, but if the user
				 * requested nodes here we will still give
				 * them and then the step layout will sort
				 * things out.
				 */
				_cpus_to_use(&avail_cpus, rem_max_cpus,
					     min_rem_nodes, details_ptr,
					     avail_res_array[i], i, cr_type);
				total_cpus += avail_cpus;
				if ((details_ptr->max_cpus != NO_VAL) &&
				    (total_cpus > details_ptr->max_cpus)) {
					debug2("%s: %s: %pJ can't use node %d without exceeding job limit",
					       plugin_type, __func__,
					       job_ptr, i);
					total_cpus -= avail_cpus;
					continue;
				}
				rem_cpus -= avail_cpus;
				rem_max_cpus -= avail_cpus;
				bit_set(node_map, i);
				rem_nodes--;
				min_rem_nodes--;
				max_nodes--;
				if (gres_per_job) {
					gres_plugin_job_sched_add(
						job_ptr->gres_list,
						avail_res_array[i]->
						sock_gres_list, avail_cpus);
				}
			}
		}

		if ((rem_nodes <= 0) && (rem_cpus <= 0) &&
		    gres_plugin_job_sched_test(job_ptr->gres_list,
					       job_ptr->job_id)) {
			error_code = SLURM_SUCCESS;
			break;
		}
		consec_cpus[best_fit_index] = 0;
		consec_nodes[best_fit_index] = 0;
	}

	if (error_code && (rem_cpus <= 0) &&
	    gres_plugin_job_sched_test(job_ptr->gres_list, job_ptr->job_id) &&
	    _enough_nodes(0, rem_nodes, min_nodes, req_nodes))
		error_code = SLURM_SUCCESS;

fini:	xfree(avail_cpu_per_node);
	xfree(consec_cpus);
	xfree(consec_nodes);
	xfree(consec_start);
	xfree(consec_end);
	xfree(consec_req);
	xfree(consec_weight);
	if (gres_per_job) {
		for (i = 0; i < consec_size; i++)
			FREE_NULL_LIST(consec_gres[i]);
		xfree(consec_gres);
	}

	return error_code;
}

/*
 * A variation of _eval_nodes() to select resources using as many nodes as
 * possible.
 */
static int _eval_nodes_spread(job_record_t *job_ptr,
			      gres_mc_data_t *mc_ptr, bitstr_t *node_map,
			      bitstr_t **avail_core, uint32_t min_nodes,
			      uint32_t max_nodes, uint32_t req_nodes,
			      avail_res_t **avail_res_array, uint16_t cr_type,
			      bool prefer_alloc_nodes, bool first_pass)
{
	int i, i_start, i_end, error_code = SLURM_ERROR;
	int rem_cpus, rem_nodes; /* remaining resources desired */
	int min_rem_nodes;	/* remaining resources desired */
	int total_cpus = 0;	/* #CPUs allocated to job */
	int64_t rem_max_cpus;
	struct job_details *details_ptr = job_ptr->details;
	bitstr_t *req_map = details_ptr->req_node_bitmap;
	bitstr_t *orig_node_map = bit_copy(node_map);
	bool all_done = false, gres_per_job;
	uint16_t avail_cpus = 0;
	node_record_t *node_ptr;
	List node_weight_list = NULL;
	node_weight_type *nwt;
	ListIterator iter;
	bool enforce_binding = false;

	if (job_ptr->gres_list && (job_ptr->bit_flags & GRES_ENFORCE_BIND))
		enforce_binding = true;
	rem_cpus = details_ptr->min_cpus;
	rem_max_cpus = details_ptr->max_cpus;
	min_rem_nodes = min_nodes;
	if ((details_ptr->num_tasks != NO_VAL) &&
	    (details_ptr->num_tasks != 0))
		max_nodes = MIN(max_nodes, details_ptr->num_tasks);
	if ((gres_per_job = gres_plugin_job_sched_init(job_ptr->gres_list)))
		rem_nodes = MIN(min_nodes, req_nodes);
	else
		rem_nodes = MAX(min_nodes, req_nodes);

	i_start = bit_ffs(node_map);
	if (i_start >= 0)
		i_end = bit_fls(node_map);
	else
		i_end = i_start - 1;
	if (req_map) {
		for (i = i_start; i <= i_end; i++) {
			if (!bit_test(req_map, i)) {
				bit_clear(node_map, i);
				continue;
			}
			node_ptr = node_record_table_ptr + i;
			if (!bit_test(node_map, i)) {
				debug("%pJ required node %s not available",
				      job_ptr, node_ptr->name);
				continue;
			}
			if (!avail_res_array[i] ||
			    !avail_res_array[i]->avail_cpus) {
				debug("%pJ required node %s lacks available resources",
				      job_ptr, node_ptr->name);
				goto fini;
			}
			_select_cores(job_ptr, mc_ptr, enforce_binding, i,
				      &avail_cpus, max_nodes, min_rem_nodes,
				      avail_core, avail_res_array, first_pass);
			_cpus_to_use(&avail_cpus, rem_max_cpus, min_rem_nodes,
				     details_ptr, avail_res_array[i], i,
				     cr_type);
			if ((avail_cpus > 0) && (max_nodes > 0)) {
				total_cpus += avail_cpus;
				rem_cpus   -= avail_cpus;
				rem_max_cpus -= avail_cpus;
				rem_nodes--;
				min_rem_nodes--;
				/* leaving bitmap set, decr max limit */
				max_nodes--;
				if (gres_per_job) {
					gres_plugin_job_sched_add(
						job_ptr->gres_list,
						avail_res_array[i]->
						sock_gres_list, avail_cpus);
				}
			} else {	/* node not selected (yet) */
				debug("%pJ required node %s lacks available resources",
				      job_ptr, node_ptr->name);
				goto fini;
			}
		}
		if ((rem_nodes <= 0) && (rem_cpus <= 0) &&
		    gres_plugin_job_sched_test(job_ptr->gres_list,
					       job_ptr->job_id)) {
			error_code = SLURM_SUCCESS;
			bit_and(node_map, req_map);
			goto fini;
		}
		if (max_nodes <= 0) {
			error_code = SLURM_ERROR;
			goto fini;
		}
		bit_and_not(orig_node_map, node_map);
	} else {
		bit_clear_all(node_map);
	}

	/* Compute CPUs already allocated to required nodes */
	if ((details_ptr->max_cpus != NO_VAL) &&
	    (total_cpus > details_ptr->max_cpus)) {
		info("%pJ can't use required nodes due to max CPU limit",
		     job_ptr);
		goto fini;
	}

	if (max_nodes == 0)
		all_done = true;
	node_weight_list = _build_node_weight_list(orig_node_map);
	iter = list_iterator_create(node_weight_list);
	while (!all_done && (nwt = (node_weight_type *) list_next(iter))) {
		for (i = i_start; i <= i_end; i++) {
			if (!avail_res_array[i] ||
			    !avail_res_array[i]->avail_cpus)
				continue;
			/* Node not available or already selected */
			if (!bit_test(nwt->node_bitmap, i) ||
			    bit_test(node_map, i))
				continue;
			_select_cores(job_ptr, mc_ptr, enforce_binding, i,
				      &avail_cpus, max_nodes, min_rem_nodes,
				      avail_core, avail_res_array, first_pass);
			_cpus_to_use(&avail_cpus, rem_max_cpus, min_rem_nodes,
				     details_ptr, avail_res_array[i], i,
				     cr_type);
			if (avail_cpus == 0)
				continue;
			total_cpus += avail_cpus;
			if ((details_ptr->max_cpus != NO_VAL) &&
			    (total_cpus > details_ptr->max_cpus)) {
				debug2("%s: %s: %pJ can't use node %d without exceeding job limit",
				       plugin_type, __func__, job_ptr, i);
				total_cpus -= avail_cpus;
				continue;
			}
			rem_cpus -= avail_cpus;
			rem_max_cpus -= avail_cpus;
			rem_nodes--;
			min_rem_nodes--;
			max_nodes--;
			bit_set(node_map, i);
			if (gres_per_job) {
				gres_plugin_job_sched_add(job_ptr->gres_list,
					avail_res_array[i]->sock_gres_list,
					avail_cpus);
			}
			if ((rem_nodes <= 0) && (rem_cpus <= 0) &&
			    gres_plugin_job_sched_test(job_ptr->gres_list,
						       job_ptr->job_id)) {
				error_code = SLURM_SUCCESS;
				all_done = true;
				break;
			}
			if (max_nodes == 0) {
				all_done = true;
				break;
			}
		}
	}
	list_iterator_destroy(iter);

	if (error_code == SLURM_SUCCESS) {
		/* Already succeeded */
	} else if ((rem_cpus > 0) || (min_rem_nodes > 0) ||
		   !gres_plugin_job_sched_test(job_ptr->gres_list,
					       job_ptr->job_id)) {
		bit_clear_all(node_map);
		error_code = SLURM_ERROR;
	} else {
		error_code = SLURM_SUCCESS;
	}

fini:	FREE_NULL_LIST(node_weight_list);
	bit_free(orig_node_map);
	return error_code;
}

/*
 * A variation of _eval_nodes() to select resources using busy nodes first.
 */
static int _eval_nodes_busy(job_record_t *job_ptr,
			    gres_mc_data_t *mc_ptr, bitstr_t *node_map,
			    bitstr_t **avail_core, uint32_t min_nodes,
			    uint32_t max_nodes, uint32_t req_nodes,
			    avail_res_t **avail_res_array, uint16_t cr_type,
			    bool prefer_alloc_nodes, bool first_pass)
{
	int i, i_start, i_end, error_code = SLURM_ERROR;
	int idle_test;
	int rem_cpus, rem_nodes; /* remaining resources desired */
	int min_rem_nodes;	/* remaining resources desired */
	int total_cpus = 0;	/* #CPUs allocated to job */
	int64_t rem_max_cpus;
	struct job_details *details_ptr = job_ptr->details;
	bitstr_t *req_map = details_ptr->req_node_bitmap;
	bitstr_t *orig_node_map = bit_copy(node_map);
	bool all_done = false, gres_per_job;
	uint16_t avail_cpus = 0;
	node_record_t *node_ptr;
	List node_weight_list = NULL;
	node_weight_type *nwt;
	ListIterator iter;
	bool enforce_binding = false;

	if (job_ptr->gres_list && (job_ptr->bit_flags & GRES_ENFORCE_BIND))
		enforce_binding = true;
	rem_cpus = details_ptr->min_cpus;
	rem_max_cpus = details_ptr->max_cpus;
	min_rem_nodes = min_nodes;
	if ((details_ptr->num_tasks != NO_VAL) &&
	    (details_ptr->num_tasks != 0))
		max_nodes = MIN(max_nodes, details_ptr->num_tasks);
	if ((gres_per_job = gres_plugin_job_sched_init(job_ptr->gres_list)))
		rem_nodes = MIN(min_nodes, req_nodes);
	else
		rem_nodes = MAX(min_nodes, req_nodes);

	i_start = bit_ffs(node_map);
	if (i_start >= 0)
		i_end = bit_fls(node_map);
	else
		i_end = i_start - 1;
	if (req_map) {
		for (i = i_start; i <= i_end; i++) {
			if (!bit_test(req_map, i)) {
				bit_clear(node_map, i);
				continue;
			}
			node_ptr = node_record_table_ptr + i;
			if (!bit_test(node_map, i)) {
				debug("%pJ required node %s not available",
				      job_ptr, node_ptr->name);
				continue;
			}
			if (!avail_res_array[i] ||
			    !avail_res_array[i]->avail_cpus) {
				debug("%pJ required node %s lacks available resources",
				      job_ptr, node_ptr->name);
				goto fini;
			}
			_select_cores(job_ptr, mc_ptr, enforce_binding, i,
				      &avail_cpus, max_nodes, min_rem_nodes,
				      avail_core, avail_res_array, first_pass);
			_cpus_to_use(&avail_cpus, rem_max_cpus, min_rem_nodes,
				     details_ptr, avail_res_array[i], i,
				     cr_type);
			if ((avail_cpus > 0) && (max_nodes > 0)) {
				total_cpus += avail_cpus;
				rem_cpus   -= avail_cpus;
				rem_max_cpus -= avail_cpus;
				rem_nodes--;
				min_rem_nodes--;
				/* leaving bitmap set, decr max limit */
				if (max_nodes)
					max_nodes--;
				if (gres_per_job) {
					gres_plugin_job_sched_add(
						job_ptr->gres_list,
						avail_res_array[i]->
						sock_gres_list, avail_cpus);
				}
			} else {	/* node not selected (yet) */
				debug("%pJ required node %s lacks available resources",
				      job_ptr, node_ptr->name);
				goto fini;
			}
		}
		if ((rem_nodes <= 0) && (rem_cpus <= 0) &&
		    gres_plugin_job_sched_test(job_ptr->gres_list,
					       job_ptr->job_id)) {
			error_code = SLURM_SUCCESS;
			bit_and(node_map, req_map);
			goto fini;
		}
		if (max_nodes <= 0) {
			error_code = SLURM_ERROR;
			goto fini;
		}
		bit_and_not(orig_node_map, node_map);
	} else {
		bit_clear_all(node_map);
	}

	/* Compute CPUs already allocated to required nodes */
	if ((details_ptr->max_cpus != NO_VAL) &&
	    (total_cpus > details_ptr->max_cpus)) {
		info("%pJ can't use required nodes due to max CPU limit",
		     job_ptr);
		goto fini;
	}

	/*
	 * Start by using nodes that already have a job running.
	 * Then try to use idle nodes.
	 */
	if (max_nodes == 0)
		all_done = true;
	node_weight_list = _build_node_weight_list(orig_node_map);
	iter = list_iterator_create(node_weight_list);
	while (!all_done && (nwt = (node_weight_type *) list_next(iter))) {
		for (idle_test = 0; idle_test < 2; idle_test++) {
			for (i = i_start; i <= i_end; i++) {
				if (!avail_res_array[i] ||
				    !avail_res_array[i]->avail_cpus)
					continue;
				/* Node not available or already selected */
				if (!bit_test(nwt->node_bitmap, i) ||
				    bit_test(node_map, i))
					continue;
				if (((idle_test == 0) &&
				     bit_test(idle_node_bitmap, i)) ||
				    ((idle_test == 1) &&
				     !bit_test(idle_node_bitmap, i)))
					continue;
				_select_cores(job_ptr, mc_ptr, enforce_binding,
					      i, &avail_cpus, max_nodes,
					      min_rem_nodes, avail_core,
					      avail_res_array, first_pass);
				_cpus_to_use(&avail_cpus, rem_max_cpus,
					     min_rem_nodes, details_ptr,
					     avail_res_array[i], i, cr_type);
				if (avail_cpus == 0)
					continue;
				total_cpus += avail_cpus;
				if ((details_ptr->max_cpus != NO_VAL) &&
				    (total_cpus > details_ptr->max_cpus)) {
					debug2("%s: %s: %pJ can't use node %d without exceeding job limit",
					       plugin_type, __func__, job_ptr,
					       i);
					total_cpus -= avail_cpus;
					continue;
				}
				rem_cpus -= avail_cpus;
				rem_max_cpus -= avail_cpus;
				rem_nodes--;
				min_rem_nodes--;
				max_nodes--;
				bit_set(node_map, i);
				if (gres_per_job) {
					gres_plugin_job_sched_add(
						job_ptr->gres_list,
						avail_res_array[i]->
						sock_gres_list,
						avail_cpus);
				}
				if ((rem_nodes <= 0) && (rem_cpus <= 0) &&
				    gres_plugin_job_sched_test(
							job_ptr->gres_list,
							job_ptr->job_id)) {
					error_code = SLURM_SUCCESS;
					all_done = true;
					break;
				}
				if (max_nodes == 0) {
					all_done = true;
					break;
				}
			}
		}
	}
	list_iterator_destroy(iter);

	if (error_code == SLURM_SUCCESS) {
		/* Already succeeded */
	} else if ((rem_cpus > 0) || (min_rem_nodes > 0) ||
		   !gres_plugin_job_sched_test(job_ptr->gres_list,
					       job_ptr->job_id)) {
		bit_clear_all(node_map);
		error_code = SLURM_ERROR;
	} else {
		error_code = SLURM_SUCCESS;
	}

fini:	FREE_NULL_LIST(node_weight_list);
	bit_free(orig_node_map);
	return error_code;
}

static int _topo_weight_find(void *x, void *key)
{
	topo_weight_info_t *nw = (topo_weight_info_t *) x;
	topo_weight_info_t *nw_key = (topo_weight_info_t *) key;
	if (nw->weight == nw_key->weight)
		return 1;
	return 0;
}

static void _topo_weight_free(void *x)
{
	topo_weight_info_t *nw = (topo_weight_info_t *) x;
	FREE_NULL_BITMAP(nw->node_bitmap);
	xfree(nw);
}

static int _topo_weight_log(void *x, void *arg)
{
	topo_weight_info_t *nw = (topo_weight_info_t *) x;
	char *node_names = bitmap2node_name(nw->node_bitmap);
	info("%s: Topo:%s weight:%"PRIu64, __func__, node_names, nw->weight);
	xfree(node_names);
	return 0;
}
static int _topo_weight_sort(void *x, void *y)
{
	topo_weight_info_t *nwt1 = *(topo_weight_info_t **) x;
	topo_weight_info_t *nwt2 = *(topo_weight_info_t **) y;
	return (int) (nwt1->weight - nwt2->weight);
}

/*
 * Allocate resources to the job on one leaf switch if possible,
 * otherwise distribute the job allocation over many leaf switches.
 */
static int _eval_nodes_dfly(job_record_t *job_ptr,
			    gres_mc_data_t *mc_ptr, bitstr_t *node_map,
			    bitstr_t **avail_core, uint32_t min_nodes,
			    uint32_t max_nodes, uint32_t req_nodes,
			    avail_res_t **avail_res_array, uint16_t cr_type,
			    bool prefer_alloc_nodes, bool first_pass)
{
	int       *switch_cpu_cnt = NULL;	/* total CPUs on switch */
	List      *switch_gres = NULL;		/* available GRES on switch */
	bitstr_t **switch_node_bitmap = NULL;	/* nodes on this switch */
	int       *switch_node_cnt = NULL;	/* total nodes on switch */
	int       *switch_required = NULL;	/* set if has required node */
	bitstr_t  *avail_nodes_bitmap = NULL;	/* nodes on any switch */
	bitstr_t  *req_nodes_bitmap   = NULL;	/* required node bitmap */
	bitstr_t  *req2_nodes_bitmap  = NULL;	/* required+lowest prio nodes */
	bitstr_t  *best_nodes_bitmap  = NULL;	/* required+low prio nodes */
	int i, i_first, i_last, j, rc = SLURM_SUCCESS;
	int best_cpu_cnt = 0, best_node_cnt = 0, req_node_cnt = 0;
	List best_gres = NULL;
	switch_record_t *switch_ptr;
	List node_weight_list = NULL;
	topo_weight_info_t *nw = NULL;
	ListIterator iter;
	node_record_t *node_ptr;
	uint16_t avail_cpus = 0;
	int64_t rem_max_cpus;
	int rem_cpus, rem_nodes; /* remaining resources desired */
	int min_rem_nodes;	/* remaining resources desired */
	int total_cpus = 0;	/* #CPUs allocated to job */
	bool enforce_binding = false;
	struct job_details *details_ptr = job_ptr->details;
	bool gres_per_job, sufficient = false;
	uint16_t *avail_cpu_per_node = NULL;
	int64_t time_waiting = 0;
	int leaf_switch_count = 0;
	int top_switch_inx = -1;
	int prev_rem_nodes;

	if (job_ptr->req_switch > 1) {
		/* Maximum leaf switch count >1 probably makes no sense */
		info("%s: Resetting %pJ leaf switch count from %u to 0",
		     __func__, job_ptr, job_ptr->req_switch);
		job_ptr->req_switch = 0;
	}
	if (job_ptr->req_switch) {
		time_t     time_now;
		time_now = time(NULL);
		if (job_ptr->wait4switch_start == 0)
			job_ptr->wait4switch_start = time_now;
		time_waiting = time_now - job_ptr->wait4switch_start;
	}

	if (job_ptr->gres_list && (job_ptr->bit_flags & GRES_ENFORCE_BIND))
		enforce_binding = true;
	rem_cpus = details_ptr->min_cpus;
	rem_max_cpus = details_ptr->max_cpus;
	min_rem_nodes = min_nodes;
	if ((gres_per_job = gres_plugin_job_sched_init(job_ptr->gres_list)))
		rem_nodes = MIN(min_nodes, req_nodes);
	else
		rem_nodes = MAX(min_nodes, req_nodes);

	/* Validate availability of required nodes */
	if (job_ptr->details->req_node_bitmap) {
		if (!bit_super_set(job_ptr->details->req_node_bitmap,
				   node_map)) {
			info("%s: %s: %pJ requires nodes which are not currently available",
			      plugin_type, __func__, job_ptr);
			rc = SLURM_ERROR;
			goto fini;
		}

		req_node_cnt = bit_set_count(job_ptr->details->req_node_bitmap);
		if (req_node_cnt == 0) {
			info("%s: %s: %pJ required node list has no nodes",
			      plugin_type, __func__, job_ptr);
			rc = SLURM_ERROR;
			goto fini;
		}
		if (req_node_cnt > max_nodes) {
			info("%s: %s: %pJ requires more nodes than currently available (%u>%u)",
			      plugin_type, __func__, job_ptr, req_node_cnt,
			      max_nodes);
			rc = SLURM_ERROR;
			goto fini;
		}
		req_nodes_bitmap = bit_copy(job_ptr->details->req_node_bitmap);
	}

	/*
	 * Add required nodes to job allocation and
	 * build list of node bitmaps, sorted by weight
	 */
	i_first = bit_ffs(node_map);
	if (i_first == -1) {
		debug("%s: %s: %pJ node_map is empty",
		      plugin_type, __func__, job_ptr);
		rc = SLURM_ERROR;
		goto fini;
	}
	i_last = bit_fls(node_map);
	avail_cpu_per_node = xmalloc(sizeof(uint16_t) * select_node_cnt);
	node_weight_list = list_create(_topo_weight_free);
	for (i = i_first; i <= i_last; i++) {
		topo_weight_info_t nw_static;
		if (!bit_test(node_map, i))
			continue;
		if (req_nodes_bitmap && bit_test(req_nodes_bitmap, i)) {
			_select_cores(job_ptr, mc_ptr, enforce_binding, i,
				      &avail_cpus, max_nodes, min_rem_nodes,
				      avail_core, avail_res_array, first_pass);
			_cpus_to_use(&avail_cpus, rem_max_cpus, min_rem_nodes,
				     details_ptr, avail_res_array[i], i,
				     cr_type);
			if (avail_cpus == 0) {
				debug2("%s: %s: %pJ insufficient resources on required node",
				       plugin_type, __func__, job_ptr);
				rc = SLURM_ERROR;
				goto fini;
			}
			avail_cpu_per_node[i] = avail_cpus;
			rem_nodes--;
			min_rem_nodes--;
			max_nodes--;
			total_cpus += avail_cpus;
			rem_cpus   -= avail_cpus;
			rem_max_cpus -= avail_cpus;
			if (gres_per_job) {
				gres_plugin_job_sched_add(job_ptr->gres_list,
					avail_res_array[i]->sock_gres_list,
					avail_cpus);
			}
		}

		node_ptr = node_record_table_ptr + i;
		nw_static.weight = node_ptr->sched_weight;
		nw = list_find_first(node_weight_list, _topo_weight_find,
				     &nw_static);
		if (!nw) {	/* New node weight to add */
			nw = xmalloc(sizeof(topo_weight_info_t));
			nw->node_bitmap = bit_alloc(select_node_cnt);
			nw->weight = node_ptr->sched_weight;
			list_append(node_weight_list, nw);
		}
		bit_set(nw->node_bitmap, i);
		nw->node_cnt++;
	}

	if (req_nodes_bitmap) {
		bit_and(node_map, req_nodes_bitmap);
		if ((rem_nodes <= 0) && (rem_cpus <= 0) &&
		    gres_plugin_job_sched_test(job_ptr->gres_list,
					       job_ptr->job_id)) {
			/* Required nodes completely satisfied the request */
			rc = SLURM_SUCCESS;
			goto fini;
		}
		if (max_nodes <= 0) {
			rc = SLURM_ERROR;
			info("%s: %s: %pJ requires nodes exceed maximum node limit",
			     plugin_type, __func__, job_ptr);
			goto fini;
		}
	} else {
		bit_clear_all(node_map);
	}

	list_sort(node_weight_list, _topo_weight_sort);
	if (select_debug_flags & DEBUG_FLAG_SELECT_TYPE)
		(void) list_for_each(node_weight_list, _topo_weight_log, NULL);

	/*
	 * Identify the highest level switch to be used.
	 * Note that nodes can be on multiple non-overlapping switches.
	 */
	switch_cpu_cnt     = xmalloc(sizeof(int)        * switch_record_cnt);
	switch_gres        = xmalloc(sizeof(List)       * switch_record_cnt);
	switch_node_bitmap = xmalloc(sizeof(bitstr_t *) * switch_record_cnt);
	switch_node_cnt    = xmalloc(sizeof(int)        * switch_record_cnt);
	switch_required    = xmalloc(sizeof(int)        * switch_record_cnt);

	if (!req_nodes_bitmap)
		nw = list_peek(node_weight_list);
	for (i = 0, switch_ptr = switch_record_table; i < switch_record_cnt;
	     i++, switch_ptr++) {
		switch_node_bitmap[i] = bit_copy(switch_ptr->node_bitmap);
		if (req_nodes_bitmap &&
		    bit_overlap(req_nodes_bitmap, switch_node_bitmap[i])) {
			switch_required[i] = 1;
			if (switch_record_table[i].level == 0) {
				leaf_switch_count++;
			}
			if ((top_switch_inx == -1) ||
			    (switch_record_table[i].level >
			     switch_record_table[top_switch_inx].level)) {
				top_switch_inx = i;
			}
		}
		if (!req_nodes_bitmap &&
		    bit_overlap(nw->node_bitmap, switch_node_bitmap[i])) {
			if ((top_switch_inx == -1) ||
			    (switch_record_table[i].level >
			     switch_record_table[top_switch_inx].level)) {
				top_switch_inx = i;
			}
		}
	}

	/*
	 * Top switch is highest level switch containing all required nodes
	 * OR all nodes of the lowest scheduling weight
	 * OR -1 of can not identify top-level switch
	 */
	if (top_switch_inx == -1) {
		error("%s: %s: %pJ unable to identify top level switch",
		       plugin_type, __func__, job_ptr);
		rc = SLURM_ERROR;
		goto fini;
	}

	/* Check that all specificly required nodes are on shared network */
	if (req_nodes_bitmap &&
	    !bit_super_set(req_nodes_bitmap,
			   switch_node_bitmap[top_switch_inx])) {
		rc = SLURM_ERROR;
		info("%s: %s: %pJ requires nodes that do not have shared network",
		     plugin_type, __func__, job_ptr);
		goto fini;
	}

	/*
	 * Remove nodes from consideration that can not be reached from this
	 * top level switch
	 */
	for (i = 0; i < switch_record_cnt; i++) {
		if (top_switch_inx != i) {
			  bit_and(switch_node_bitmap[i],
				  switch_node_bitmap[top_switch_inx]);
		}
	}

	/*
	 * Identify the best set of nodes (i.e. nodes with the lowest weight,
	 * in addition to the required nodes) that can be used to satisfy the
	 * job request. All nodes must be on a common top-level switch. The
	 * logic here adds groups of nodes, all with the same weight, so we
	 * usually identify more nodes than required to satisfy the request.
	 * Later logic selects from those nodes to get the best topology.
	 */
	best_nodes_bitmap = bit_alloc(select_node_cnt);
	iter = list_iterator_create(node_weight_list);
	while (!sufficient && (nw = list_next(iter))) {
		if (best_node_cnt > 0) {
			/*
			 * All of the lower priority nodes should be included
			 * in the job's allocation. Nodes from the next highest
			 * weight nodes are included only as needed.
			 */
			if (req2_nodes_bitmap)
				bit_or(req2_nodes_bitmap, best_nodes_bitmap);
			else
				req2_nodes_bitmap = bit_copy(best_nodes_bitmap);
		}
		i_first = bit_ffs(nw->node_bitmap);
		if (i_first == -1)
			continue;
		i_last = bit_fls(nw->node_bitmap);
		for (i = i_first; i <= i_last; i++) {
			if (avail_cpu_per_node[i])
				continue;	/* Required node */
			if (!bit_test(nw->node_bitmap, i) ||
			    !bit_test(switch_node_bitmap[top_switch_inx], i))
				continue;
			_select_cores(job_ptr, mc_ptr, enforce_binding, i,
				      &avail_cpus, max_nodes, min_rem_nodes,
				      avail_core, avail_res_array, first_pass);
			if (avail_cpus == 0) {
				bit_clear(nw->node_bitmap, i);
				continue;
			}
			bit_set(best_nodes_bitmap, i);
			avail_cpu_per_node[i] = avail_cpus;
			best_cpu_cnt += avail_cpus;
			best_node_cnt++;
			if (gres_per_job) {
				gres_plugin_job_sched_consec(
					&best_gres, job_ptr->gres_list,
					avail_res_array[i]->sock_gres_list);
			}
		}

		sufficient = (best_cpu_cnt >= rem_cpus) &&
			     _enough_nodes(best_node_cnt, rem_nodes,
					   min_nodes, req_nodes);
		if (sufficient && gres_per_job) {
			sufficient = gres_plugin_job_sched_sufficient(
					job_ptr->gres_list, best_gres);
		}
	}
	list_iterator_destroy(iter);

	if (select_debug_flags & DEBUG_FLAG_SELECT_TYPE) {
		char *gres_str = NULL, *gres_print = "";
		char *node_names;
		if (req_nodes_bitmap) {
			node_names = bitmap2node_name(req_nodes_bitmap);
			info("%s: Required nodes:%s", __func__, node_names);
			xfree(node_names);
		}
		node_names = bitmap2node_name(best_nodes_bitmap);
		if (gres_per_job) {
			gres_str = gres_plugin_job_sched_str(best_gres,
							job_ptr->gres_list);
			if (gres_str)
				gres_print = gres_str;
		}
		info("%s: Best nodes:%s node_cnt:%d cpu_cnt:%d %s", __func__,
		     node_names, best_node_cnt, best_cpu_cnt, gres_print);
		xfree(node_names);
		xfree(gres_str);
	}
	if (!sufficient) {
		info("%s: %s: insufficient resources currently available for %pJ",
		      plugin_type, __func__, job_ptr);
		rc = SLURM_ERROR;
		goto fini;
	}

	/*
	 * Add lowest weight nodes. Treat similar to required nodes for the job.
	 * Job will still need to add some higher weight nodes later.
	 */
	if (req2_nodes_bitmap) {
		i_first = bit_ffs(req2_nodes_bitmap);
		if (i_first >= 0)
			i_last = bit_fls(req2_nodes_bitmap);
		else
			i_last = -2;
		for (i = i_first; ((i <= i_last) && (max_nodes > 0)); i++) {
			if (!bit_test(req2_nodes_bitmap, i))
				continue;
			rem_nodes--;
			min_rem_nodes--;
			max_nodes--;
			avail_cpus = avail_cpu_per_node[i];
			total_cpus += avail_cpus;
			rem_cpus   -= avail_cpus;
			rem_max_cpus -= avail_cpus;
			if (gres_per_job) {
				gres_plugin_job_sched_add(job_ptr->gres_list,
					avail_res_array[i]->sock_gres_list,
					avail_cpus);
			}
		}

		for (i = 0, switch_ptr = switch_record_table;
		     i < switch_record_cnt; i++, switch_ptr++) {
			if (switch_required[i])
				continue;
			if (bit_overlap(req2_nodes_bitmap,
					switch_node_bitmap[i])) {
				switch_required[i] = 1;
				if (switch_record_table[i].level == 0) {
					leaf_switch_count++;
				}
			}
		}
		bit_or(node_map, req2_nodes_bitmap);
		if (max_nodes <= 0) {
			rc = SLURM_ERROR;
			info("%s: %s: %pJ reached maximum node limit",
			     plugin_type, __func__, job_ptr);
			goto fini;
		}
		if ((rem_nodes <= 0) && (rem_cpus <= 0) &&
		    (!gres_per_job ||
		     gres_plugin_job_sched_test(job_ptr->gres_list,
					        job_ptr->job_id))) {
			/* Required nodes completely satisfied the request */
			error("%s: Scheduling anomaly for %pJ",
			      __func__, job_ptr);
			rc = SLURM_SUCCESS;
			goto fini;
		}
	}

	/*
	 * Construct a set of switch array entries.
	 * Use the same indexes as switch_record_table in slurmctld.
	 */
	bit_or(best_nodes_bitmap, node_map);
	avail_nodes_bitmap = bit_alloc(node_record_count);
	for (i = 0, switch_ptr = switch_record_table; i < switch_record_cnt;
	     i++, switch_ptr++) {
		bit_and(switch_node_bitmap[i], best_nodes_bitmap);
		bit_or(avail_nodes_bitmap, switch_node_bitmap[i]);
		switch_node_cnt[i] = bit_set_count(switch_node_bitmap[i]);
	}

	if (select_debug_flags & DEBUG_FLAG_SELECT_TYPE) {
		for (i = 0; i < switch_record_cnt; i++) {
			char *node_names = NULL;
			if (switch_node_cnt[i]) {
				node_names =
					bitmap2node_name(switch_node_bitmap[i]);
			}
			info("switch=%s level=%d nodes=%u:%s required:%u speed:%u",
			     switch_record_table[i].name,
			     switch_record_table[i].level,
			     switch_node_cnt[i], node_names,
			     switch_required[i],
			     switch_record_table[i].link_speed);
			xfree(node_names);
		}
	}

	/* count up leaf switches */
	if (!req_nodes_bitmap) {
		for (i = 0, switch_ptr = switch_record_table;
		     i < switch_record_cnt; i++, switch_ptr++) {
			if (switch_record_table[i].level != 0)
				continue;
			if (bit_overlap(switch_node_bitmap[i],
					best_nodes_bitmap))
				leaf_switch_count++;
		}
	}

	if (req_nodes_bitmap &&
	    (!bit_super_set(req_nodes_bitmap, avail_nodes_bitmap))) {
		info("%s: %s: %pJ requires nodes not available on any switch",
		     plugin_type, __func__, job_ptr);
		rc = SLURM_ERROR;
		goto fini;
	}

	/*
	 * If no resources have yet been  selected,
	 * then pick one leaf switch with the most available nodes.
	 */
	if (leaf_switch_count == 0) {
		int best_switch_inx = -1;
		for (i = 0; i < switch_record_cnt; i++) {
			if (switch_record_table[i].level != 0)
				continue;
			if ((best_switch_inx == -1) ||
			    (switch_node_cnt[i] >
			     switch_node_cnt[best_switch_inx]))
				best_switch_inx = i;
		}
		if (best_switch_inx != -1) {
			leaf_switch_count = 1;
			switch_required[best_switch_inx] = 1;
		}
	}

	/*
	 * All required resources currently on one leaf switch. Determine if
	 * the entire job request can be satisfied using just that one switch.
	 */
	if (leaf_switch_count == 1) {
		best_cpu_cnt = 0;
		best_node_cnt = 0;
		FREE_NULL_LIST(best_gres);
		for (i = 0; i < switch_record_cnt; i++) {
			if (!switch_required[i] || !switch_node_bitmap[i] ||
			    (switch_record_table[i].level != 0))
				continue;
			i_first = bit_ffs(switch_node_bitmap[i]);
			if (i_first >= 0)
				i_last = bit_fls(switch_node_bitmap[i]);
			else
				i_last = -2;
			for (j = i_first; j <= i_last; j++) {
				if (!bit_test(switch_node_bitmap[i], j) ||
				    bit_test(node_map, j) ||
				    !avail_cpu_per_node[j])
					continue;
				avail_cpus = avail_cpu_per_node[j];
				best_cpu_cnt += avail_cpus;
				best_node_cnt++;
				if (gres_per_job) {
					gres_plugin_job_sched_consec(
						&best_gres, job_ptr->gres_list,
						avail_res_array[j]->sock_gres_list);
				}
			}
			break;
		}
		sufficient = (best_cpu_cnt >= rem_cpus) &&
			     _enough_nodes(best_node_cnt, rem_nodes,
				   min_nodes, req_nodes);
		if (sufficient && gres_per_job) {
			sufficient = gres_plugin_job_sched_sufficient(
						job_ptr->gres_list, best_gres);
		}
		if (sufficient && (i < switch_record_cnt)) {
			/* Complete request using this one leaf switch */
			for (j = i_first; j <= i_last; j++) {
				if (!bit_test(switch_node_bitmap[i], j) ||
				    bit_test(node_map, j) ||
				    !avail_cpu_per_node[j])
					continue;
				avail_cpus = avail_cpu_per_node[j];
				rem_nodes--;
				min_rem_nodes--;
				max_nodes--;
				total_cpus += avail_cpus;
				rem_cpus   -= avail_cpus;
				rem_max_cpus -= avail_cpus;
				if (gres_per_job) {
					gres_plugin_job_sched_add(
						job_ptr->gres_list,
						avail_res_array[j]->
						sock_gres_list,
						avail_cpus);
				}
				bit_set(node_map, j);
				if ((rem_nodes <= 0) && (rem_cpus <= 0) &&
				    (!gres_per_job ||
				     gres_plugin_job_sched_test(
							job_ptr->gres_list,
							job_ptr->job_id))) {
					rc = SLURM_SUCCESS;
					goto fini;
				}
				if (max_nodes <= 0) {
					rc = SLURM_ERROR;
					info("%s: %s: %pJ reached maximum node limit",
					     plugin_type, __func__, job_ptr);
					goto fini;
				}
			}
		}
	}

	if (job_ptr->req_switch > 0) {
		if (time_waiting >= job_ptr->wait4switch) {
			job_ptr->best_switch = true;
			debug3("%pJ waited %ld sec for switches use=%d",
				job_ptr, time_waiting, leaf_switch_count);
		} else if (leaf_switch_count > job_ptr->req_switch) {
			/*
			 * Allocation is for more than requested number of
			 * switches.
			 */
			job_ptr->best_switch = false;
			debug3("%pJ waited %ld sec for switches=%u found=%d wait %u",
				job_ptr, time_waiting, job_ptr->req_switch,
				leaf_switch_count, job_ptr->wait4switch);
		} else {
			job_ptr->best_switch = true;
		}
	}

	/*
	 * Add additional resources as required from additional leaf switches
	 * on a round-robin basis
	 */
	prev_rem_nodes = rem_nodes + 1;
	while (1) {
		if (prev_rem_nodes == rem_nodes)
			break;	/* Stalled */
		prev_rem_nodes = rem_nodes;
		for (i = 0; i < switch_record_cnt; i++) {
			if (!switch_node_bitmap[i] ||
			    (switch_record_table[i].level != 0))
				continue;
			i_first = bit_ffs(switch_node_bitmap[i]);
			if (i_first >= 0)
				i_last = bit_fls(switch_node_bitmap[i]);
			else
				i_last = -2;
			for (j = i_first; j <= i_last; j++) {
				if (!bit_test(switch_node_bitmap[i], j) ||
				    bit_test(node_map, j) ||
				    !avail_cpu_per_node[j])
					continue;
				avail_cpus = avail_cpu_per_node[j];
				rem_nodes--;
				min_rem_nodes--;
				max_nodes--;
				total_cpus += avail_cpus;
				rem_cpus   -= avail_cpus;
				rem_max_cpus -= avail_cpus;
				if (gres_per_job) {
					gres_plugin_job_sched_add(
						job_ptr->gres_list,
						avail_res_array[j]->
						sock_gres_list,
						avail_cpus);
				}
				bit_set(node_map, j);
				if ((rem_nodes <= 0) && (rem_cpus <= 0) &&
				    (!gres_per_job ||
				     gres_plugin_job_sched_test(
							job_ptr->gres_list,
							job_ptr->job_id))) {
					rc = SLURM_SUCCESS;
					goto fini;
				}
				if (max_nodes <= 0) {
					rc = SLURM_ERROR;
					info("%s: %s: %pJ reached maximum node limit",
					     plugin_type, __func__, job_ptr);
					goto fini;
				}
				break;	/* Move to next switch */
			}
		}
	}
	if ((min_rem_nodes <= 0) && (rem_cpus <= 0) &&
	    (!gres_per_job ||
	     gres_plugin_job_sched_test(job_ptr->gres_list, job_ptr->job_id))) {
		rc = SLURM_SUCCESS;
		goto fini;
	}
	rc = SLURM_ERROR;

fini:	FREE_NULL_LIST(best_gres);
	FREE_NULL_LIST(node_weight_list);
	FREE_NULL_BITMAP(avail_nodes_bitmap);
	FREE_NULL_BITMAP(req_nodes_bitmap);
	FREE_NULL_BITMAP(req2_nodes_bitmap);
	FREE_NULL_BITMAP(best_nodes_bitmap);
	xfree(avail_cpu_per_node);
	xfree(switch_cpu_cnt);
	xfree(switch_gres);
	if (switch_node_bitmap) {
		for (i = 0; i < switch_record_cnt; i++)
			FREE_NULL_BITMAP(switch_node_bitmap[i]);
		xfree(switch_node_bitmap);
	}
	xfree(switch_node_cnt);
	xfree(switch_required);
	return rc;
}

/* Allocate resources to job using a minimal leaf switch count */
static int _eval_nodes_topo(job_record_t *job_ptr,
			    gres_mc_data_t *mc_ptr, bitstr_t *node_map,
			    bitstr_t **avail_core, uint32_t min_nodes,
			    uint32_t max_nodes, uint32_t req_nodes,
			    avail_res_t **avail_res_array, uint16_t cr_type,
			    bool prefer_alloc_nodes, bool first_pass)
{
	int       *switch_cpu_cnt = NULL;	/* total CPUs on switch */
	List      *switch_gres = NULL;		/* available GRES on switch */
	bitstr_t **switch_node_bitmap = NULL;	/* nodes on this switch */
	int       *switch_node_cnt = NULL;	/* total nodes on switch */
	int       *switch_required = NULL;	/* set if has required node */
	bitstr_t  *avail_nodes_bitmap = NULL;	/* nodes on any switch */
	bitstr_t  *req_nodes_bitmap   = NULL;	/* required node bitmap */
	bitstr_t  *req2_nodes_bitmap  = NULL;	/* required+lowest prio nodes */
	bitstr_t  *best_nodes_bitmap  = NULL;	/* required+low prio nodes */
	int i, i_first, i_last, j, rc = SLURM_SUCCESS;
	int best_cpu_cnt = 0, best_node_cnt = 0, req_node_cnt = 0;
	List best_gres = NULL;
	switch_record_t *switch_ptr;
	List node_weight_list = NULL;
	topo_weight_info_t *nw = NULL;
	ListIterator iter;
	node_record_t *node_ptr;
	uint16_t avail_cpus = 0;
	int64_t rem_max_cpus;
	int rem_cpus, rem_nodes; /* remaining resources desired */
	int min_rem_nodes;	/* remaining resources desired */
	int total_cpus = 0;	/* #CPUs allocated to job */
	bool enforce_binding = false;
	struct job_details *details_ptr = job_ptr->details;
	bool gres_per_job, sufficient = false;
	uint16_t *avail_cpu_per_node = NULL;
	int64_t time_waiting = 0;
	int leaf_switch_count = 0;
	int top_switch_inx = -1;
	int prev_rem_nodes;

	if (job_ptr->req_switch) {
		time_t     time_now;
		time_now = time(NULL);
		if (job_ptr->wait4switch_start == 0)
			job_ptr->wait4switch_start = time_now;
		time_waiting = time_now - job_ptr->wait4switch_start;
	}

	if (job_ptr->gres_list && (job_ptr->bit_flags & GRES_ENFORCE_BIND))
		enforce_binding = true;
	rem_cpus = details_ptr->min_cpus;
	rem_max_cpus = details_ptr->max_cpus;
	min_rem_nodes = min_nodes;
	if ((gres_per_job = gres_plugin_job_sched_init(job_ptr->gres_list)))
		rem_nodes = MIN(min_nodes, req_nodes);
	else
		rem_nodes = MAX(min_nodes, req_nodes);

	/* Validate availability of required nodes */
	if (job_ptr->details->req_node_bitmap) {
		if (!bit_super_set(job_ptr->details->req_node_bitmap,
				   node_map)) {
			info("%s: %s: %pJ requires nodes which are not currently available",
			      plugin_type, __func__, job_ptr);
			rc = SLURM_ERROR;
			goto fini;
		}

		req_node_cnt = bit_set_count(job_ptr->details->req_node_bitmap);
		if (req_node_cnt == 0) {
			info("%s: %s: %pJ required node list has no nodes",
			      plugin_type, __func__, job_ptr);
			rc = SLURM_ERROR;
			goto fini;
		}
		if (req_node_cnt > max_nodes) {
			info("%s: %s: %pJ requires more nodes than currently available (%u>%u)",
			      plugin_type, __func__, job_ptr, req_node_cnt,
			      max_nodes);
			rc = SLURM_ERROR;
			goto fini;
		}
		req_nodes_bitmap = bit_copy(job_ptr->details->req_node_bitmap);
	}

	/*
	 * Add required nodes to job allocation and
	 * build list of node bitmaps, sorted by weight
	 */
	i_first = bit_ffs(node_map);
	if (i_first == -1) {
		debug("%s: %s: %pJ node_map is empty",
		      plugin_type, __func__, job_ptr);
		rc = SLURM_ERROR;
		goto fini;
	}
	i_last = bit_fls(node_map);
	avail_cpu_per_node = xmalloc(sizeof(uint16_t) * select_node_cnt);
	node_weight_list = list_create(_topo_weight_free);
	for (i = i_first; i <= i_last; i++) {
		topo_weight_info_t nw_static;
		if (!bit_test(node_map, i))
			continue;
		if (req_nodes_bitmap && bit_test(req_nodes_bitmap, i)) {
			_select_cores(job_ptr, mc_ptr, enforce_binding, i,
				      &avail_cpus, max_nodes, min_rem_nodes,
				      avail_core, avail_res_array, first_pass);
			_cpus_to_use(&avail_cpus, rem_max_cpus, min_rem_nodes,
				     details_ptr, avail_res_array[i], i,
				     cr_type);
			if (avail_cpus == 0) {
				debug2("%s: %s: %pJ insufficient resources on required node",
				       plugin_type, __func__, job_ptr);
				rc = SLURM_ERROR;
				goto fini;
			}
			avail_cpu_per_node[i] = avail_cpus;
			rem_nodes--;
			min_rem_nodes--;
			max_nodes--;
			total_cpus += avail_cpus;
			rem_cpus   -= avail_cpus;
			rem_max_cpus -= avail_cpus;
			if (gres_per_job) {
				gres_plugin_job_sched_add(job_ptr->gres_list,
					avail_res_array[i]->sock_gres_list,
					avail_cpus);
			}
		}

		node_ptr = node_record_table_ptr + i;
		nw_static.weight = node_ptr->sched_weight;
		nw = list_find_first(node_weight_list, _topo_weight_find,
				     &nw_static);
		if (!nw) {	/* New node weight to add */
			nw = xmalloc(sizeof(topo_weight_info_t));
			nw->node_bitmap = bit_alloc(select_node_cnt);
			nw->weight = node_ptr->sched_weight;
			list_append(node_weight_list, nw);
		}
		bit_set(nw->node_bitmap, i);
		nw->node_cnt++;
	}

	if (req_nodes_bitmap) {
		bit_and(node_map, req_nodes_bitmap);
		if ((rem_nodes <= 0) && (rem_cpus <= 0) &&
		    gres_plugin_job_sched_test(job_ptr->gres_list,
					       job_ptr->job_id)) {
			/* Required nodes completely satisfied the request */
			rc = SLURM_SUCCESS;
			goto fini;
		}
		if (max_nodes <= 0) {
			rc = SLURM_ERROR;
			info("%s: %s: %pJ requires nodes exceed maximum node limit",
			     plugin_type, __func__, job_ptr);
			goto fini;
		}
	}

	list_sort(node_weight_list, _topo_weight_sort);
	if (select_debug_flags & DEBUG_FLAG_SELECT_TYPE)
		(void) list_for_each(node_weight_list, _topo_weight_log, NULL);

	/*
	 * Identify the highest level switch to be used.
	 * Note that nodes can be on multiple non-overlapping switches.
	 */
	switch_cpu_cnt     = xmalloc(sizeof(int)        * switch_record_cnt);
	switch_gres        = xmalloc(sizeof(List)       * switch_record_cnt);
	switch_node_bitmap = xmalloc(sizeof(bitstr_t *) * switch_record_cnt);
	switch_node_cnt    = xmalloc(sizeof(int)        * switch_record_cnt);
	switch_required    = xmalloc(sizeof(int)        * switch_record_cnt);

	if (!req_nodes_bitmap)
		nw = list_peek(node_weight_list);
	for (i = 0, switch_ptr = switch_record_table; i < switch_record_cnt;
	     i++, switch_ptr++) {
		switch_node_bitmap[i] = bit_copy(switch_ptr->node_bitmap);
		bit_and(switch_node_bitmap[i], node_map);
		switch_node_cnt[i] = bit_set_count(switch_node_bitmap[i]);
		if (req_nodes_bitmap &&
		    bit_overlap(req_nodes_bitmap, switch_node_bitmap[i])) {
			switch_required[i] = 1;
			if (switch_record_table[i].level == 0) {
				leaf_switch_count++;
			}
			if ((top_switch_inx == -1) ||
			    (switch_record_table[i].level >
			     switch_record_table[top_switch_inx].level)) {
				top_switch_inx = i;
			}
		}
		if (!_enough_nodes(switch_node_cnt[i], rem_nodes,
				   min_nodes, req_nodes))
			continue;
		if (!req_nodes_bitmap &&
		    bit_overlap(nw->node_bitmap, switch_node_bitmap[i])) {
			if ((top_switch_inx == -1) ||
			    (switch_record_table[i].level >
			     switch_record_table[top_switch_inx].level)) {
				top_switch_inx = i;
			}
		}
	}

	if (!req_nodes_bitmap) {
		bit_clear_all(node_map);
	}

	/*
	 * Top switch is highest level switch containing all required nodes
	 * OR all nodes of the lowest scheduling weight
	 * OR -1 of can not identify top-level switch
	 */
	if (top_switch_inx == -1) {
		error("%s: %s: %pJ unable to identify top level switch",
		       plugin_type, __func__, job_ptr);
		rc = SLURM_ERROR;
		goto fini;
	}

	/* Check that all specificly required nodes are on shared network */
	if (req_nodes_bitmap &&
	    !bit_super_set(req_nodes_bitmap,
			   switch_node_bitmap[top_switch_inx])) {
		rc = SLURM_ERROR;
		info("%s: %s: %pJ requires nodes that do not have shared network",
		     plugin_type, __func__, job_ptr);
		goto fini;
	}

	/*
	 * Remove nodes from consideration that can not be reached from this
	 * top level switch.
	 */
	for (i = 0; i < switch_record_cnt; i++) {
		if (top_switch_inx != i) {
			  bit_and(switch_node_bitmap[i],
				  switch_node_bitmap[top_switch_inx]);
		}
	}

	/*
	 * Identify the best set of nodes (i.e. nodes with the lowest weight,
	 * in addition to the required nodes) that can be used to satisfy the
	 * job request. All nodes must be on a common top-level switch. The
	 * logic here adds groups of nodes, all with the same weight, so we
	 * usually identify more nodes than required to satisfy the request.
	 * Later logic selects from those nodes to get the best topology.
	 */
	best_nodes_bitmap = bit_alloc(select_node_cnt);
	iter = list_iterator_create(node_weight_list);
	while (!sufficient && (nw = list_next(iter))) {
		if (best_node_cnt > 0) {
			/*
			 * All of the lower priority nodes should be included
			 * in the job's allocation. Nodes from the next highest
			 * weight nodes are included only as needed.
			 */
			if (req2_nodes_bitmap)
				bit_or(req2_nodes_bitmap, best_nodes_bitmap);
			else
				req2_nodes_bitmap = bit_copy(best_nodes_bitmap);
		}
		i_first = bit_ffs(nw->node_bitmap);
		if (i_first == -1)
			continue;
		i_last = bit_fls(nw->node_bitmap);
		for (i = i_first; i <= i_last; i++) {
			if (avail_cpu_per_node[i])
				continue;	/* Required node */
			if (!bit_test(nw->node_bitmap, i) ||
			    !bit_test(switch_node_bitmap[top_switch_inx], i))
				continue;
			_select_cores(job_ptr, mc_ptr, enforce_binding, i,
				      &avail_cpus, max_nodes, min_rem_nodes,
				      avail_core, avail_res_array, first_pass);
			if (avail_cpus == 0) {
				bit_clear(nw->node_bitmap, i);
				continue;
			}
			bit_set(best_nodes_bitmap, i);
			avail_cpu_per_node[i] = avail_cpus;
			best_cpu_cnt += avail_cpus;
			best_node_cnt++;
			if (gres_per_job) {
				gres_plugin_job_sched_consec(
					&best_gres, job_ptr->gres_list,
					avail_res_array[i]->sock_gres_list);
			}
		}

		sufficient = (best_cpu_cnt >= rem_cpus) &&
			     _enough_nodes(best_node_cnt, rem_nodes,
					   min_nodes, req_nodes);
		if (sufficient && gres_per_job) {
			sufficient = gres_plugin_job_sched_sufficient(
					job_ptr->gres_list, best_gres);
		}
	}
	list_iterator_destroy(iter);

	if (select_debug_flags & DEBUG_FLAG_SELECT_TYPE) {
		char *gres_str = NULL, *gres_print = "";
		char *node_names;
		if (req_nodes_bitmap) {
			node_names = bitmap2node_name(req_nodes_bitmap);
			info("%s: Required nodes:%s", __func__, node_names);
			xfree(node_names);
		}
		node_names = bitmap2node_name(best_nodes_bitmap);
		if (gres_per_job) {
			gres_str = gres_plugin_job_sched_str(best_gres,
							job_ptr->gres_list);
			if (gres_str)
				gres_print = gres_str;
		}
		info("%s: Best nodes:%s node_cnt:%d cpu_cnt:%d %s", __func__,
		     node_names, best_node_cnt, best_cpu_cnt, gres_print);
		xfree(node_names);
		xfree(gres_str);
	}
	if (!sufficient) {
		info("%s: %s: insufficient resources currently available for %pJ",
		      plugin_type, __func__, job_ptr);
		rc = SLURM_ERROR;
		goto fini;
	}

	/*
	 * Add lowest weight nodes. Treat similar to required nodes for the job.
	 * Job will still need to add some higher weight nodes later.
	 */
	if (req2_nodes_bitmap) {
		i_first = bit_ffs(req2_nodes_bitmap);
		if (i_first >= 0)
			i_last = bit_fls(req2_nodes_bitmap);
		else
			i_last = -2;
		for (i = i_first; ((i <= i_last) && (max_nodes > 0)); i++) {
			if (!bit_test(req2_nodes_bitmap, i))
				continue;
			rem_nodes--;
			min_rem_nodes--;
			max_nodes--;
			avail_cpus = avail_cpu_per_node[i];
			total_cpus += avail_cpus;
			rem_cpus   -= avail_cpus;
			rem_max_cpus -= avail_cpus;
			if (gres_per_job) {
				gres_plugin_job_sched_add(job_ptr->gres_list,
					avail_res_array[i]->sock_gres_list,
					avail_cpus);
			}
		}

		for (i = 0, switch_ptr = switch_record_table;
		     i < switch_record_cnt; i++, switch_ptr++) {
			if (switch_required[i])
				continue;
			if (bit_overlap(req2_nodes_bitmap,
					switch_node_bitmap[i])) {
				switch_required[i] = 1;
				if (switch_record_table[i].level == 0) {
					leaf_switch_count++;
				}
			}
		}
		bit_or(node_map, req2_nodes_bitmap);

		if ((rem_nodes <= 0) && (rem_cpus <= 0) &&
		    (!gres_per_job ||
		     gres_plugin_job_sched_test(job_ptr->gres_list,
					        job_ptr->job_id))) {
			/* Required nodes completely satisfied the request */
			error("%s: Scheduling anomaly for %pJ",
			      __func__, job_ptr);
			rc = SLURM_SUCCESS;
			goto fini;
		}
		if (max_nodes <= 0) {
			rc = SLURM_ERROR;
			info("%s: %s: %pJ reached maximum node limit",
			     plugin_type, __func__, job_ptr);
			goto fini;
		}
	}

	/*
	 * Construct a set of switch array entries.
	 * Use the same indexes as switch_record_table in slurmctld.
	 */
	bit_or(best_nodes_bitmap, node_map);
	avail_nodes_bitmap = bit_alloc(node_record_count);
	for (i = 0, switch_ptr = switch_record_table; i < switch_record_cnt;
	     i++, switch_ptr++) {
		bit_and(switch_node_bitmap[i], best_nodes_bitmap);
		bit_or(avail_nodes_bitmap, switch_node_bitmap[i]);
		switch_node_cnt[i] = bit_set_count(switch_node_bitmap[i]);
	}

	if (select_debug_flags & DEBUG_FLAG_SELECT_TYPE) {
		for (i = 0; i < switch_record_cnt; i++) {
			char *node_names = NULL;
			if (switch_node_cnt[i]) {
				node_names =
					bitmap2node_name(switch_node_bitmap[i]);
			}
			info("switch=%s level=%d nodes=%u:%s required:%u speed:%u",
			     switch_record_table[i].name,
			     switch_record_table[i].level,
			     switch_node_cnt[i], node_names,
			     switch_required[i],
			     switch_record_table[i].link_speed);
			xfree(node_names);
		}
	}

	/* Count up leaf switches. */
	if (!req_nodes_bitmap) {
		for (i = 0, switch_ptr = switch_record_table;
		     i < switch_record_cnt; i++, switch_ptr++) {
			if (switch_record_table[i].level != 0)
				continue;
			if (bit_overlap(switch_node_bitmap[i],
					best_nodes_bitmap))
				leaf_switch_count++;
		}
	}

	if (req_nodes_bitmap &&
	    (!bit_super_set(req_nodes_bitmap, avail_nodes_bitmap))) {
		info("%s: %s: %pJ requires nodes not available on any switch",
		     plugin_type, __func__, job_ptr);
		rc = SLURM_ERROR;
		goto fini;
	}

	/* Add additional resources for already required leaf switches */
	if (leaf_switch_count) {
		for (i = 0; i < switch_record_cnt; i++) {
			if (!switch_required[i] || !switch_node_bitmap[i] ||
			    (switch_record_table[i].level != 0))
				continue;
			i_first = bit_ffs(switch_node_bitmap[i]);
			if (i_first >= 0)
				i_last = bit_fls(switch_node_bitmap[i]);
			else
				i_last = -2;
			for (j = i_first; j <= i_last; j++) {
				if (!bit_test(switch_node_bitmap[i], j) ||
				    bit_test(node_map, j) ||
				    !avail_cpu_per_node[j])
					continue;
				avail_cpus = avail_cpu_per_node[j];
				rem_nodes--;
				min_rem_nodes--;
				max_nodes--;
				total_cpus += avail_cpus;
				rem_cpus   -= avail_cpus;
				rem_max_cpus -= avail_cpus;
				if (gres_per_job) {
					gres_plugin_job_sched_add(
						job_ptr->gres_list,
						avail_res_array[j]->
						sock_gres_list,
						avail_cpus);
				}
				bit_set(node_map, j);
				if ((rem_nodes <= 0) && (rem_cpus <= 0) &&
				    (!gres_per_job ||
				     gres_plugin_job_sched_test(
							job_ptr->gres_list,
							job_ptr->job_id))) {
					rc = SLURM_SUCCESS;
					goto fini;
				}
			}
		}
	}

	if (job_ptr->req_switch > 0) {
		if (time_waiting >= job_ptr->wait4switch) {
			job_ptr->best_switch = true;
			debug3("%pJ waited %ld sec for switches use=%d",
				job_ptr, time_waiting, leaf_switch_count);
		} else if (leaf_switch_count > job_ptr->req_switch) {
			/*
			 * Allocation is for more than requested number of
			 * switches.
			 */
			job_ptr->best_switch = false;
			debug3("%pJ waited %ld sec for switches=%u found=%d wait %u",
				job_ptr, time_waiting, job_ptr->req_switch,
				leaf_switch_count, job_ptr->wait4switch);
		} else {
			job_ptr->best_switch = true;
		}
	}

	/* Add additional resources as required from additional leaf switches */
	prev_rem_nodes = rem_nodes + 1;
	while (1) {
		if (prev_rem_nodes == rem_nodes)
			break; 	/* Stalled */
		prev_rem_nodes = rem_nodes;

		top_switch_inx = -1;
		for (i = 0; i < switch_record_cnt; i++) {
			if (switch_required[i] || !switch_node_bitmap[i] ||
			    (switch_record_table[i].level != 0))
				continue;
			if (switch_node_cnt[i] &&
			    ((top_switch_inx == -1) ||
			     (switch_node_cnt[i] >
			      switch_node_cnt[top_switch_inx])))
				top_switch_inx = i;
		}
		if (top_switch_inx == -1)
			break;

		/*
		 * NOTE: Ideally we would add nodes in order of resource
		 * availability rather than in order of bitmap position, but
		 * that would add even more complexity and overhead.
		 */
		i_first = bit_ffs(switch_node_bitmap[top_switch_inx]);
		if (i_first >= 0)
			i_last = bit_fls(switch_node_bitmap[top_switch_inx]);
		else
			i_last = -2;
		for (i = i_first; ((i <= i_last) && (max_nodes > 0)); i++) {
			if (!bit_test(switch_node_bitmap[top_switch_inx], i) ||
			    bit_test(node_map, i) ||
			    !avail_cpu_per_node[i])
				continue;
			rem_nodes--;
			min_rem_nodes--;
			max_nodes--;
			avail_cpus = avail_cpu_per_node[i];
			total_cpus += avail_cpus;
			rem_cpus   -= avail_cpus;
			rem_max_cpus -= avail_cpus;
			if (gres_per_job) {
				gres_plugin_job_sched_add(job_ptr->gres_list,
					avail_res_array[i]->sock_gres_list,
					avail_cpus);
			}
			bit_set(node_map, i);
			if ((rem_nodes <= 0) && (rem_cpus <= 0) &&
			    (!gres_per_job ||
			     gres_plugin_job_sched_test(job_ptr->gres_list,
							job_ptr->job_id))) {
				rc = SLURM_SUCCESS;
				goto fini;
			}
		}
		switch_node_cnt[top_switch_inx] = 0;	/* Used all */
	}
	if ((min_rem_nodes <= 0) && (rem_cpus <= 0) &&
	    (!gres_per_job ||
	     gres_plugin_job_sched_test(job_ptr->gres_list, job_ptr->job_id))) {
		rc = SLURM_SUCCESS;
		goto fini;
	}
	rc = SLURM_ERROR;

fini:	FREE_NULL_LIST(best_gres);
	FREE_NULL_LIST(node_weight_list);
	FREE_NULL_BITMAP(avail_nodes_bitmap);
	FREE_NULL_BITMAP(req_nodes_bitmap);
	FREE_NULL_BITMAP(req2_nodes_bitmap);
	FREE_NULL_BITMAP(best_nodes_bitmap);
	xfree(avail_cpu_per_node);
	xfree(switch_cpu_cnt);
	xfree(switch_gres);
	if (switch_node_bitmap) {
		for (i = 0; i < switch_record_cnt; i++)
			FREE_NULL_BITMAP(switch_node_bitmap[i]);
		xfree(switch_node_bitmap);
	}
	xfree(switch_node_cnt);
	xfree(switch_required);
	return rc;
}

static int _eval_nodes_lln(job_record_t *job_ptr,
			   gres_mc_data_t *mc_ptr, bitstr_t *node_map,
			   bitstr_t **avail_core, uint32_t min_nodes,
			   uint32_t max_nodes, uint32_t req_nodes,
			   avail_res_t **avail_res_array, uint16_t cr_type,
			   bool prefer_alloc_nodes, bool first_pass)
{
	int i, i_start, i_end, error_code = SLURM_ERROR;
	int rem_cpus, rem_nodes; /* remaining resources desired */
	int min_rem_nodes;	/* remaining resources desired */
	int total_cpus = 0;	/* #CPUs allocated to job */
	int64_t rem_max_cpus;
	struct job_details *details_ptr = job_ptr->details;
	bitstr_t *req_map = details_ptr->req_node_bitmap;
	bitstr_t *orig_node_map = bit_copy(node_map);
	bool all_done = false, gres_per_job;
	uint16_t avail_cpus = 0;
	node_record_t *node_ptr;
	List node_weight_list = NULL;
	node_weight_type *nwt;
	ListIterator iter;
	uint16_t *avail_cpu_per_node = NULL;
	bool enforce_binding = false;

	if (job_ptr->gres_list && (job_ptr->bit_flags & GRES_ENFORCE_BIND))
		enforce_binding = true;
	rem_cpus = details_ptr->min_cpus;
	rem_max_cpus = details_ptr->max_cpus;
	min_rem_nodes = min_nodes;
	if ((details_ptr->num_tasks != NO_VAL) &&
	    (details_ptr->num_tasks != 0))
		max_nodes = MIN(max_nodes, details_ptr->num_tasks);
	if ((gres_per_job = gres_plugin_job_sched_init(job_ptr->gres_list)))
		rem_nodes = MIN(min_nodes, req_nodes);
	else
		rem_nodes = MAX(min_nodes, req_nodes);

	i_start = bit_ffs(node_map);
	if (i_start >= 0)
		i_end = bit_fls(node_map);
	else
		i_end = i_start - 1;
	if (req_map) {
		for (i = i_start; i <= i_end; i++) {
			if (!bit_test(req_map, i)) {
				bit_clear(node_map, i);
				continue;
			}
			node_ptr = node_record_table_ptr + i;
			if (!bit_test(node_map, i)) {
				debug("%pJ required node %s not available",
				      job_ptr, node_ptr->name);
				goto fini;
			}
			if (!avail_res_array[i] ||
			    !avail_res_array[i]->avail_cpus) {
				debug("%pJ required node %s lacks available resources",
				      job_ptr, node_ptr->name);
				goto fini;
			}
			_select_cores(job_ptr, mc_ptr, enforce_binding, i,
				      &avail_cpus, max_nodes, min_rem_nodes,
				      avail_core, avail_res_array, first_pass);
			_cpus_to_use(&avail_cpus, rem_max_cpus, min_rem_nodes,
				     details_ptr, avail_res_array[i], i,
				     cr_type);
			if ((avail_cpus > 0) && (max_nodes > 0)) {
				total_cpus += avail_cpus;
				rem_cpus   -= avail_cpus;
				rem_max_cpus -= avail_cpus;
				rem_nodes--;
				min_rem_nodes--;
				/* leaving bitmap set, decr max limit */
				max_nodes--;
				if (gres_per_job) {
					gres_plugin_job_sched_add(
						job_ptr->gres_list,
						avail_res_array[i]->
						sock_gres_list, avail_cpus);
				}
			} else {	/* node not selected (yet) */
				debug("%pJ required node %s not available",
				      job_ptr, node_ptr->name);
				goto fini;
			}
		}
<<<<<<< HEAD
		if ((rem_nodes <= 0) && (rem_cpus <= 0) &&
		    gres_plugin_job_sched_test(job_ptr->gres_list,
					       job_ptr->job_id)) {
			error_code = SLURM_SUCCESS;
			bit_and(node_map, req_map);
			goto fini;
		}
		if (max_nodes <= 0) {
			error_code = SLURM_ERROR;
			goto fini;
		}
		bit_and_not(orig_node_map, node_map);
	} else {
=======
		bit_set(nw->node_bitmap, i);
		nw->node_cnt++;
	}

	list_sort(node_weight_list, _topo_weight_sort);
	if (select_debug_flags & DEBUG_FLAG_SELECT_TYPE)
		(void) list_for_each(node_weight_list, _topo_weight_log, NULL);

	/*
	 * Identify the highest level switch to be used.
	 * Note that nodes can be on multiple non-overlapping switches.
	 */
	switch_cpu_cnt     = xmalloc(sizeof(int)        * switch_record_cnt);
	switch_gres        = xmalloc(sizeof(List)       * switch_record_cnt);
	switch_node_bitmap = xmalloc(sizeof(bitstr_t *) * switch_record_cnt);
	switch_node_cnt    = xmalloc(sizeof(int)        * switch_record_cnt);
	switch_required    = xmalloc(sizeof(int)        * switch_record_cnt);

	if (!req_nodes_bitmap)
		nw = list_peek(node_weight_list);
	for (i = 0, switch_ptr = switch_record_table; i < switch_record_cnt;
	     i++, switch_ptr++) {
		switch_node_bitmap[i] = bit_copy(switch_ptr->node_bitmap);
		bit_and(switch_node_bitmap[i], node_map);
		switch_node_cnt[i] = bit_set_count(switch_node_bitmap[i]);
		if (req_nodes_bitmap &&
		    bit_overlap(req_nodes_bitmap, switch_node_bitmap[i])) {
			switch_required[i] = 1;
			if (switch_record_table[i].level == 0) {
				leaf_switch_count++;
			}
			if ((top_switch_inx == -1) ||
			    (switch_record_table[i].level >
			     switch_record_table[top_switch_inx].level)) {
				top_switch_inx = i;
			}
		}
		if (!_enough_nodes(switch_node_cnt[i], rem_nodes,
				   min_nodes, req_nodes))
			continue;
		if (!req_nodes_bitmap &&
		    bit_overlap(nw->node_bitmap, switch_node_bitmap[i])) {
			if ((top_switch_inx == -1) ||
			    (switch_record_table[i].level >
			     switch_record_table[top_switch_inx].level)) {
				top_switch_inx = i;
			}
		}
	}

	if (!req_nodes_bitmap) {
>>>>>>> 71df4fae
		bit_clear_all(node_map);
	}

	/* Compute CPUs already allocated to required nodes */
	if ((details_ptr->max_cpus != NO_VAL) &&
	    (total_cpus > details_ptr->max_cpus)) {
		info("%pJ can't use required nodes due to max CPU limit",
		     job_ptr);
		goto fini;
	}

	/*
<<<<<<< HEAD
	 * Accumulate nodes from those with highest available CPU count.
	 * Logic is optimized for small node/CPU count allocations.
	 * For larger allocation, use list_sort().
=======
	 * Remove nodes from consideration that can not be reached from this
	 * top level switch.
	 */
	for (i = 0; i < switch_record_cnt; i++) {
		if (top_switch_inx != i) {
			  bit_and(switch_node_bitmap[i],
				  switch_node_bitmap[top_switch_inx]);
		}
	}

	if (req_nodes_bitmap) {
		bit_and(node_map, req_nodes_bitmap);
		if ((rem_nodes <= 0) && (rem_cpus <= 0) &&
		    gres_plugin_job_sched_test(job_ptr->gres_list,
					       job_ptr->job_id)) {
			/* Required nodes completely satisfied the request */
			rc = SLURM_SUCCESS;
			goto fini;
		}
		if (max_nodes <= 0) {
			rc = SLURM_ERROR;
			info("%s: %s: %pJ requires nodes exceed maximum node limit",
			     plugin_type, __func__, job_ptr);
			goto fini;
		}
	}

	/*
	 * Identify the best set of nodes (i.e. nodes with the lowest weight,
	 * in addition to the required nodes) that can be used to satisfy the
	 * job request. All nodes must be on a common top-level switch. The
	 * logic here adds groups of nodes, all with the same weight, so we
	 * usually identify more nodes than required to satisfy the request.
	 * Later logic selects from those nodes to get the best topology.
>>>>>>> 71df4fae
	 */
	if (max_nodes == 0)
		all_done = true;
	avail_cpu_per_node = xmalloc(sizeof(uint16_t) * select_node_cnt);
	node_weight_list = _build_node_weight_list(orig_node_map);
	iter = list_iterator_create(node_weight_list);
	while (!all_done && (nwt = (node_weight_type *) list_next(iter))) {
		int last_max_cpu_cnt = -1;
		while (!all_done) {
			int max_cpu_idx = -1;
			for (i = i_start; i <= i_end; i++) {
				/* Node not available or already selected */
				if (!bit_test(nwt->node_bitmap, i) ||
				    bit_test(node_map, i))
					continue;
				_select_cores(job_ptr, mc_ptr, enforce_binding,
					      i, &avail_cpus, max_nodes,
					      min_rem_nodes, avail_core,
					      avail_res_array, first_pass);
				_cpus_to_use(&avail_cpus, rem_max_cpus,
					     min_rem_nodes, details_ptr,
					     avail_res_array[i], i, cr_type);
				if (avail_cpus == 0)
					continue;
				avail_cpu_per_node[i] = avail_cpus;
				if ((max_cpu_idx == -1) ||
				    (avail_cpu_per_node[max_cpu_idx] <
				     avail_cpu_per_node[i])) {
					max_cpu_idx = i;
					if (avail_cpu_per_node[max_cpu_idx] ==
					    last_max_cpu_cnt)
						break;
				}
			}
			if ((max_cpu_idx == -1) ||
			    (avail_cpu_per_node[max_cpu_idx] == 0)) {
				/* No more usable nodes left, get next weight */
				break;
			}
			i = max_cpu_idx;
			avail_cpus = avail_cpu_per_node[i];
			last_max_cpu_cnt = avail_cpus;
			total_cpus += avail_cpus;
			if ((details_ptr->max_cpus != NO_VAL) &&
			    (total_cpus > details_ptr->max_cpus)) {
				debug2("%s: %s: %pJ can't use node %d without exceeding job limit",
				       plugin_type, __func__, job_ptr, i);
				bit_clear(nwt->node_bitmap, i);
				total_cpus -= avail_cpus;
				continue;
			}
			rem_cpus -= avail_cpus;
			rem_max_cpus -= avail_cpus;
			rem_nodes--;
			min_rem_nodes--;
			max_nodes--;
			bit_set(node_map, i);
			if (gres_per_job) {
				gres_plugin_job_sched_add(job_ptr->gres_list,
					avail_res_array[i]->sock_gres_list,
					avail_cpus);
			}
			if ((rem_nodes <= 0) && (rem_cpus <= 0) &&
			    gres_plugin_job_sched_test(job_ptr->gres_list,
						       job_ptr->job_id)) {
				error_code = SLURM_SUCCESS;
				all_done = true;
				break;
			}
			if (max_nodes == 0) {
				all_done = true;
				break;
			}
		}
	}
	list_iterator_destroy(iter);

	if (error_code == SLURM_SUCCESS) {
		/* Already succeeded */
	} else if ((rem_cpus > 0) || (min_rem_nodes > 0) ||
		   !gres_plugin_job_sched_test(job_ptr->gres_list,
					       job_ptr->job_id)) {
		bit_clear_all(node_map);
		error_code = SLURM_ERROR;
	} else {
		error_code = SLURM_SUCCESS;
	}

fini:	FREE_NULL_LIST(node_weight_list);
	bit_free(orig_node_map);
	xfree(avail_cpu_per_node);
	return error_code;
}

/*
 * A variation of _eval_nodes() to select resources at the end of the node
 * list to reduce fragmentation
 */
static int _eval_nodes_serial(job_record_t *job_ptr,
			      gres_mc_data_t *mc_ptr, bitstr_t *node_map,
			      bitstr_t **avail_core, uint32_t min_nodes,
			      uint32_t max_nodes, uint32_t req_nodes,
			      avail_res_t **avail_res_array, uint16_t cr_type,
			      bool prefer_alloc_nodes, bool first_pass)
{
	int i, i_start, i_end, error_code = SLURM_ERROR;
	int rem_cpus, rem_nodes; /* remaining resources desired */
	int min_rem_nodes;	/* remaining resources desired */
	int total_cpus = 0;	/* #CPUs allocated to job */
	int64_t rem_max_cpus;
	struct job_details *details_ptr = job_ptr->details;
	bitstr_t *req_map = details_ptr->req_node_bitmap;
	bitstr_t *orig_node_map = bit_copy(node_map);
	bool all_done = false, gres_per_job;
	uint16_t avail_cpus = 0;
	node_record_t *node_ptr;
	List node_weight_list = NULL;
	node_weight_type *nwt;
	ListIterator iter;
	bool enforce_binding = false;

	if (job_ptr->gres_list && (job_ptr->bit_flags & GRES_ENFORCE_BIND))
		enforce_binding = true;
	rem_cpus = details_ptr->min_cpus;
	rem_max_cpus = details_ptr->max_cpus;
	min_rem_nodes = min_nodes;
	if ((details_ptr->num_tasks != NO_VAL) &&
	    (details_ptr->num_tasks != 0))
		max_nodes = MIN(max_nodes, details_ptr->num_tasks);
	if ((gres_per_job = gres_plugin_job_sched_init(job_ptr->gres_list)))
		rem_nodes = MIN(min_nodes, req_nodes);
	else
		rem_nodes = MAX(min_nodes, req_nodes);

	i_start = bit_ffs(node_map);
	if (i_start >= 0)
		i_end = bit_fls(node_map);
	else
		i_end = i_start - 1;
	if (req_map) {
		for (i = i_start; i <= i_end; i++) {
			if (!bit_test(req_map, i)) {
				bit_clear(node_map, i);
				continue;
			}
			node_ptr = node_record_table_ptr + i;
			if (!bit_test(node_map, i)) {
				debug("%pJ required node %s not available",
				      job_ptr, node_ptr->name);
				goto fini;
			}
			if (!avail_res_array[i] ||
			    !avail_res_array[i]->avail_cpus) {
				debug("%pJ required node %s lacks available resources",
				      job_ptr, node_ptr->name);
				goto fini;
			}
			_select_cores(job_ptr, mc_ptr, enforce_binding, i,
				      &avail_cpus, max_nodes, min_rem_nodes,
				      avail_core, avail_res_array, first_pass);
			_cpus_to_use(&avail_cpus, rem_max_cpus, min_rem_nodes,
				     details_ptr, avail_res_array[i], i,
				     cr_type);
			if ((avail_cpus > 0) && (max_nodes > 0)) {
				total_cpus += avail_cpus;
				rem_cpus   -= avail_cpus;
				rem_max_cpus -= avail_cpus;
				rem_nodes--;
				min_rem_nodes--;
				/* leaving bitmap set, decr max limit */
				max_nodes--;
				if (gres_per_job) {
					gres_plugin_job_sched_add(
						job_ptr->gres_list,
						avail_res_array[i]->
						sock_gres_list, avail_cpus);
				}
			} else {	/* node not selected (yet) */
				debug("%pJ required node %s lacks available resources",
				      job_ptr, node_ptr->name);
				goto fini;
			}
		}
		if ((rem_nodes <= 0) && (rem_cpus <= 0) &&
		    gres_plugin_job_sched_test(job_ptr->gres_list,
					       job_ptr->job_id)) {
			error_code = SLURM_SUCCESS;
			bit_and(node_map, req_map);
			goto fini;
		}
		if (max_nodes <= 0) {
			error_code = SLURM_ERROR;
			goto fini;
		}
		bit_and_not(orig_node_map, node_map);
	} else {
		bit_clear_all(node_map);
	}

	/* Compute CPUs already allocated to required nodes */
	if ((details_ptr->max_cpus != NO_VAL) &&
	    (total_cpus > details_ptr->max_cpus)) {
		info("%pJ can't use required nodes due to max CPU limit",
		     job_ptr);
		goto fini;
	}

	if (max_nodes == 0)
		all_done = true;
	node_weight_list = _build_node_weight_list(orig_node_map);
	iter = list_iterator_create(node_weight_list);
	while (!all_done && (nwt = (node_weight_type *) list_next(iter))) {
		for (i = i_end; ((i >= i_start) && (max_nodes > 0)); i--) {
			if (!avail_res_array[i] ||
			    !avail_res_array[i]->avail_cpus)
				continue;
			/* Node not available or already selected */
			if (!bit_test(nwt->node_bitmap, i) ||
			    bit_test(node_map, i))
				continue;
			_select_cores(job_ptr, mc_ptr, enforce_binding, i,
				      &avail_cpus, max_nodes, min_rem_nodes,
				      avail_core, avail_res_array, first_pass);
			_cpus_to_use(&avail_cpus, rem_max_cpus,
				     min_rem_nodes, details_ptr,
				     avail_res_array[i], i, cr_type);
			if (avail_cpus == 0)
				continue;
			total_cpus += avail_cpus;
			if ((details_ptr->max_cpus != NO_VAL) &&
			    (total_cpus > details_ptr->max_cpus)) {
				debug2("%s: %s: %pJ can't use node %d without exceeding job limit",
				       plugin_type, __func__, job_ptr, i);
				total_cpus -= avail_cpus;
				continue;
			}
			rem_cpus -= avail_cpus;
			rem_max_cpus -= avail_cpus;
			rem_nodes--;
			min_rem_nodes--;
			max_nodes--;
			bit_set(node_map, i);
			if (gres_per_job) {
				gres_plugin_job_sched_add(job_ptr->gres_list,
					avail_res_array[i]->sock_gres_list,
					avail_cpus);
			}
			if ((rem_nodes <= 0) && (rem_cpus <= 0) &&
			    gres_plugin_job_sched_test(job_ptr->gres_list,
						       job_ptr->job_id)) {
				error_code = SLURM_SUCCESS;
				all_done = true;
				break;
			}
			if (max_nodes == 0) {
				all_done = true;
				break;
			}
		}
	}
	list_iterator_destroy(iter);

	if (error_code == SLURM_SUCCESS) {
		/* Already succeeded */
	} else if ((rem_cpus > 0) || (min_rem_nodes > 0) ||
		   !gres_plugin_job_sched_test(job_ptr->gres_list,
					       job_ptr->job_id)) {
		bit_clear_all(node_map);
		error_code = SLURM_ERROR;
	} else {
		error_code = SLURM_SUCCESS;
	}

fini:	FREE_NULL_LIST(node_weight_list);
	bit_free(orig_node_map);
	return error_code;

}

/*
 * This is an intermediary step between _select_nodes() and _eval_nodes()
 * to tackle the knapsack problem. This code incrementally removes nodes
 * with low CPU counts for the job and re-evaluates each result.
 *
 * RET SLURM_SUCCESS or an error code
 */
extern int choose_nodes(job_record_t *job_ptr, bitstr_t *node_map,
			bitstr_t **avail_core, uint32_t min_nodes,
			uint32_t max_nodes, uint32_t req_nodes,
			avail_res_t **avail_res_array, uint16_t cr_type,
			bool prefer_alloc_nodes, gres_mc_data_t *tres_mc_ptr)
{
	int i, i_first, i_last;
	int count, ec, most_res = 0, rem_nodes, node_cnt = 0;
	bitstr_t *orig_node_map, *req_node_map = NULL;
	bitstr_t **orig_core_array;

	if (job_ptr->details->req_node_bitmap)
		req_node_map = job_ptr->details->req_node_bitmap;

	/* clear nodes from the bitmap that don't have available resources */
	i_first = bit_ffs(node_map);
	if (i_first >= 0)
		i_last = bit_fls(node_map);
	else
		i_last = i_first - 1;
	for (i = i_first; i <= i_last; i++) {
		if (!bit_test(node_map, i))
			continue;
		/*
		 * Make sure we don't say we can use a node exclusively
		 * that is bigger than our whole-job maximum CPU count.
		 */
		if (((job_ptr->details->whole_node == 1) &&
		     (job_ptr->details->max_cpus != NO_VAL) &&
		     (job_ptr->details->max_cpus <
		      avail_res_array[i]->avail_cpus)) ||
		/* OR node has no CPUs */
		    (avail_res_array[i]->avail_cpus < 1)) {

			if (req_node_map && bit_test(req_node_map, i)) {
				/* can't clear a required node! */
				return SLURM_ERROR;
			}
			bit_clear(node_map, i);
		} else {
			node_cnt++;
		}
	}

	if ((job_ptr->details->num_tasks > 1) &&
	    (max_nodes > job_ptr->details->num_tasks))
		max_nodes = MAX(job_ptr->details->num_tasks, min_nodes);

	/*
	 * _eval_nodes() might need to be called more than once and is
	 * destructive of node_map and avail_core. Copy those bitmaps.
	 */
	orig_node_map = bit_copy(node_map);
	orig_core_array = copy_core_array(avail_core);

	ec = _eval_nodes(job_ptr, tres_mc_ptr, node_map, avail_core, min_nodes,
			 max_nodes, req_nodes, avail_res_array, cr_type,
			 prefer_alloc_nodes, true);
	if (ec == SLURM_SUCCESS)
		goto fini;
	bit_or(node_map, orig_node_map);
	core_array_or(avail_core, orig_core_array);

	rem_nodes = bit_set_count(node_map);
	if (rem_nodes <= min_nodes) {
		/* Can not remove any nodes, enable use of non-local GRES */
		ec = _eval_nodes(job_ptr, tres_mc_ptr, node_map, avail_core,
				 min_nodes, max_nodes, req_nodes,
				 avail_res_array, cr_type, prefer_alloc_nodes,
				 false);
		goto fini;
	}

	/*
	 * This nodeset didn't work. To avoid a possible knapsack problem,
	 * incrementally remove nodes with low resource counts (sum of CPU and
	 * GPU count if using GPUs, otherwise the CPU count) and retry
	 */
	for (i = 0; i < select_node_cnt; i++) {
		if (avail_res_array[i]) {
			most_res = MAX(most_res,
				       avail_res_array[i]->avail_res_cnt);
		}
	}

	for (count = 1; count < most_res; count++) {
		int nochange = 1;
		bit_or(node_map, orig_node_map);
		core_array_or(avail_core, orig_core_array);
		for (i = i_first; i <= i_last; i++) {
			if (!bit_test(node_map, i))
				continue;
			if ((avail_res_array[i]->avail_res_cnt > 0) &&
			    (avail_res_array[i]->avail_res_cnt <= count)) {
				if (req_node_map && bit_test(req_node_map, i))
					continue;
				nochange = 0;
				bit_clear(node_map, i);
				bit_clear(orig_node_map, i);
				if (--rem_nodes <= min_nodes)
					break;
			}
		}
		if (nochange && (count != 1))
			continue;
		ec = _eval_nodes(job_ptr, tres_mc_ptr, node_map, avail_core,
				 min_nodes, max_nodes, req_nodes,
				 avail_res_array, cr_type, prefer_alloc_nodes,
				 false);
		if (ec == SLURM_SUCCESS)
			break;
		if (rem_nodes <= min_nodes)
			break;
	}

fini:	if ((ec == SLURM_SUCCESS) && job_ptr->gres_list && orig_core_array) {
		/*
		 * Update available CPU count for any removed cores.
		 * Cores are only removed for jobs with GRES to enforce binding.
		 */
		for (i = i_first; i <= i_last; i++) {
			if (!bit_test(node_map, i)||
			    !orig_core_array[i] || !avail_core[i])
				continue;
			count = bit_set_count(avail_core[i]);
			count *= select_node_record[i].vpus;
			avail_res_array[i]->avail_cpus =
				MIN(count, avail_res_array[i]->avail_cpus);
			if (avail_res_array[i]->avail_cpus == 0) {
				error("%s: %s: avail_cpus underflow for %pJ",
				      plugin_type, __func__, job_ptr);
				if (req_node_map && bit_test(req_node_map, i)) {
					/* can't clear a required node! */
					ec = SLURM_ERROR;
				}
				bit_clear(node_map, i);
			}
		}
	}
	FREE_NULL_BITMAP(orig_node_map);
	free_core_array(&orig_core_array);
	return ec;
}

/*
 * can_job_run_on_node - Given the job requirements, determine which
 *                       resources from the given node (if any) can be
 *                       allocated to this job. Returns a structure identifying
 *                       the resources available for allocation to this job.
 *       NOTE: This process does NOT support overcommitting resources
 *
 * IN job_ptr       - pointer to job requirements
 * IN/OUT core_map  - per-node bitmap of available cores
 * IN node_i        - index of node to be evaluated
 * IN s_p_n         - Expected sockets_per_node (NO_VAL if not limited)
 * IN cr_type       - Consumable Resource setting
 * IN test_only     - Determine if job could ever run, ignore allocated memory
 *		      check
 * IN will_run      - Determining when a pending job can start
 * IN: part_core_map - per-node bitmap of cores allocated to jobs of this
 *                     partition or NULL if don't care
 * RET Available resources. Call _array() to release memory.
 *
 * NOTE: The returned cpu_count may be less than the number of set bits in
 *       core_map for the given node. The cr_dist functions will determine
 *       which bits to de-select from the core_map to match the cpu_count.
 */
extern avail_res_t *can_job_run_on_node(job_record_t *job_ptr,
					bitstr_t **core_map,
					const uint32_t node_i,
					uint32_t s_p_n,
					node_use_record_t *node_usage,
					uint16_t cr_type,
					bool test_only, bool will_run,
					bitstr_t **part_core_map)
{
	uint16_t cpus = 0;
	uint64_t avail_mem = NO_VAL64, req_mem;
	int cpu_alloc_size, i, rc;
	node_record_t *node_ptr = node_record_table_ptr + node_i;
	List node_gres_list;
	bitstr_t *part_core_map_ptr = NULL, *req_sock_map = NULL;
	avail_res_t *avail_res = NULL;
	List sock_gres_list = NULL;
	bool enforce_binding = false;
	uint16_t min_cpus_per_node, ntasks_per_node = 1;

	if (((job_ptr->bit_flags & BACKFILL_TEST) == 0) &&
	    !test_only && !will_run && IS_NODE_COMPLETING(node_ptr)) {
		/*
		 * Do not allocate more jobs to nodes with completing jobs,
		 * backfill scheduler independently handles completing nodes
		 */
		return NULL;
	}

	if (part_core_map)
		part_core_map_ptr = part_core_map[node_i];
	if (node_usage[node_i].gres_list)
		node_gres_list = node_usage[node_i].gres_list;
	else
		node_gres_list = node_ptr->gres_list;

	if (job_ptr->gres_list) {
		/* Identify available GRES and adjacent cores */
		if (job_ptr->bit_flags & GRES_ENFORCE_BIND)
			enforce_binding = true;
		if (!core_map[node_i]) {
			core_map[node_i] = bit_alloc(
					select_node_record[node_i].tot_cores);
			bit_set_all(core_map[node_i]);
		}
		sock_gres_list = gres_plugin_job_test2(
					job_ptr->gres_list, node_gres_list,
					test_only, core_map[node_i],
					select_node_record[node_i].tot_sockets,
					select_node_record[node_i].cores,
					job_ptr->job_id, node_ptr->name,
					enforce_binding, s_p_n, &req_sock_map,
					job_ptr->user_id, node_i);
		if (!sock_gres_list) {	/* GRES requirement fail */
#if _DEBUG
			info("Test fail on node %d: gres_plugin_job_test2",
			     node_i);
#endif
			return NULL;
		}
	}

	/* Identify available CPUs */
	if (cr_type & CR_CORE) {
		/* cpu_alloc_size = # of CPUs per core */
		cpu_alloc_size = select_node_record[node_i].vpus;
		avail_res = common_allocate_cores(job_ptr, core_map[node_i],
						  part_core_map_ptr, node_i,
						  &cpu_alloc_size, false,
						  req_sock_map);

	} else if (cr_type & CR_SOCKET) {
		/* cpu_alloc_size = # of CPUs per socket */
		cpu_alloc_size = select_node_record[node_i].cores *
				 select_node_record[node_i].vpus;
		avail_res = common_allocate_sockets(job_ptr, core_map[node_i],
						    part_core_map_ptr, node_i,
						    &cpu_alloc_size,
						    req_sock_map);
	} else {
		/* cpu_alloc_size = 1 individual CPU */
		cpu_alloc_size = 1;
		avail_res = common_allocate_cores(job_ptr, core_map[node_i],
						  part_core_map_ptr, node_i,
						  &cpu_alloc_size, true,
						  req_sock_map);
	}
	FREE_NULL_BITMAP(req_sock_map);
	if (!avail_res || (avail_res->max_cpus == 0)) {
		common_free_avail_res(avail_res);
#if _DEBUG
		info("Test fail on node %d: _allocate_cores/sockets",
		     node_i);
#endif
		FREE_NULL_LIST(sock_gres_list);
		return NULL;
	}

	/* Check that sufficient CPUs remain to run a task on this node */
	if (job_ptr->details->ntasks_per_node) {
		ntasks_per_node = job_ptr->details->ntasks_per_node;
	} else if (job_ptr->details->overcommit) {
		ntasks_per_node = 1;
	} else if ((job_ptr->details->max_nodes == 1) &&
		   (job_ptr->details->num_tasks != 0)) {
		ntasks_per_node = job_ptr->details->num_tasks;
	} else if (job_ptr->details->max_nodes) {
		ntasks_per_node = (job_ptr->details->num_tasks +
				   job_ptr->details->max_nodes - 1) /
				  job_ptr->details->max_nodes;
	}
	min_cpus_per_node = ntasks_per_node * job_ptr->details->cpus_per_task;
	if (avail_res->max_cpus < min_cpus_per_node) {
#if _DEBUG
		info("Test fail on node %d: max_cpus < min_cpus_per_node (%u < %u)",
		     node_i, avail_res->max_cpus, min_cpus_per_node);
#endif
		FREE_NULL_LIST(sock_gres_list);
		common_free_avail_res(avail_res);
		return NULL;
	}

	if (cr_type & CR_MEMORY) {
		avail_mem = select_node_record[node_i].real_memory -
			    select_node_record[node_i].mem_spec_limit;
		if (!test_only)
			avail_mem -= node_usage[node_i].alloc_memory;
	}

	if (sock_gres_list) {
		uint16_t near_gpu_cnt = 0;
		avail_res->sock_gres_list = sock_gres_list;
		/* Disable GRES that can't be used with remaining cores */
		rc = gres_plugin_job_core_filter2(
					sock_gres_list, avail_mem,
					avail_res->max_cpus,
					enforce_binding, core_map[node_i],
					select_node_record[node_i].tot_sockets,
					select_node_record[node_i].cores,
					select_node_record[node_i].vpus,
					s_p_n,
					job_ptr->details->ntasks_per_node,
					(job_ptr->details->whole_node == 1),
					&avail_res->avail_gpus, &near_gpu_cnt);
		if (rc != 0) {
#if _DEBUG
			info("Test fail on node %d: gres_plugin_job_core_filter2",
			     node_i);
#endif
			common_free_avail_res(avail_res);
			return NULL;
		}

		/* Favor nodes with more co-located GPUs */
		node_ptr->sched_weight =
			(node_ptr->sched_weight & 0xffffffffffffff00) |
			(0xff - near_gpu_cnt);
	}

	for (i = 0; i < avail_res->sock_cnt; i++)
		cpus += avail_res->avail_cores_per_sock[i];
	cpus *= avail_res->vpus;
	cpus -= avail_res->spec_threads;

	if (cr_type & CR_MEMORY) {
		/*
		 * Memory Check: check pn_min_memory to see if:
		 *          - this node has enough memory (MEM_PER_CPU == 0)
		 *          - there are enough free_cores (MEM_PER_CPU == 1)
		 */
		req_mem   = job_ptr->details->pn_min_memory & ~MEM_PER_CPU;
		if (job_ptr->details->pn_min_memory & MEM_PER_CPU) {
			/* memory is per-CPU */
			if (!(job_ptr->bit_flags & BF_WHOLE_NODE_TEST) &&
			    ((req_mem * cpus) > avail_mem) &&
			    (job_ptr->details->whole_node == 1)) {
				cpus = 0;
			} else if (!(cr_type & CR_CPU) &&
				   job_ptr->details->mc_ptr &&
				   (job_ptr->details->mc_ptr->
				    ntasks_per_core == 1) &&
				   job_ptr->details->cpus_per_task == 1) {
				/*
				 * In this scenario, CPUs represents cores and
				 * the CPU/core count will be inflated later on
				 * to include all of the threads on a core. So
				 * we need to compare apples to apples and only
				 * remove 1 CPU/core at a time.
				 */
				while ((cpus > 0) &&
				       ((req_mem *
					 ((int) cpus *
					  (int) select_node_record[node_i].vpus))
					 > avail_mem))
					cpus -= 1;
			} else {
				while ((req_mem * cpus) > avail_mem) {
					if (cpus >= cpu_alloc_size) {
						cpus -= cpu_alloc_size;
					} else {
						cpus = 0;
						break;
					}
				}
			}

			if (job_ptr->details->cpus_per_task > 1) {
				i = cpus % job_ptr->details->cpus_per_task;
				cpus -= i;
			}
			if (cpus < job_ptr->details->ntasks_per_node)
				cpus = 0;
			/* FIXME: Need to recheck min_cores, etc. here */
		} else {
			/* memory is per node */
			if (req_mem > avail_mem)
				cpus = 0;
		}
	}

	if (cpus == 0) {
#if _DEBUG
		info("Test fail on node %d: cpus == 0", node_i);
#endif
		bit_clear_all(core_map[node_i]);
	}

	if (select_debug_flags & DEBUG_FLAG_SELECT_TYPE) {
		info("%s: %s: %u CPUs on %s(state:%d), mem %"PRIu64"/%"PRIu64,
		     plugin_type, __func__, cpus,
		     select_node_record[node_i].node_ptr->name,
		     node_usage[node_i].node_state,
		     node_usage[node_i].alloc_memory,
		     select_node_record[node_i].real_memory);
	}

	avail_res->avail_cpus = cpus;
	_avail_res_log(avail_res, node_ptr->name);

	return avail_res;
}<|MERGE_RESOLUTION|>--- conflicted
+++ resolved
@@ -2238,23 +2238,6 @@
 		nw->node_cnt++;
 	}
 
-	if (req_nodes_bitmap) {
-		bit_and(node_map, req_nodes_bitmap);
-		if ((rem_nodes <= 0) && (rem_cpus <= 0) &&
-		    gres_plugin_job_sched_test(job_ptr->gres_list,
-					       job_ptr->job_id)) {
-			/* Required nodes completely satisfied the request */
-			rc = SLURM_SUCCESS;
-			goto fini;
-		}
-		if (max_nodes <= 0) {
-			rc = SLURM_ERROR;
-			info("%s: %s: %pJ requires nodes exceed maximum node limit",
-			     plugin_type, __func__, job_ptr);
-			goto fini;
-		}
-	}
-
 	list_sort(node_weight_list, _topo_weight_sort);
 	if (select_debug_flags & DEBUG_FLAG_SELECT_TYPE)
 		(void) list_for_each(node_weight_list, _topo_weight_log, NULL);
@@ -2335,6 +2318,23 @@
 		if (top_switch_inx != i) {
 			  bit_and(switch_node_bitmap[i],
 				  switch_node_bitmap[top_switch_inx]);
+		}
+	}
+
+	if (req_nodes_bitmap) {
+		bit_and(node_map, req_nodes_bitmap);
+		if ((rem_nodes <= 0) && (rem_cpus <= 0) &&
+		    gres_plugin_job_sched_test(job_ptr->gres_list,
+					       job_ptr->job_id)) {
+			/* Required nodes completely satisfied the request */
+			rc = SLURM_SUCCESS;
+			goto fini;
+		}
+		if (max_nodes <= 0) {
+			rc = SLURM_ERROR;
+			info("%s: %s: %pJ requires nodes exceed maximum node limit",
+			     plugin_type, __func__, job_ptr);
+			goto fini;
 		}
 	}
 
@@ -2768,7 +2768,6 @@
 				goto fini;
 			}
 		}
-<<<<<<< HEAD
 		if ((rem_nodes <= 0) && (rem_cpus <= 0) &&
 		    gres_plugin_job_sched_test(job_ptr->gres_list,
 					       job_ptr->job_id)) {
@@ -2782,59 +2781,6 @@
 		}
 		bit_and_not(orig_node_map, node_map);
 	} else {
-=======
-		bit_set(nw->node_bitmap, i);
-		nw->node_cnt++;
-	}
-
-	list_sort(node_weight_list, _topo_weight_sort);
-	if (select_debug_flags & DEBUG_FLAG_SELECT_TYPE)
-		(void) list_for_each(node_weight_list, _topo_weight_log, NULL);
-
-	/*
-	 * Identify the highest level switch to be used.
-	 * Note that nodes can be on multiple non-overlapping switches.
-	 */
-	switch_cpu_cnt     = xmalloc(sizeof(int)        * switch_record_cnt);
-	switch_gres        = xmalloc(sizeof(List)       * switch_record_cnt);
-	switch_node_bitmap = xmalloc(sizeof(bitstr_t *) * switch_record_cnt);
-	switch_node_cnt    = xmalloc(sizeof(int)        * switch_record_cnt);
-	switch_required    = xmalloc(sizeof(int)        * switch_record_cnt);
-
-	if (!req_nodes_bitmap)
-		nw = list_peek(node_weight_list);
-	for (i = 0, switch_ptr = switch_record_table; i < switch_record_cnt;
-	     i++, switch_ptr++) {
-		switch_node_bitmap[i] = bit_copy(switch_ptr->node_bitmap);
-		bit_and(switch_node_bitmap[i], node_map);
-		switch_node_cnt[i] = bit_set_count(switch_node_bitmap[i]);
-		if (req_nodes_bitmap &&
-		    bit_overlap(req_nodes_bitmap, switch_node_bitmap[i])) {
-			switch_required[i] = 1;
-			if (switch_record_table[i].level == 0) {
-				leaf_switch_count++;
-			}
-			if ((top_switch_inx == -1) ||
-			    (switch_record_table[i].level >
-			     switch_record_table[top_switch_inx].level)) {
-				top_switch_inx = i;
-			}
-		}
-		if (!_enough_nodes(switch_node_cnt[i], rem_nodes,
-				   min_nodes, req_nodes))
-			continue;
-		if (!req_nodes_bitmap &&
-		    bit_overlap(nw->node_bitmap, switch_node_bitmap[i])) {
-			if ((top_switch_inx == -1) ||
-			    (switch_record_table[i].level >
-			     switch_record_table[top_switch_inx].level)) {
-				top_switch_inx = i;
-			}
-		}
-	}
-
-	if (!req_nodes_bitmap) {
->>>>>>> 71df4fae
 		bit_clear_all(node_map);
 	}
 
@@ -2847,46 +2793,9 @@
 	}
 
 	/*
-<<<<<<< HEAD
 	 * Accumulate nodes from those with highest available CPU count.
 	 * Logic is optimized for small node/CPU count allocations.
 	 * For larger allocation, use list_sort().
-=======
-	 * Remove nodes from consideration that can not be reached from this
-	 * top level switch.
-	 */
-	for (i = 0; i < switch_record_cnt; i++) {
-		if (top_switch_inx != i) {
-			  bit_and(switch_node_bitmap[i],
-				  switch_node_bitmap[top_switch_inx]);
-		}
-	}
-
-	if (req_nodes_bitmap) {
-		bit_and(node_map, req_nodes_bitmap);
-		if ((rem_nodes <= 0) && (rem_cpus <= 0) &&
-		    gres_plugin_job_sched_test(job_ptr->gres_list,
-					       job_ptr->job_id)) {
-			/* Required nodes completely satisfied the request */
-			rc = SLURM_SUCCESS;
-			goto fini;
-		}
-		if (max_nodes <= 0) {
-			rc = SLURM_ERROR;
-			info("%s: %s: %pJ requires nodes exceed maximum node limit",
-			     plugin_type, __func__, job_ptr);
-			goto fini;
-		}
-	}
-
-	/*
-	 * Identify the best set of nodes (i.e. nodes with the lowest weight,
-	 * in addition to the required nodes) that can be used to satisfy the
-	 * job request. All nodes must be on a common top-level switch. The
-	 * logic here adds groups of nodes, all with the same weight, so we
-	 * usually identify more nodes than required to satisfy the request.
-	 * Later logic selects from those nodes to get the best topology.
->>>>>>> 71df4fae
 	 */
 	if (max_nodes == 0)
 		all_done = true;
