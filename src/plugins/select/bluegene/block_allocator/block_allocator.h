--- conflicted
+++ resolved
@@ -91,10 +91,6 @@
  */
 typedef struct {
 	char *save_name;
-	char *blrtsimage;              /* BlrtsImage for this block */
-	char *linuximage;              /* LinuxImage for this block */
-	char *mloaderimage;            /* mloaderImage for this block */
-	char *ramdiskimage;            /* RamDiskImage for this block */
 	int geometry[BA_SYSTEM_DIMENSIONS];
 	int start[BA_SYSTEM_DIMENSIONS];
 	int start_req;
@@ -111,27 +107,13 @@
 	List elongate_geos;
 } ba_request_t; 
 
-typedef struct {
+typedef struct blockreq {
 	char *block;
-	char *blrtsimage;              /* BlrtsImage for this block */
-	char *linuximage;              /* LinuxImage for this block */
-	char *mloaderimage;            /* mloaderImage for this block */
-	char *ramdiskimage;            /* RamDiskImage for this block */
 	int conn_type;
 	uint16_t quarters;
 	uint16_t nodecards;
 } blockreq_t;
 
-typedef struct {
-	char *name;
-	bool def;
-	List groups;
-} image_t;
-
-typedef struct {
-	char *name;
-	gid_t gid;
-} image_group_t;
 /** 
  * structure that holds the configuration settings for each connection
  * 
@@ -182,6 +164,7 @@
 	int color;
 	int index;
 	int state;
+	int conn_type;
 	int phys_x;	
 } ba_node_t;
 
@@ -221,21 +204,11 @@
 extern int DIM_SIZE[BA_SYSTEM_DIMENSIONS];
 extern s_p_options_t bg_conf_file_options[];
 
-extern char *bg_block_state_string(rm_partition_state_t state);
 extern int parse_blockreq(void **dest, slurm_parser_enum_t type,
 			  const char *key, const char *value, 
-			  const char *line, char **leftover);
+			  const char *line);
 
 extern void destroy_blockreq(void *ptr);
-<<<<<<< HEAD
-extern int parse_image(void **dest, slurm_parser_enum_t type,
-		       const char *key, const char *value, 
-		       const char *line, char **leftover);
-
-extern void destroy_image_group_list(void *ptr);
-extern void destroy_image(void *ptr);
-=======
->>>>>>> 5e89edcf
 extern void destroy_ba_node(void *ptr);
 
 /**
@@ -296,7 +269,6 @@
  * 
  * IN ba_node: ba_node_t to put down
  * IN state: new state of ba_node_t
-<<<<<<< HEAD
  */
 extern void ba_update_node_state(ba_node_t *ba_node, uint16_t state);
 
@@ -314,25 +286,6 @@
  * IN List of ba_node_t *'s: nodes to be copied
  * OUT List of ba_node_t *'s: filled in list of nodes wiring
  */
-=======
- */
-extern void ba_update_node_state(ba_node_t *ba_node, uint16_t state);
-
-/** 
- * copy info from a ba_node
- * 
- * IN ba_node: node to be copied
- * OUT ba_node_t *: copied info must be freed with destroy_ba_node
- */
-extern ba_node_t *ba_copy_node(ba_node_t *ba_node);
-
-/** 
- * copy the path of the nodes given
- * 
- * IN List of ba_node_t *'s: nodes to be copied
- * OUT List of ba_node_t *'s: filled in list of nodes wiring
- */
->>>>>>> 5e89edcf
 extern int copy_node_path(List nodes, List dest_nodes);
 
 /** 
