--- conflicted
+++ resolved
@@ -1237,14 +1237,11 @@
 						 SORTID_BATCH),
 				   tmp_char);
 
-<<<<<<< HEAD
-=======
 	add_display_treestore_line(update, treestore, &iter,
 				   find_col_name(display_data_job,
 						 SORTID_BATCH_HOST),
 				   job_ptr->batch_host);
 
->>>>>>> 73c4bb9e
 	if (cluster_flags & CLUSTER_FLAG_BG) {
 		add_display_treestore_line(update, treestore, &iter,
 					   find_col_name(display_data_job,
@@ -1944,12 +1941,9 @@
 	gtk_tree_store_set(treestore, iter,
 			   SORTID_BATCH, tmp_char, -1);
 
-<<<<<<< HEAD
-=======
 	gtk_tree_store_set(treestore, iter,
 			   SORTID_BATCH_HOST, job_ptr->batch_host, -1);
 
->>>>>>> 73c4bb9e
 	if (job_ptr->requeue)
 		sprintf(tmp_char, "yes");
 	else
