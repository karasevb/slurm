--- conflicted
+++ resolved
@@ -2040,14 +2040,11 @@
 		_sync_bitmaps(node_ptr, reg_msg->job_count);
 	}
 
-<<<<<<< HEAD
 	xfree(reason_down);
-	memcpy(node_ptr->energy, reg_msg->energy, sizeof(acct_gather_energy_t));
-=======
 	if (reg_msg->energy)
 		memcpy(node_ptr->energy, reg_msg->energy,
 		       sizeof(acct_gather_energy_t));
->>>>>>> 39512911
+
 	node_ptr->last_response = now;
 
 	return error_code;
