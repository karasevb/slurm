--- conflicted
+++ resolved
@@ -4814,21 +4814,15 @@
 	}
 
 	if ((job_return_code == NO_VAL) &&
-<<<<<<< HEAD
-	    (IS_JOB_RUNNING(job_ptr) || IS_JOB_PENDING(job_ptr)))
-		info("%s: %s cancelled from interactive user or node failure",
-		     __func__, jobid2str(job_ptr, jbuf, sizeof(jbuf)));
-=======
 	    (IS_JOB_RUNNING(job_ptr) || IS_JOB_PENDING(job_ptr))) {
 		if (node_fail) {
 			info("%s: %s cancelled by node failure",
-			     __func__, jobid2str(job_ptr, jbuf));
+			     __func__, jobid2str(job_ptr, jbuf, sizeof(jbuf)));
 		} else {
 			info("%s: %s cancelled by interactive user",
-			     __func__, jobid2str(job_ptr, jbuf));
-		}
-	}
->>>>>>> d8e6f55d
+			     __func__, jobid2str(job_ptr, jbuf, sizeof(jbuf)));
+		}
+	}
 
 	if (IS_JOB_SUSPENDED(job_ptr)) {
 		uint32_t suspend_job_state = job_ptr->job_state;
