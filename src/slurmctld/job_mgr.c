--- conflicted
+++ resolved
@@ -1570,11 +1570,7 @@
 	multi_core_data_t *mc_ptr;
 
 	/* unpack the job's details from the buffer */
-<<<<<<< HEAD
-	if (protocol_version >= SLURM_2_5_PROTOCOL_VERSION) {
-=======
 	if (protocol_version >= SLURM_2_6_PROTOCOL_VERSION) {
->>>>>>> e0c83acd
 		safe_unpack32(&min_cpus, buffer);
 		safe_unpack32(&max_cpus, buffer);
 		safe_unpack32(&min_nodes, buffer);
