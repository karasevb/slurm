/*****************************************************************************\
 *  agent.c - parallel background communication functions. This is where
 *	logic could be placed for broadcast communications.
 *****************************************************************************
 *  Copyright (C) 2002-2007 The Regents of the University of California.
 *  Copyright (C) 2008-2010 Lawrence Livermore National Security.
 *  Portions Copyright (C) 2010-2015 SchedMD LLC <https://www.schedmd.com>.
 *  Produced at Lawrence Livermore National Laboratory (cf, DISCLAIMER).
 *  Written by Morris Jette <jette1@llnl.gov>, et. al.
 *  Derived from pdsh written by Jim Garlick <garlick1@llnl.gov>
 *  CODE-OCEC-09-009. All rights reserved.
 *
 *  This file is part of SLURM, a resource management program.
 *  For details, see <https://slurm.schedmd.com/>.
 *  Please also read the included file: DISCLAIMER.
 *
 *  SLURM is free software; you can redistribute it and/or modify it under
 *  the terms of the GNU General Public License as published by the Free
 *  Software Foundation; either version 2 of the License, or (at your option)
 *  any later version.
 *
 *  In addition, as a special exception, the copyright holders give permission
 *  to link the code of portions of this program with the OpenSSL library under
 *  certain conditions as described in each individual source file, and
 *  distribute linked combinations including the two. You must obey the GNU
 *  General Public License in all respects for all of the code used other than
 *  OpenSSL. If you modify file(s) with this exception, you may extend this
 *  exception to your version of the file(s), but you are not obligated to do
 *  so. If you do not wish to do so, delete this exception statement from your
 *  version.  If you delete this exception statement from all source files in
 *  the program, then also delete it here.
 *
 *  SLURM is distributed in the hope that it will be useful, but WITHOUT ANY
 *  WARRANTY; without even the implied warranty of MERCHANTABILITY or FITNESS
 *  FOR A PARTICULAR PURPOSE.  See the GNU General Public License for more
 *  details.
 *
 *  You should have received a copy of the GNU General Public License along
 *  with SLURM; if not, write to the Free Software Foundation, Inc.,
 *  51 Franklin Street, Fifth Floor, Boston, MA 02110-1301  USA.
 *****************************************************************************
 *  Theory of operation:
 *
 *  The functions below permit slurm to initiate parallel tasks as a
 *  detached thread and let the functions below make sure the work happens.
 *  For example, when a job's time limit is to be changed slurmctld needs
 *  to notify the slurmd on every node to which the job was allocated.
 *  We don't want to hang slurmctld's primary function (the job update RPC)
 *  to perform this work, so it just initiates an agent to perform the work.
 *  The agent is passed all details required to perform the work, so it will
 *  be possible to execute the agent as an pthread, process, or even a daemon
 *  on some other computer.
 *
 *  The main agent thread creates a separate thread for each node to be
 *  communicated with up to AGENT_THREAD_COUNT. A special watchdog thread
 *  sends SIGLARM to any threads that have been active (in DSH_ACTIVE state)
 *  for more than MessageTimeout seconds.
 *  The agent responds to slurmctld via a function call or an RPC as required.
 *  For example, informing slurmctld that some node is not responding.
 *
 *  All the state for each thread is maintained in thd_t struct, which is
 *  used by the watchdog thread as well as the communication threads.
\*****************************************************************************/

#include "config.h"

#if HAVE_SYS_PRCTL_H
#include <sys/prctl.h>
#endif

#include <errno.h>
#include <pthread.h>
#include <pwd.h>
#include <signal.h>
#include <stdlib.h>
#include <string.h>
#include <sys/types.h>
#include <sys/wait.h>
#include <unistd.h>

#include "src/common/forward.h"
#include "src/common/list.h"
#include "src/common/log.h"
#include "src/common/macros.h"
#include "src/common/node_select.h"
#include "src/common/parse_time.h"
#include "src/common/slurm_protocol_api.h"
#include "src/common/slurm_protocol_interface.h"
#include "src/common/uid.h"
#include "src/common/xsignal.h"
#include "src/common/xassert.h"
#include "src/common/xmalloc.h"
#include "src/common/xstring.h"
#include "src/slurmctld/agent.h"
#include "src/slurmctld/front_end.h"
#include "src/slurmctld/job_scheduler.h"
#include "src/slurmctld/locks.h"
#include "src/slurmctld/ping_nodes.h"
#include "src/slurmctld/slurmctld.h"
#include "src/slurmctld/state_save.h"
#include "src/slurmctld/srun_comm.h"

#define MAX_RETRIES		100

typedef enum {
	DSH_NEW,        /* Request not yet started */
	DSH_ACTIVE,     /* Request in progress */
	DSH_DONE,       /* Request completed normally */
	DSH_NO_RESP,    /* Request timed out */
	DSH_FAILED,     /* Request resulted in error */
	DSH_DUP_JOBID	/* Request resulted in duplicate job ID error */
} state_t;

typedef struct thd_complete {
	bool work_done; 	/* assume all threads complete */
	int fail_cnt;		/* assume no threads failures */
	int no_resp_cnt;	/* assume all threads respond */
	int retry_cnt;		/* assume no required retries */
	int max_delay;
	time_t now;
} thd_complete_t;

typedef struct thd {
	pthread_t thread;		/* thread ID */
	pthread_attr_t attr;		/* thread attributes */
	state_t state;			/* thread state */
	time_t start_time;		/* start time */
	time_t end_time;		/* end time or delta time
					 * upon termination */
	slurm_addr_t *addr;		/* specific addr to send to
					 * will not do nodelist if set */
	char *nodelist;			/* list of nodes to send to */
	List ret_list;
} thd_t;

typedef struct agent_info {
	pthread_mutex_t thread_mutex;	/* agent specific mutex */
	pthread_cond_t thread_cond;	/* agent specific condition */
	uint32_t thread_count;		/* number of threads records */
	uint32_t threads_active;	/* currently active threads */
	uint16_t retry;			/* if set, keep trying */
	thd_t *thread_struct;		/* thread structures */
	bool get_reply;			/* flag if reply expected */
	slurm_msg_type_t msg_type;	/* RPC to be issued */
	void **msg_args_pptr;		/* RPC data to be used */
	uint16_t protocol_version;	/* if set, use this version */
} agent_info_t;

typedef struct task_info {
	pthread_mutex_t *thread_mutex_ptr; /* pointer to agent specific
					    * mutex */
	pthread_cond_t *thread_cond_ptr;/* pointer to agent specific
					 * condition */
	uint32_t *threads_active_ptr;	/* currently active thread ptr */
	thd_t *thread_struct_ptr;	/* thread structures ptr */
	bool get_reply;			/* flag if reply expected */
	slurm_msg_type_t msg_type;	/* RPC to be issued */
	void *msg_args_ptr;		/* ptr to RPC data to be used */
	uint16_t protocol_version;	/* if set, use this version */
} task_info_t;

typedef struct queued_request {
	agent_arg_t* agent_arg_ptr;	/* The queued request */
	time_t       first_attempt;	/* Time of first check for batch
					 * launch RPC *only* */
	time_t       last_attempt;	/* Time of last xmit attempt */
} queued_request_t;

typedef struct mail_info {
	char *user_name;
	char *message;
} mail_info_t;

static void _agent_retry(int min_wait, bool wait_too);
static int  _batch_launch_defer(queued_request_t *queued_req_ptr);
static inline int _comm_err(char *node_name, slurm_msg_type_t msg_type);
static void _list_delete_retry(void *retry_entry);
static agent_info_t *_make_agent_info(agent_arg_t *agent_arg_ptr);
static task_info_t *_make_task_data(agent_info_t *agent_info_ptr, int inx);
static void _notify_slurmctld_jobs(agent_info_t *agent_ptr);
static void _notify_slurmctld_nodes(agent_info_t *agent_ptr,
		int no_resp_cnt, int retry_cnt);
static void _purge_agent_args(agent_arg_t *agent_arg_ptr);
static void _queue_agent_retry(agent_info_t * agent_info_ptr, int count);
static int  _setup_requeue(agent_arg_t *agent_arg_ptr, thd_t *thread_ptr,
			   int *count, int *spot);
static void _sig_handler(int dummy);
static void _spawn_retry_agent(agent_arg_t * agent_arg_ptr);
static void *_thread_per_group_rpc(void *args);
static int   _valid_agent_arg(agent_arg_t *agent_arg_ptr);
static void *_wdog(void *args);

static mail_info_t *_mail_alloc(void);
static void  _mail_free(void *arg);
static void *_mail_proc(void *arg);
static char *_mail_type_str(uint16_t mail_type);

static pthread_mutex_t retry_mutex = PTHREAD_MUTEX_INITIALIZER;
static pthread_mutex_t mail_mutex  = PTHREAD_MUTEX_INITIALIZER;
static List retry_list = NULL;		/* agent_arg_t list for retry */
static List mail_list = NULL;		/* pending e-mail requests */

static pthread_mutex_t agent_cnt_mutex = PTHREAD_MUTEX_INITIALIZER;
static pthread_cond_t  agent_cnt_cond  = PTHREAD_COND_INITIALIZER;
static int agent_cnt = 0;
static int agent_thread_cnt = 0;
static uint16_t message_timeout = NO_VAL16;

static pthread_mutex_t pending_mutex = PTHREAD_MUTEX_INITIALIZER;
static pthread_cond_t  pending_cond = PTHREAD_COND_INITIALIZER;
static int pending_wait_time = NO_VAL16;
static bool pending_mail = false;
static pthread_t pending_thread_id = (pthread_t) 0;

static bool run_scheduler    = false;

/*
 * agent - party responsible for transmitting an common RPC in parallel
 *	across a set of nodes. Use agent_queue_request() if immediate
 *	execution is not essential.
 * IN pointer to agent_arg_t, which is xfree'd (including hostlist,
 *	and msg_args) upon completion
 * RET always NULL (function format just for use as pthread)
 */
void *agent(void *args)
{
	int i, delay, rc, retries = 0;
	pthread_attr_t attr_wdog;
	pthread_t thread_wdog = 0;
	agent_arg_t *agent_arg_ptr = args;
	agent_info_t *agent_info_ptr = NULL;
	thd_t *thread_ptr;
	task_info_t *task_specific_ptr;
	time_t begin_time;
	bool spawn_retry_agent = false;
	int rpc_thread_cnt;

#if HAVE_SYS_PRCTL_H
	if (prctl(PR_SET_NAME, "agent", NULL, NULL, NULL) < 0) {
		error("%s: cannot set my name to %s %m", __func__, "agent");
	}
#endif

#if 0
	info("Agent_cnt=%d agent_thread_cnt=%d with msg_type=%d backlog_size=%d",
	     agent_cnt, agent_thread_cnt, agent_arg_ptr->msg_type,
	     list_count(retry_list));
#endif
	slurm_mutex_lock(&agent_cnt_mutex);

	rpc_thread_cnt = 2 + MIN(agent_arg_ptr->node_count, AGENT_THREAD_COUNT);
	while (1) {
		if (slurmctld_config.shutdown_time ||
		    ((agent_thread_cnt+rpc_thread_cnt) <= MAX_SERVER_THREADS)) {
			agent_cnt++;
			agent_thread_cnt += rpc_thread_cnt;
			break;
		} else {	/* wait for state change and retry */
			slurm_cond_wait(&agent_cnt_cond, &agent_cnt_mutex);
		}
	}
	slurm_mutex_unlock(&agent_cnt_mutex);
	if (slurmctld_config.shutdown_time)
		goto cleanup;

	/* basic argument value tests */
	begin_time = time(NULL);
	if (_valid_agent_arg(agent_arg_ptr))
		goto cleanup;

	/* initialize the agent data structures */
	agent_info_ptr = _make_agent_info(agent_arg_ptr);
	thread_ptr = agent_info_ptr->thread_struct;

	/* start the watchdog thread */
	slurm_attr_init(&attr_wdog);
	if (pthread_attr_setdetachstate
	    (&attr_wdog, PTHREAD_CREATE_JOINABLE))
		error("pthread_attr_setdetachstate error %m");
	while (pthread_create(&thread_wdog, &attr_wdog, _wdog,
			      (void *) agent_info_ptr)) {
		error("pthread_create error %m");
		if (++retries > MAX_RETRIES)
			fatal("Can't create pthread");
		usleep(10000);	/* sleep and retry */
	}
	slurm_attr_destroy(&attr_wdog);

	debug2("got %d threads to send out", agent_info_ptr->thread_count);
	/* start all the other threads (up to AGENT_THREAD_COUNT active) */
	for (i = 0; i < agent_info_ptr->thread_count; i++) {

		/* wait until "room" for another thread */
		slurm_mutex_lock(&agent_info_ptr->thread_mutex);
		while (agent_info_ptr->threads_active >=
		       AGENT_THREAD_COUNT) {
			slurm_cond_wait(&agent_info_ptr->thread_cond,
					&agent_info_ptr->thread_mutex);
		}

		/* create thread specific data, NOTE: freed from
		 *      _thread_per_group_rpc() */
		task_specific_ptr = _make_task_data(agent_info_ptr, i);

		slurm_attr_init(&thread_ptr[i].attr);
		if (pthread_attr_setdetachstate(&thread_ptr[i].attr,
						PTHREAD_CREATE_DETACHED))
			error("pthread_attr_setdetachstate error %m");
		while ((rc = pthread_create(&thread_ptr[i].thread,
					    &thread_ptr[i].attr,
					    _thread_per_group_rpc,
					    (void *) task_specific_ptr))) {
			error("pthread_create error %m");
			if (agent_info_ptr->threads_active)
				slurm_cond_wait(&agent_info_ptr->thread_cond,
						&agent_info_ptr->thread_mutex);
			else {
				slurm_mutex_unlock(&agent_info_ptr->
						     thread_mutex);
				usleep(10000);	/* sleep and retry */
				slurm_mutex_lock(&agent_info_ptr->
						   thread_mutex);
			}
		}
		slurm_attr_destroy(&thread_ptr[i].attr);
		agent_info_ptr->threads_active++;
		slurm_mutex_unlock(&agent_info_ptr->thread_mutex);
	}

	/* Wait for termination of remaining threads */
	pthread_join(thread_wdog, NULL);
	delay = (int) difftime(time(NULL), begin_time);
	if (delay > (slurm_get_msg_timeout() * 2)) {
		info("agent msg_type=%u ran for %d seconds",
			agent_arg_ptr->msg_type,  delay);
	}
	slurm_mutex_lock(&agent_info_ptr->thread_mutex);
	while (agent_info_ptr->threads_active != 0) {
		slurm_cond_wait(&agent_info_ptr->thread_cond,
				&agent_info_ptr->thread_mutex);
	}
	slurm_mutex_unlock(&agent_info_ptr->thread_mutex);

      cleanup:
	_purge_agent_args(agent_arg_ptr);

	if (agent_info_ptr) {
		xfree(agent_info_ptr->thread_struct);
		xfree(agent_info_ptr);
	}
	slurm_mutex_lock(&agent_cnt_mutex);

	if (agent_cnt > 0) {
		agent_cnt--;
	} else {
		error("agent_cnt underflow");
		agent_cnt = 0;
	}
	if (agent_thread_cnt >= rpc_thread_cnt) {
		agent_thread_cnt -= rpc_thread_cnt;
	} else {
		error("agent_thread_cnt underflow");
		agent_thread_cnt = 0;
	}

	if ((agent_thread_cnt + AGENT_THREAD_COUNT + 2) < MAX_SERVER_THREADS)
		spawn_retry_agent = true;

	slurm_cond_broadcast(&agent_cnt_cond);
	slurm_mutex_unlock(&agent_cnt_mutex);

	if (spawn_retry_agent)
		agent_trigger(RPC_RETRY_INTERVAL, true);

	return NULL;
}

/* Basic validity test of agent argument */
static int _valid_agent_arg(agent_arg_t *agent_arg_ptr)
{
	int hostlist_cnt;

	xassert(agent_arg_ptr);
	xassert(agent_arg_ptr->hostlist);

	if (agent_arg_ptr->node_count == 0)
		return SLURM_FAILURE;	/* no messages to be sent */
	hostlist_cnt = hostlist_count(agent_arg_ptr->hostlist);
	if (agent_arg_ptr->node_count != hostlist_cnt) {
		error("%s: node_count RPC different from hosts listed (%d!=%d)",
		     __func__, agent_arg_ptr->node_count, hostlist_cnt);
		return SLURM_FAILURE;	/* no messages to be sent */
	}
	return SLURM_SUCCESS;
}

static agent_info_t *_make_agent_info(agent_arg_t *agent_arg_ptr)
{
	int i = 0, j = 0;
	agent_info_t *agent_info_ptr = NULL;
	thd_t *thread_ptr = NULL;
	int *span = NULL;
	int thr_count = 0;
	hostlist_t hl = NULL;
	char *name = NULL;

	agent_info_ptr = xmalloc(sizeof(agent_info_t));
	slurm_mutex_init(&agent_info_ptr->thread_mutex);
	slurm_cond_init(&agent_info_ptr->thread_cond, NULL);
	agent_info_ptr->thread_count   = agent_arg_ptr->node_count;
	agent_info_ptr->retry          = agent_arg_ptr->retry;
	agent_info_ptr->threads_active = 0;
	thread_ptr = xmalloc(agent_info_ptr->thread_count * sizeof(thd_t));
	memset(thread_ptr, 0, (agent_info_ptr->thread_count * sizeof(thd_t)));
	agent_info_ptr->thread_struct  = thread_ptr;
	agent_info_ptr->msg_type       = agent_arg_ptr->msg_type;
	agent_info_ptr->msg_args_pptr  = &agent_arg_ptr->msg_args;
	agent_info_ptr->protocol_version = agent_arg_ptr->protocol_version;

	if ((agent_arg_ptr->msg_type != REQUEST_JOB_NOTIFY)	&&
	    (agent_arg_ptr->msg_type != REQUEST_REBOOT_NODES)	&&
	    (agent_arg_ptr->msg_type != REQUEST_RECONFIGURE)	&&
	    (agent_arg_ptr->msg_type != REQUEST_SHUTDOWN)	&&
	    (agent_arg_ptr->msg_type != SRUN_EXEC)		&&
	    (agent_arg_ptr->msg_type != SRUN_TIMEOUT)		&&
	    (agent_arg_ptr->msg_type != SRUN_NODE_FAIL)		&&
	    (agent_arg_ptr->msg_type != SRUN_REQUEST_SUSPEND)	&&
	    (agent_arg_ptr->msg_type != SRUN_USER_MSG)		&&
	    (agent_arg_ptr->msg_type != SRUN_STEP_MISSING)	&&
	    (agent_arg_ptr->msg_type != SRUN_STEP_SIGNAL)	&&
	    (agent_arg_ptr->msg_type != SRUN_JOB_COMPLETE)) {
#ifdef HAVE_FRONT_END
		span = set_span(agent_arg_ptr->node_count,
				agent_arg_ptr->node_count);
#else
		/* Sending message to a possibly large number of slurmd.
		 * Push all message forwarding to slurmd in order to
		 * offload as much work from slurmctld as possible. */
		span = set_span(agent_arg_ptr->node_count, 1);
#endif
		agent_info_ptr->get_reply = true;
	} else {
		/* Message is going to one node (for srun) or we want
		 * it to get processed ASAP (SHUTDOWN or RECONFIGURE).
		 * Send the message directly to each node. */
		span = set_span(agent_arg_ptr->node_count,
				agent_arg_ptr->node_count);
	}
	i = 0;
	while (i < agent_info_ptr->thread_count) {
		thread_ptr[thr_count].state      = DSH_NEW;
		thread_ptr[thr_count].addr = agent_arg_ptr->addr;
		name = hostlist_shift(agent_arg_ptr->hostlist);
		if (!name) {
			debug3("no more nodes to send to");
			break;
		}
		hl = hostlist_create(name);
		if (thread_ptr[thr_count].addr && span[thr_count]) {
			debug("warning: you will only be sending this to %s",
			      name);
			span[thr_count] = 0;
		}
		free(name);
		i++;
		for (j = 0; j < span[thr_count]; j++) {
			name = hostlist_shift(agent_arg_ptr->hostlist);
			if (!name)
				break;
			hostlist_push_host(hl, name);
			free(name);
			i++;
		}
		hostlist_uniq(hl);
		thread_ptr[thr_count].nodelist =
			hostlist_ranged_string_xmalloc(hl);
		hostlist_destroy(hl);
#if 0
		info("sending msg_type %u to nodes %s",
		     agent_arg_ptr->msg_type, thread_ptr[thr_count].nodelist);
#endif
		thr_count++;
	}
	xfree(span);
	agent_info_ptr->thread_count = thr_count;
	return agent_info_ptr;
}

static task_info_t *_make_task_data(agent_info_t *agent_info_ptr, int inx)
{
	task_info_t *task_info_ptr;
	task_info_ptr = xmalloc(sizeof(task_info_t));

	task_info_ptr->thread_mutex_ptr  = &agent_info_ptr->thread_mutex;
	task_info_ptr->thread_cond_ptr   = &agent_info_ptr->thread_cond;
	task_info_ptr->threads_active_ptr= &agent_info_ptr->threads_active;
	task_info_ptr->thread_struct_ptr = &agent_info_ptr->thread_struct[inx];
	task_info_ptr->get_reply         = agent_info_ptr->get_reply;
	task_info_ptr->msg_type          = agent_info_ptr->msg_type;
	task_info_ptr->msg_args_ptr      = *agent_info_ptr->msg_args_pptr;
	task_info_ptr->protocol_version  = agent_info_ptr->protocol_version;

	return task_info_ptr;
}

static void _update_wdog_state(thd_t *thread_ptr,
			       state_t *state,
			       thd_complete_t *thd_comp)
{
	switch (*state) {
	case DSH_ACTIVE:
		thd_comp->work_done = false;
		if (thread_ptr->end_time <= thd_comp->now) {
			debug3("agent thread %lu timed out",
			       (unsigned long) thread_ptr->thread);
			if (pthread_kill(thread_ptr->thread, SIGUSR1) == ESRCH)
				*state = DSH_NO_RESP;
			else
				thread_ptr->end_time += message_timeout;
		}
		break;
	case DSH_NEW:
		thd_comp->work_done = false;
		break;
	case DSH_DONE:
		if (thd_comp->max_delay < (int)thread_ptr->end_time)
			thd_comp->max_delay = (int)thread_ptr->end_time;
		break;
	case DSH_NO_RESP:
		thd_comp->no_resp_cnt++;
		thd_comp->retry_cnt++;
		break;
	case DSH_FAILED:
	case DSH_DUP_JOBID:
		thd_comp->fail_cnt++;
		break;
	}
}

/*
 * _wdog - Watchdog thread. Send SIGUSR1 to threads which have been active
 *	for too long.
 * IN args - pointer to agent_info_t with info on threads to watch
 * Sleep between polls with exponential times (from 0.125 to 1.0 second)
 */
static void *_wdog(void *args)
{
	bool srun_agent = false;
	int i;
	agent_info_t *agent_ptr = (agent_info_t *) args;
	thd_t *thread_ptr = agent_ptr->thread_struct;
	unsigned long usec = 5000;
	ListIterator itr;
	thd_complete_t thd_comp;
	ret_data_info_t *ret_data_info = NULL;

	if ( (agent_ptr->msg_type == SRUN_JOB_COMPLETE)			||
	     (agent_ptr->msg_type == SRUN_REQUEST_SUSPEND)		||
	     (agent_ptr->msg_type == SRUN_STEP_MISSING)			||
	     (agent_ptr->msg_type == SRUN_STEP_SIGNAL)			||
	     (agent_ptr->msg_type == SRUN_EXEC)				||
	     (agent_ptr->msg_type == SRUN_NODE_FAIL)			||
	     (agent_ptr->msg_type == SRUN_PING)				||
	     (agent_ptr->msg_type == SRUN_TIMEOUT)			||
	     (agent_ptr->msg_type == SRUN_USER_MSG)			||
	     (agent_ptr->msg_type == RESPONSE_RESOURCE_ALLOCATION) )
		srun_agent = true;

	thd_comp.max_delay = 0;

	while (1) {
		thd_comp.work_done   = true;/* assume all threads complete */
		thd_comp.fail_cnt    = 0;   /* assume no threads failures */
		thd_comp.no_resp_cnt = 0;   /* assume all threads respond */
		thd_comp.retry_cnt   = 0;   /* assume no required retries */
		thd_comp.now         = time(NULL);

		usleep(usec);
		usec = MIN((usec * 2), 1000000);

		slurm_mutex_lock(&agent_ptr->thread_mutex);
		for (i = 0; i < agent_ptr->thread_count; i++) {
			//info("thread name %s",thread_ptr[i].node_name);
			if (!thread_ptr[i].ret_list) {
				_update_wdog_state(&thread_ptr[i],
						   &thread_ptr[i].state,
						   &thd_comp);
			} else {
				itr = list_iterator_create(
					thread_ptr[i].ret_list);
				while ((ret_data_info = list_next(itr))) {
					_update_wdog_state(&thread_ptr[i],
							   &ret_data_info->err,
							   &thd_comp);
				}
				list_iterator_destroy(itr);
			}
		}
		if (thd_comp.work_done)
			break;

		slurm_mutex_unlock(&agent_ptr->thread_mutex);
	}

	if (srun_agent) {
		_notify_slurmctld_jobs(agent_ptr);
	} else {
		_notify_slurmctld_nodes(agent_ptr,
					thd_comp.no_resp_cnt,
					thd_comp.retry_cnt);
	}

	for (i = 0; i < agent_ptr->thread_count; i++) {
		FREE_NULL_LIST(thread_ptr[i].ret_list);
		xfree(thread_ptr[i].nodelist);
	}

	if (thd_comp.max_delay)
		debug2("agent maximum delay %d seconds", thd_comp.max_delay);

	slurm_mutex_unlock(&agent_ptr->thread_mutex);
	return (void *) NULL;
}

static void _notify_slurmctld_jobs(agent_info_t *agent_ptr)
{
	/* Locks: Write job */
	slurmctld_lock_t job_write_lock =
	    { NO_LOCK, WRITE_LOCK, NO_LOCK, NO_LOCK, NO_LOCK };
	uint32_t job_id = 0, step_id = 0;
	thd_t *thread_ptr = agent_ptr->thread_struct;

	if        (agent_ptr->msg_type == SRUN_PING) {
		srun_ping_msg_t *msg = *agent_ptr->msg_args_pptr;
		job_id  = msg->job_id;
		step_id = msg->step_id;
	} else if (agent_ptr->msg_type == SRUN_TIMEOUT) {
		srun_timeout_msg_t *msg = *agent_ptr->msg_args_pptr;
		job_id  = msg->job_id;
		step_id = msg->step_id;
	} else if (agent_ptr->msg_type == RESPONSE_RESOURCE_ALLOCATION) {
		resource_allocation_response_msg_t *msg =
			*agent_ptr->msg_args_pptr;
		job_id  = msg->job_id;
		step_id = NO_VAL;
	} else if ((agent_ptr->msg_type == SRUN_JOB_COMPLETE)		||
		   (agent_ptr->msg_type == SRUN_REQUEST_SUSPEND)	||
		   (agent_ptr->msg_type == SRUN_STEP_MISSING)		||
		   (agent_ptr->msg_type == SRUN_STEP_SIGNAL)		||
		   (agent_ptr->msg_type == SRUN_EXEC)			||
		   (agent_ptr->msg_type == SRUN_USER_MSG)) {
		return;		/* no need to note srun response */
	} else if (agent_ptr->msg_type == SRUN_NODE_FAIL) {
		return;		/* no need to note srun response */
	} else {
		error("_notify_slurmctld_jobs invalid msg_type %u",
			agent_ptr->msg_type);
		return;
	}
	lock_slurmctld(job_write_lock);
	if  (thread_ptr[0].state == DSH_DONE) {
		srun_response(job_id, step_id);
	}

	unlock_slurmctld(job_write_lock);
}

static void _notify_slurmctld_nodes(agent_info_t *agent_ptr,
				    int no_resp_cnt, int retry_cnt)
{
	ListIterator itr = NULL;
	ret_data_info_t *ret_data_info = NULL;
	state_t state;
	int is_ret_list = 1;
	/* Locks: Read config, write job, write node */
	slurmctld_lock_t node_write_lock =
	    { READ_LOCK, WRITE_LOCK, WRITE_LOCK, NO_LOCK, NO_LOCK };
	thd_t *thread_ptr = agent_ptr->thread_struct;
	int i;

	/* Notify slurmctld of non-responding nodes */
	if (no_resp_cnt) {
		/* Update node table data for non-responding nodes */
		lock_slurmctld(node_write_lock);
		if (agent_ptr->msg_type == REQUEST_BATCH_JOB_LAUNCH) {
			/* Requeue the request */
			batch_job_launch_msg_t *launch_msg_ptr =
					*agent_ptr->msg_args_pptr;
			uint32_t job_id = launch_msg_ptr->job_id;
			job_complete(job_id, slurmctld_conf.slurm_user_id,
				     true, false, 0);
		}
		unlock_slurmctld(node_write_lock);
	}
	if (retry_cnt && agent_ptr->retry)
		_queue_agent_retry(agent_ptr, retry_cnt);

	/* Update last_response on responding nodes */
	lock_slurmctld(node_write_lock);
	for (i = 0; i < agent_ptr->thread_count; i++) {
		char *down_msg, *node_names;
		slurm_msg_type_t resp_type = RESPONSE_SLURM_RC;

		if (!thread_ptr[i].ret_list) {
			state = thread_ptr[i].state;
			is_ret_list = 0;
			goto switch_on_state;
		}
		is_ret_list = 1;

		itr = list_iterator_create(thread_ptr[i].ret_list);
		while ((ret_data_info = list_next(itr))) {
			state = ret_data_info->err;
		switch_on_state:
			if (is_ret_list) {
				node_names = ret_data_info->node_name;
				resp_type = ret_data_info->type;
			} else
				node_names = thread_ptr[i].nodelist;

			switch (state) {
			case DSH_NO_RESP:
				node_not_resp(node_names,
					      thread_ptr[i].start_time,
					      resp_type);
				break;
			case DSH_FAILED:
#ifdef HAVE_FRONT_END
				down_msg = "";
#else
				drain_nodes(node_names,
					    "Prolog/Epilog failure",
					    slurmctld_conf.slurm_user_id);
				down_msg = ", set to state DRAIN";
#endif
				error("Prolog/Epilog failure on nodes %s%s",
				      node_names, down_msg);
				break;
			case DSH_DUP_JOBID:
#ifdef HAVE_FRONT_END
				down_msg = "";
#else
				drain_nodes(node_names,
					    "Duplicate jobid",
					    slurmctld_conf.slurm_user_id);
				down_msg = ", set to state DRAIN";
#endif
				error("Duplicate jobid on nodes %s%s",
				      node_names, down_msg);
				break;
			case DSH_DONE:
				node_did_resp(node_names);
				break;
			default:
				error("unknown state returned for %s",
				      node_names);
				break;
			}
			if (!is_ret_list)
				goto finished;
		}
		list_iterator_destroy(itr);
finished:	;
	}
	unlock_slurmctld(node_write_lock);
	if (run_scheduler) {
		run_scheduler = false;
		/* below functions all have their own locking */
		if (schedule(0))	{
			schedule_job_save();
			schedule_node_save();
		}
	}
	if ((agent_ptr->msg_type == REQUEST_PING) ||
	    (agent_ptr->msg_type == REQUEST_HEALTH_CHECK) ||
	    (agent_ptr->msg_type == REQUEST_ACCT_GATHER_UPDATE) ||
	    (agent_ptr->msg_type == REQUEST_NODE_REGISTRATION_STATUS))
		ping_end();
}

/* Report a communications error for specified node
 * This also gets logged as a non-responsive node */
static inline int _comm_err(char *node_name, slurm_msg_type_t msg_type)
{
	int rc = 1;

	if ((rc = is_node_resp (node_name)))
		verbose("agent/is_node_resp: node:%s RPC:%s : %m",
			node_name, rpc_num2string(msg_type));
	return rc;
}

/* return a value for which WEXITSTATUS() returns 1 */
static int _wif_status(void)
{
	static int rc = 0;
	int i;

	if (rc)
		return rc;

	rc = 1;
	for (i=0; i<64; i++) {
		if (WEXITSTATUS(rc))
			return rc;
		rc = rc << 1;
	}
	error("Could not identify WEXITSTATUS");
	rc = 1;
	return rc;
}

/*
 * _thread_per_group_rpc - thread to issue an RPC for a group of nodes
 *                         sending message out to one and forwarding it to
 *                         others if necessary.
 * IN/OUT args - pointer to task_info_t, xfree'd on completion
 */
static void *_thread_per_group_rpc(void *args)
{
	int rc = SLURM_SUCCESS;
	slurm_msg_t msg;
	task_info_t *task_ptr = (task_info_t *) args;
	/* we cache some pointers from task_info_t because we need
	 * to xfree args before being finished with their use. xfree
	 * is required for timely termination of this pthread because
	 * xfree could lock it at the end, preventing a timely
	 * thread_exit */
	pthread_mutex_t *thread_mutex_ptr   = task_ptr->thread_mutex_ptr;
	pthread_cond_t  *thread_cond_ptr    = task_ptr->thread_cond_ptr;
	uint32_t        *threads_active_ptr = task_ptr->threads_active_ptr;
	thd_t           *thread_ptr         = task_ptr->thread_struct_ptr;
	state_t thread_state = DSH_NO_RESP;
	slurm_msg_type_t msg_type = task_ptr->msg_type;
	bool is_kill_msg, srun_agent;
	List ret_list = NULL;
	ListIterator itr;
	ret_data_info_t *ret_data_info = NULL;
	int sig_array[2] = {SIGUSR1, 0};
	/* Locks: Write job, write node */
	slurmctld_lock_t job_write_lock = {
		NO_LOCK, WRITE_LOCK, WRITE_LOCK, NO_LOCK, NO_LOCK };
	/* Lock: Read node */
	slurmctld_lock_t node_read_lock = {
		NO_LOCK, NO_LOCK, READ_LOCK, NO_LOCK, NO_LOCK };
	/* Lock: Write node */
	slurmctld_lock_t node_write_lock = {
		NO_LOCK, NO_LOCK, WRITE_LOCK, NO_LOCK, NO_LOCK };

	xassert(args != NULL);
	xsignal(SIGUSR1, _sig_handler);
	xsignal_unblock(sig_array);
	is_kill_msg = (	(msg_type == REQUEST_KILL_TIMELIMIT)	||
			(msg_type == REQUEST_KILL_PREEMPTED)	||
			(msg_type == REQUEST_TERMINATE_JOB) );
	srun_agent = (	(msg_type == SRUN_PING)			||
			(msg_type == SRUN_EXEC)			||
			(msg_type == SRUN_JOB_COMPLETE)		||
			(msg_type == SRUN_STEP_MISSING)		||
			(msg_type == SRUN_STEP_SIGNAL)		||
			(msg_type == SRUN_TIMEOUT)		||
			(msg_type == SRUN_USER_MSG)		||
			(msg_type == RESPONSE_RESOURCE_ALLOCATION) ||
			(msg_type == SRUN_NODE_FAIL) );

	thread_ptr->start_time = time(NULL);

	slurm_mutex_lock(thread_mutex_ptr);
	thread_ptr->state = DSH_ACTIVE;
	thread_ptr->end_time = thread_ptr->start_time + message_timeout;
	slurm_mutex_unlock(thread_mutex_ptr);

	/* send request message */
	slurm_msg_t_init(&msg);

	if (task_ptr->protocol_version)
		msg.protocol_version = task_ptr->protocol_version;

	msg.msg_type = msg_type;
	msg.data     = task_ptr->msg_args_ptr;
#if 0
 	info("sending message type %u to %s", msg_type, thread_ptr->nodelist);
#endif
	if (task_ptr->get_reply) {
		if (thread_ptr->addr) {
			msg.address = *thread_ptr->addr;

			if (!(ret_list = slurm_send_addr_recv_msgs(
				     &msg, thread_ptr->nodelist, 0))) {
				error("_thread_per_group_rpc: "
				      "no ret_list given");
				goto cleanup;
			}


		} else {
			if (!(ret_list = slurm_send_recv_msgs(
				     thread_ptr->nodelist,
				     &msg, 0, true))) {
				error("_thread_per_group_rpc: "
				      "no ret_list given");
				goto cleanup;
			}
		}
	} else {
		if (thread_ptr->addr) {
			//info("got the address");
			msg.address = *thread_ptr->addr;
		} else {
			//info("no address given");
			if (slurm_conf_get_addr(thread_ptr->nodelist,
					       &msg.address) == SLURM_ERROR) {
				error("_thread_per_group_rpc: "
				      "can't find address for host %s, "
				      "check slurm.conf",
				      thread_ptr->nodelist);
				goto cleanup;
			}
		}
		//info("sending %u to %s", msg_type, thread_ptr->nodelist);
		if (slurm_send_only_node_msg(&msg) == SLURM_SUCCESS) {
			thread_state = DSH_DONE;
		} else {
			if (!srun_agent) {
				lock_slurmctld(node_read_lock);
				_comm_err(thread_ptr->nodelist, msg_type);
				unlock_slurmctld(node_read_lock);
			}
		}
		goto cleanup;
	}

	//info("got %d messages back", list_count(ret_list));
	itr = list_iterator_create(ret_list);
	while ((ret_data_info = list_next(itr)) != NULL) {
		rc = slurm_get_return_code(ret_data_info->type,
					   ret_data_info->data);
		/* SPECIAL CASE: Record node's CPU load */
		if (ret_data_info->type == RESPONSE_PING_SLURMD) {
			ping_slurmd_resp_msg_t *ping_resp;
			ping_resp = (ping_slurmd_resp_msg_t *)
				    ret_data_info->data;
			lock_slurmctld(node_write_lock);
			reset_node_load(ret_data_info->node_name,
					ping_resp->cpu_load);
			reset_node_free_mem(ret_data_info->node_name,
					    ping_resp->free_mem);
			unlock_slurmctld(node_write_lock);
		}
		/* SPECIAL CASE: Mark node as IDLE if job already complete */
		if (is_kill_msg &&
		    (rc == ESLURMD_KILL_JOB_ALREADY_COMPLETE)) {
			kill_job_msg_t *kill_job;
			kill_job = (kill_job_msg_t *)
				task_ptr->msg_args_ptr;
			rc = SLURM_SUCCESS;
			lock_slurmctld(job_write_lock);
			if (job_epilog_complete(kill_job->job_id,
						ret_data_info->
						node_name,
						rc))
				run_scheduler = true;
			unlock_slurmctld(job_write_lock);
		}

		/* SPECIAL CASE: Record node's CPU load */
		if (ret_data_info->type == RESPONSE_ACCT_GATHER_UPDATE) {
			lock_slurmctld(node_write_lock);
			update_node_record_acct_gather_data(
				ret_data_info->data);
			unlock_slurmctld(node_write_lock);
		}

		/* SPECIAL CASE: Requeue/hold non-startable batch job,
		 * Requeue job prolog failure or duplicate job ID */
		if ((msg_type == REQUEST_BATCH_JOB_LAUNCH) &&
		    (rc != SLURM_SUCCESS) && (rc != ESLURMD_PROLOG_FAILED) &&
		    (rc != ESLURM_DUPLICATE_JOB_ID) &&
		    (ret_data_info->type != RESPONSE_FORWARD_FAILED)) {
			batch_job_launch_msg_t *launch_msg_ptr =
				task_ptr->msg_args_ptr;
			uint32_t job_id = launch_msg_ptr->job_id;
			info("Killing non-startable batch job %u: %s",
			     job_id, slurm_strerror(rc));
			thread_state = DSH_DONE;
			ret_data_info->err = thread_state;
			lock_slurmctld(job_write_lock);
			job_complete(job_id, slurmctld_conf.slurm_user_id,
				     false, false, _wif_status());
			unlock_slurmctld(job_write_lock);
			continue;
		} else if ((msg_type == RESPONSE_RESOURCE_ALLOCATION) &&
		    (rc == SLURM_COMMUNICATIONS_CONNECTION_ERROR)) {
			/* Communication issue to srun that launched the job
			 * Cancel rather than leave a stray-but-empty job
			 * behind on the allocated nodes. */
			resource_allocation_response_msg_t *msg_ptr =
				task_ptr->msg_args_ptr;
			uint32_t job_id = msg_ptr->job_id;
			info("Killing interactive job %u: %s",
			     job_id, slurm_strerror(rc));
			thread_state = DSH_FAILED;
			lock_slurmctld(job_write_lock);
			job_complete(job_id, slurmctld_conf.slurm_user_id,
				     false, false, _wif_status());
			unlock_slurmctld(job_write_lock);
			continue;
		}

		if (((msg_type == REQUEST_SIGNAL_TASKS) ||
		     (msg_type == REQUEST_TERMINATE_TASKS)) &&
		     (rc == ESRCH)) {
			/* process is already dead, not a real error */
			rc = SLURM_SUCCESS;
		}

		switch (rc) {
		case SLURM_SUCCESS:
			/* debug("agent processed RPC to node %s", */
			/*       ret_data_info->node_name); */
			thread_state = DSH_DONE;
			break;
		case SLURM_UNKNOWN_FORWARD_ADDR:
			error("We were unable to forward message to '%s'.  "
			      "Make sure the slurm.conf for each slurmd "
			      "contain all other nodes in your system.",
			      ret_data_info->node_name);
			thread_state = DSH_NO_RESP;
			break;
		case ESLURMD_EPILOG_FAILED:
			error("Epilog failure on host %s, "
			      "setting DOWN",
			      ret_data_info->node_name);

			thread_state = DSH_FAILED;
			break;
		case ESLURMD_PROLOG_FAILED:
			thread_state = DSH_FAILED;
			break;
		case ESLURM_DUPLICATE_JOB_ID:
			thread_state = DSH_DUP_JOBID;
			break;
		case ESLURM_INVALID_JOB_ID:
			/* Not indicative of a real error */
		case ESLURMD_JOB_NOTRUNNING:
			/* Not indicative of a real error */
			debug2("RPC to node %s failed, job not running",
			       ret_data_info->node_name);
			thread_state = DSH_DONE;
			break;
		default:
			if (!srun_agent) {
				if (ret_data_info->err)
					errno = ret_data_info->err;
				else
					errno = rc;
				lock_slurmctld(node_read_lock);
				rc = _comm_err(ret_data_info->node_name,
					       msg_type);
				unlock_slurmctld(node_read_lock);
			}

			if (srun_agent)
				thread_state = DSH_FAILED;
			else if (rc || (ret_data_info->type ==
					RESPONSE_FORWARD_FAILED))
				/* check if a forward failed */
				thread_state = DSH_NO_RESP;
			else {	/* some will fail that don't mean anything went
				 * bad like a job term request on a job that is
				 * already finished, we will just exit on those
				 * cases */
				thread_state = DSH_DONE;
			}
		}
		ret_data_info->err = thread_state;
	}
	list_iterator_destroy(itr);

cleanup:
	xfree(args);

	/* handled at end of thread just in case resend is needed */
	destroy_forward(&msg.forward);
	slurm_mutex_lock(thread_mutex_ptr);
	thread_ptr->ret_list = ret_list;
	thread_ptr->state = thread_state;
	thread_ptr->end_time = (time_t) difftime(time(NULL),
						 thread_ptr->start_time);
	/* Signal completion so another thread can replace us */
	(*threads_active_ptr)--;
	slurm_cond_signal(thread_cond_ptr);
	slurm_mutex_unlock(thread_mutex_ptr);
	return (void *) NULL;
}

/*
 * Signal handler.  We are really interested in interrupting hung communictions
 * and causing them to return EINTR. Multiple interupts might be required.
 */
static void _sig_handler(int dummy)
{
}

static int _setup_requeue(agent_arg_t *agent_arg_ptr, thd_t *thread_ptr,
			  int *count, int *spot)
{
#ifdef HAVE_FRONT_END
	front_end_record_t *node_ptr;
#else
	struct node_record *node_ptr;
#endif
	ret_data_info_t *ret_data_info = NULL;
	ListIterator itr;
	int rc = 0;

	itr = list_iterator_create(thread_ptr->ret_list);
	while ((ret_data_info = list_next(itr))) {
		debug2("got err of %d", ret_data_info->err);
		if (ret_data_info->err != DSH_NO_RESP)
			continue;

#ifdef HAVE_FRONT_END
		node_ptr = find_front_end_record(ret_data_info->node_name);
#else
		node_ptr = find_node_record(ret_data_info->node_name);
#endif
		if (node_ptr &&
		    (IS_NODE_DOWN(node_ptr) || IS_NODE_POWER_SAVE(node_ptr))) {
			--(*count);
		} else if (agent_arg_ptr) {
			debug("%s: got the name %s to resend out of %d",
			      __func__, ret_data_info->node_name, *count);
			hostlist_push_host(agent_arg_ptr->hostlist,
				      ret_data_info->node_name);
			++(*spot);
		}

		if (*spot == *count) {
			rc = 1;
			break;
		}
	}
	list_iterator_destroy(itr);

	return rc;
}

/*
 * _queue_agent_retry - Queue any failed RPCs for later replay
 * IN agent_info_ptr - pointer to info on completed agent requests
 * IN count - number of agent requests which failed, count to requeue
 */
static void _queue_agent_retry(agent_info_t * agent_info_ptr, int count)
{
#ifdef HAVE_FRONT_END
	front_end_record_t *node_ptr;
#else
	struct node_record *node_ptr;
#endif
	agent_arg_t *agent_arg_ptr;
	queued_request_t *queued_req_ptr = NULL;
	thd_t *thread_ptr = agent_info_ptr->thread_struct;
	int i, j;

	if (count == 0)
		return;

	/* build agent argument with just the RPCs to retry */
	agent_arg_ptr = xmalloc(sizeof(agent_arg_t));
	agent_arg_ptr->node_count = count;
	agent_arg_ptr->retry = 1;
	agent_arg_ptr->hostlist = hostlist_create(NULL);
	agent_arg_ptr->msg_type = agent_info_ptr->msg_type;
	agent_arg_ptr->msg_args = *(agent_info_ptr->msg_args_pptr);
	*(agent_info_ptr->msg_args_pptr) = NULL;

	j = 0;
	for (i = 0; i < agent_info_ptr->thread_count; i++) {
		if (!thread_ptr[i].ret_list) {
			if (thread_ptr[i].state != DSH_NO_RESP)
				continue;

			debug("got the name %s to resend",
			      thread_ptr[i].nodelist);
#ifdef HAVE_FRONT_END
			node_ptr = find_front_end_record(
						thread_ptr[i].nodelist);
#else
			node_ptr = find_node_record(thread_ptr[i].nodelist);
#endif
			if (node_ptr &&
			    (IS_NODE_DOWN(node_ptr) ||
			     IS_NODE_POWER_SAVE(node_ptr))) {
				/* Do not re-send RPC to DOWN node */
				if (count)
					count--;
			} else {
				hostlist_push_host(agent_arg_ptr->hostlist,
						   thread_ptr[i].nodelist);
				j++;
			}
			if (j == count)
				break;
		} else {
			if (_setup_requeue(agent_arg_ptr, &thread_ptr[i],
					   &count, &j))
				break;
		}
	}
	if (count == 0) {
		/* All non-responding nodes are DOWN.
		 * Do not requeue, but discard this RPC */
		hostlist_destroy(agent_arg_ptr->hostlist);
		*(agent_info_ptr->msg_args_pptr) = agent_arg_ptr->msg_args;
		xfree(agent_arg_ptr);
		return;
	}
	if (count != j) {
		error("agent: Retry count (%d) != actual count (%d)",
			count, j);
		agent_arg_ptr->node_count = j;
	}
	debug2("Queue RPC msg_type=%u, nodes=%d for retry",
	       agent_arg_ptr->msg_type, j);

	/* add the requeust to a list */
	queued_req_ptr = xmalloc(sizeof(queued_request_t));
	queued_req_ptr->agent_arg_ptr = agent_arg_ptr;
	queued_req_ptr->last_attempt  = time(NULL);
	slurm_mutex_lock(&retry_mutex);
	if (retry_list == NULL) {
		retry_list = list_create(_list_delete_retry);
		if (retry_list == NULL)
			fatal("list_create failed");
	}
	if (list_append(retry_list, (void *) queued_req_ptr) == 0)
		fatal("list_append failed");
	slurm_mutex_unlock(&retry_mutex);
}

/*
 * _list_delete_retry - delete an entry from the retry list,
 *	see common/list.h for documentation
 */
static void _list_delete_retry(void *retry_entry)
{
	queued_request_t *queued_req_ptr;

	if (! retry_entry)
		return;

	queued_req_ptr = (queued_request_t *) retry_entry;
	_purge_agent_args(queued_req_ptr->agent_arg_ptr);
	xfree(queued_req_ptr);
}

/* Start a thread to manage queued agent requests */
static void *_agent_init(void *arg)
{
	int min_wait;
	bool mail_too;
	struct timespec ts = {0, 0};

	while (true) {
		slurm_mutex_lock(&pending_mutex);
		while (!slurmctld_config.shutdown_time &&
<<<<<<< HEAD
		       !pending_mail && (pending_wait_time == NO_VAL16)) {
			ts.tv_sec  = time(NULL) + 5;
=======
		       !pending_mail &&
		       (pending_wait_time == (uint16_t) NO_VAL)) {
			ts.tv_sec  = time(NULL) + 2;
>>>>>>> 31c09193
			pthread_cond_timedwait(&pending_cond,
					       &pending_mutex,
					       &ts);
		}
		if (slurmctld_config.shutdown_time) {
			slurm_mutex_unlock(&pending_mutex);
			break;
		}
		mail_too = pending_mail;
		min_wait = pending_wait_time;
		pending_mail = false;
		pending_wait_time = NO_VAL16;
		slurm_mutex_unlock(&pending_mutex);

		_agent_retry(min_wait, mail_too);
	}

	slurm_mutex_lock(&pending_mutex);
	pending_thread_id = (pthread_t) 0;
	slurm_mutex_unlock(&pending_mutex);
	return NULL;
}
extern void agent_init(void)
{
	pthread_attr_t thread_attr;

	slurm_mutex_lock(&pending_mutex);
	if (pending_thread_id != (pthread_t) 0) {
		error("%s: thread already running", __func__);
		slurm_mutex_unlock(&pending_mutex);
		return;
	}

	slurm_attr_init(&thread_attr);
	if (pthread_attr_setdetachstate(&thread_attr, PTHREAD_CREATE_DETACHED))
		error("pthread_attr_setdetachstate error %m");
	if (pthread_create(&pending_thread_id, &thread_attr, _agent_init, NULL))
		fatal("pthread_create error %m");
	slurm_mutex_unlock(&pending_mutex);
	slurm_attr_destroy(&thread_attr);
}

/*
 * agent_trigger - Request processing of pending RPCs
 * IN min_wait - Minimum wait time between re-issue of a pending RPC
 * IN mail_too - Send pending email too, note this performed using a
 *	fork/waitpid, so it can take longer than just creating a pthread
 *	to send RPCs
 */
extern void agent_trigger(int min_wait, bool mail_too)
{
	slurm_mutex_lock(&pending_mutex);
	if ((pending_wait_time == NO_VAL16) ||
	    (pending_wait_time >  min_wait))
		pending_wait_time = min_wait;
	if (mail_too)
		pending_mail = mail_too;
	slurm_cond_broadcast(&pending_cond);
	slurm_mutex_unlock(&pending_mutex);
}

/* Do the work requested by agent_retry (retry pending RPCs).
 * This is a separate thread so the job records can be locked */
static void _agent_retry(int min_wait, bool mail_too)
{
	int rc;
	time_t now = time(NULL);
	queued_request_t *queued_req_ptr = NULL;
	agent_arg_t *agent_arg_ptr = NULL;
	ListIterator retry_iter;
	pthread_t thread_mail = 0;
	pthread_attr_t attr_mail;
	mail_info_t *mi = NULL;
	/* Write lock on jobs */
	slurmctld_lock_t job_write_lock =
		{ NO_LOCK, WRITE_LOCK, NO_LOCK, NO_LOCK };

	lock_slurmctld(job_write_lock);
	slurm_mutex_lock(&retry_mutex);
	if (retry_list) {
		static time_t last_msg_time = (time_t) 0;
		uint32_t msg_type[5] = {0, 0, 0, 0, 0};
		int i = 0, list_size;
		list_size = list_count(retry_list);
		if ((list_size > 100) &&
		    (difftime(now, last_msg_time) > 300)) {
			/* Note sizable backlog of work */
			info("slurmctld: agent retry_list size is %d",
			     list_size);
			retry_iter = list_iterator_create(retry_list);
			while ((queued_req_ptr = (queued_request_t *)
					list_next(retry_iter))) {
				agent_arg_ptr = queued_req_ptr->agent_arg_ptr;
				msg_type[i++] = agent_arg_ptr->msg_type;
				if (i == 5)
					break;
			}
			list_iterator_destroy(retry_iter);
			info("   retry_list msg_type=%u,%u,%u,%u,%u",
				msg_type[0], msg_type[1], msg_type[2],
				msg_type[3], msg_type[4]);
			last_msg_time = now;
		}
	}

	slurm_mutex_lock(&agent_cnt_mutex);
	if (agent_thread_cnt + AGENT_THREAD_COUNT + 2 > MAX_SERVER_THREADS) {
		/* too much work already */
		slurm_mutex_unlock(&agent_cnt_mutex);
		slurm_mutex_unlock(&retry_mutex);
		unlock_slurmctld(job_write_lock);
		return;
	}
	slurm_mutex_unlock(&agent_cnt_mutex);

	if (retry_list) {
		/* first try to find a new (never tried) record */
		retry_iter = list_iterator_create(retry_list);
		while ((queued_req_ptr = (queued_request_t *)
				list_next(retry_iter))) {
			rc = _batch_launch_defer(queued_req_ptr);
			if (rc == -1) {		/* abort request */
				_purge_agent_args(queued_req_ptr->
						  agent_arg_ptr);
				xfree(queued_req_ptr);
				list_remove(retry_iter);
				continue;
			}
			if (rc > 0)
				continue;
 			if (queued_req_ptr->last_attempt == 0) {
				list_remove(retry_iter);
				break;
			}
		}
		list_iterator_destroy(retry_iter);
	}

	if (retry_list && (queued_req_ptr == NULL)) {
		/* now try to find a requeue request that is
		 * relatively old */
		double age = 0;

		retry_iter = list_iterator_create(retry_list);
		/* next try to find an older record to retry */
		while ((queued_req_ptr = (queued_request_t *)
				list_next(retry_iter))) {
			rc = _batch_launch_defer(queued_req_ptr);
			if (rc == -1) { 	/* abort request */
				_purge_agent_args(queued_req_ptr->
						  agent_arg_ptr);
				xfree(queued_req_ptr);
				list_remove(retry_iter);
				continue;
			}
			if (rc > 0)
				continue;
			age = difftime(now, queued_req_ptr->last_attempt);
			if (age > min_wait) {
				list_remove(retry_iter);
				break;
			}
		}
		list_iterator_destroy(retry_iter);
	}
	slurm_mutex_unlock(&retry_mutex);
	unlock_slurmctld(job_write_lock);

	if (queued_req_ptr) {
		agent_arg_ptr = queued_req_ptr->agent_arg_ptr;
		xfree(queued_req_ptr);
		if (agent_arg_ptr) {
			_spawn_retry_agent(agent_arg_ptr);
		} else
			error("agent_retry found record with no agent_args");
	} else if (mail_too) {
		slurm_mutex_lock(&agent_cnt_mutex);
		slurm_mutex_lock(&mail_mutex);
		while (mail_list && (agent_thread_cnt < MAX_SERVER_THREADS)) {
			int retries = 0;
			mi = (mail_info_t *) list_dequeue(mail_list);
			if (!mi)
				break;

			agent_thread_cnt++;
			slurm_attr_init(&attr_mail);
			if (pthread_attr_setdetachstate
			    (&attr_mail, PTHREAD_CREATE_DETACHED))
				error("pthread_attr_setdetachstate error %m");
			while (pthread_create(&thread_mail, &attr_mail,
					      _mail_proc, (void *) mi)) {
				error("pthread_create error %m");
				if (++retries > MAX_RETRIES)
					fatal("Can't create pthread");
				usleep(10000);	/* sleep and retry */
			}
			slurm_attr_destroy(&attr_mail);
		}
		slurm_mutex_unlock(&mail_mutex);
		slurm_mutex_unlock(&agent_cnt_mutex);
	}

	return;
}

/*
 * agent_queue_request - put a new request on the queue for execution or
 * 	execute now if not too busy
 * IN agent_arg_ptr - the request to enqueue
 */
void agent_queue_request(agent_arg_t *agent_arg_ptr)
{
	queued_request_t *queued_req_ptr = NULL;

	if ((AGENT_THREAD_COUNT + 2) >= MAX_SERVER_THREADS)
		fatal("AGENT_THREAD_COUNT value is too low relative to MAX_SERVER_THREADS");

	if (message_timeout == NO_VAL16) {
		message_timeout = MAX(slurm_get_msg_timeout(), 30);
	}

	if (agent_arg_ptr->msg_type == REQUEST_SHUTDOWN) {
		/* execute now */
		pthread_attr_t attr_agent;
		pthread_t thread_agent;
		int rc;
		slurm_attr_init(&attr_agent);
		if (pthread_attr_setdetachstate
				(&attr_agent, PTHREAD_CREATE_DETACHED))
			error("pthread_attr_setdetachstate error %m");
		rc = pthread_create(&thread_agent, &attr_agent,
				    agent, (void *) agent_arg_ptr);
		slurm_attr_destroy(&attr_agent);
		if (rc == 0) {
			usleep(10000);	/* give agent a chance to start */
			return;
		}
	}

	queued_req_ptr = xmalloc(sizeof(queued_request_t));
	queued_req_ptr->agent_arg_ptr = agent_arg_ptr;
/*	queued_req_ptr->last_attempt  = 0; Implicit */

	slurm_mutex_lock(&retry_mutex);

	if (retry_list == NULL) {
		retry_list = list_create(_list_delete_retry);
		if (retry_list == NULL)
			fatal("list_create failed");
	}
	list_append(retry_list, (void *)queued_req_ptr);
	slurm_mutex_unlock(&retry_mutex);

	/* now process the request in a separate pthread
	 * (if we can create another pthread to do so) */
	agent_trigger(999, false);
}

/* _spawn_retry_agent - pthread_create an agent for the given task */
static void _spawn_retry_agent(agent_arg_t * agent_arg_ptr)
{
	int retries = 0;
	pthread_attr_t attr_agent;
	pthread_t thread_agent;

	if (agent_arg_ptr == NULL)
		return;

	debug2("Spawning RPC agent for msg_type %s",
	       rpc_num2string(agent_arg_ptr->msg_type));
	slurm_attr_init(&attr_agent);
	if (pthread_attr_setdetachstate(&attr_agent,
					PTHREAD_CREATE_DETACHED))
		error("pthread_attr_setdetachstate error %m");
	while (pthread_create(&thread_agent, &attr_agent,
			agent, (void *) agent_arg_ptr)) {
		error("pthread_create error %m");
		if (++retries > MAX_RETRIES)
			fatal("Can't create pthread");
		usleep(10000);	/* sleep and retry */
	}
	slurm_attr_destroy(&attr_agent);
}

/* slurmctld_free_batch_job_launch_msg is a variant of
 *	slurm_free_job_launch_msg because all environment variables currently
 *	loaded in one xmalloc buffer (see get_job_env()), which is different
 *	from how slurmd assembles the data from a message
 */
extern void slurmctld_free_batch_job_launch_msg(batch_job_launch_msg_t * msg)
{
	if (msg) {
		if (msg->environment) {
			xfree(msg->environment[0]);
			xfree(msg->environment);
		}
		slurm_free_job_launch_msg(msg);
	}
}

/* agent_purge - purge all pending RPC requests */
void agent_purge(void)
{
	if (retry_list) {
		slurm_mutex_lock(&retry_mutex);
		FREE_NULL_LIST(retry_list);
		slurm_mutex_unlock(&retry_mutex);
	}
	if (mail_list) {
		slurm_mutex_lock(&mail_mutex);
		FREE_NULL_LIST(mail_list);
		slurm_mutex_unlock(&mail_mutex);
	}
}
extern int get_agent_count(void)
{
	int cnt;

	slurm_mutex_lock(&agent_cnt_mutex);
	cnt = agent_cnt;
	slurm_mutex_unlock(&agent_cnt_mutex);

	return cnt;
}

static void _purge_agent_args(agent_arg_t *agent_arg_ptr)
{
	if (agent_arg_ptr == NULL)
		return;

	hostlist_destroy(agent_arg_ptr->hostlist);
	xfree(agent_arg_ptr->addr);
	if (agent_arg_ptr->msg_args) {
		if (agent_arg_ptr->msg_type == REQUEST_BATCH_JOB_LAUNCH)
			slurmctld_free_batch_job_launch_msg(agent_arg_ptr->
							    msg_args);
		else if (agent_arg_ptr->msg_type ==
				RESPONSE_RESOURCE_ALLOCATION)
			slurm_free_resource_allocation_response_msg(
					agent_arg_ptr->msg_args);
		else if ((agent_arg_ptr->msg_type == REQUEST_ABORT_JOB)      ||
			 (agent_arg_ptr->msg_type == REQUEST_TERMINATE_JOB)  ||
			 (agent_arg_ptr->msg_type == REQUEST_KILL_PREEMPTED) ||
			 (agent_arg_ptr->msg_type == REQUEST_KILL_TIMELIMIT))
			slurm_free_kill_job_msg(agent_arg_ptr->msg_args);
		else if (agent_arg_ptr->msg_type == SRUN_USER_MSG)
			slurm_free_srun_user_msg(agent_arg_ptr->msg_args);
		else if (agent_arg_ptr->msg_type == SRUN_EXEC)
			slurm_free_srun_exec_msg(agent_arg_ptr->msg_args);
		else if (agent_arg_ptr->msg_type == SRUN_NODE_FAIL)
			slurm_free_srun_node_fail_msg(agent_arg_ptr->msg_args);
		else if (agent_arg_ptr->msg_type == SRUN_STEP_MISSING)
			slurm_free_srun_step_missing_msg(
				agent_arg_ptr->msg_args);
		else if (agent_arg_ptr->msg_type == SRUN_STEP_SIGNAL)
			slurm_free_job_step_kill_msg(
				agent_arg_ptr->msg_args);
		else if (agent_arg_ptr->msg_type == REQUEST_JOB_NOTIFY)
			slurm_free_job_notify_msg(agent_arg_ptr->msg_args);
		else if (agent_arg_ptr->msg_type == REQUEST_SUSPEND_INT)
			slurm_free_suspend_int_msg(agent_arg_ptr->msg_args);
		else if (agent_arg_ptr->msg_type == REQUEST_LAUNCH_PROLOG)
			slurm_free_prolog_launch_msg(agent_arg_ptr->msg_args);
		else
			xfree(agent_arg_ptr->msg_args);
	}
	xfree(agent_arg_ptr);
}

static mail_info_t *_mail_alloc(void)
{
	return xmalloc(sizeof(mail_info_t));
}

static void _mail_free(void *arg)
{
	mail_info_t *mi = (mail_info_t *) arg;

	if (mi) {
		xfree(mi->user_name);
		xfree(mi->message);
		xfree(mi);
	}
}

/* process an email request and free the record */
static void *_mail_proc(void *arg)
{
	mail_info_t *mi = (mail_info_t *) arg;
	pid_t pid;

	pid = fork();
	if (pid < 0) {		/* error */
		error("fork(): %m");
	} else if (pid == 0) {	/* child */
		int fd_0, fd_1, fd_2, i;
		for (i = 0; i < 1024; i++)
			(void) close(i);
		if ((fd_0 = open("/dev/null", O_RDWR)) == -1)	// fd = 0
			error("Couldn't open /dev/null: %m");
		if ((fd_1 = dup(fd_0)) == -1)			// fd = 1
			error("Couldn't do a dup on fd 1: %m");
		if ((fd_2 = dup(fd_0)) == -1)			// fd = 2
			error("Couldn't do a dup on fd 2 %m");
		execle(slurmctld_conf.mail_prog, "mail",
			"-s", mi->message, mi->user_name,
			NULL, NULL);
		error("Failed to exec %s: %m",
			slurmctld_conf.mail_prog);
		exit(1);
	} else {		/* parent */
		waitpid(pid, NULL, 0);
	}
	_mail_free(mi);
	slurm_mutex_lock(&agent_cnt_mutex);
	if (agent_thread_cnt)
		agent_thread_cnt--;
	else
		error("agent_thread_cnt underflow");
	slurm_mutex_unlock(&agent_cnt_mutex);

	return (void *) NULL;
}

static char *_mail_type_str(uint16_t mail_type)
{
	if (mail_type == MAIL_JOB_BEGIN)
		return "Began";
	if (mail_type == MAIL_JOB_END)
		return "Ended";
	if (mail_type == MAIL_JOB_FAIL)
		return "Failed";
	if (mail_type == MAIL_JOB_REQUEUE)
		return "Requeued";
	if (mail_type == MAIL_JOB_STAGE_OUT)
		return "StageOut/Teardown";
	if (mail_type == MAIL_JOB_TIME100)
		return "Reached time limit";
	if (mail_type == MAIL_JOB_TIME90)
		return "Reached 90% of time limit";
	if (mail_type == MAIL_JOB_TIME80)
		return "Reached 80% of time limit";
	if (mail_type == MAIL_JOB_TIME50)
		return "Reached 50% of time limit";
	return "unknown";
}

static void _set_job_time(struct job_record *job_ptr, uint16_t mail_type,
			  char *buf, int buf_len)
{
	time_t interval = NO_VAL;

	buf[0] = '\0';
	if ((mail_type == MAIL_JOB_BEGIN) && job_ptr->start_time &&
	    job_ptr->details && job_ptr->details->submit_time) {
		interval = job_ptr->start_time - job_ptr->details->submit_time;
		snprintf(buf, buf_len, ", Queued time ");
		secs2time_str(interval, buf+14, buf_len-14);
		return;
	}

	if (((mail_type == MAIL_JOB_END) || (mail_type == MAIL_JOB_FAIL) ||
	     (mail_type == MAIL_JOB_REQUEUE)) &&
	    (job_ptr->start_time && job_ptr->end_time)) {
		if (job_ptr->suspend_time) {
			interval  = job_ptr->end_time - job_ptr->suspend_time;
			interval += job_ptr->pre_sus_time;
		} else
			interval = job_ptr->end_time - job_ptr->start_time;
		snprintf(buf, buf_len, ", Run time ");
		secs2time_str(interval, buf+11, buf_len-11);
		return;
	}

	if (((mail_type == MAIL_JOB_TIME100) ||
	     (mail_type == MAIL_JOB_TIME90)  ||
	     (mail_type == MAIL_JOB_TIME80)  ||
	     (mail_type == MAIL_JOB_TIME50)) && job_ptr->start_time) {
		if (job_ptr->suspend_time) {
			interval  = time(NULL) - job_ptr->suspend_time;
			interval += job_ptr->pre_sus_time;
		} else
			interval = time(NULL) - job_ptr->start_time;
		snprintf(buf, buf_len, ", Run time ");
		secs2time_str(interval, buf+11, buf_len-11);
		return;
	}

	if ((mail_type == MAIL_JOB_STAGE_OUT) && job_ptr->end_time) {
		interval = time(NULL) - job_ptr->end_time;
		snprintf(buf, buf_len, " time ");
		secs2time_str(interval, buf + 6, buf_len - 6);
		return;
	}
}

static void _set_job_term_info(struct job_record *job_ptr, uint16_t mail_type,
			       char *buf, int buf_len)
{
	buf[0] = '\0';

	if ((mail_type == MAIL_JOB_END) || (mail_type == MAIL_JOB_FAIL)) {
		uint16_t base_state;
		uint32_t exit_status_min, exit_status_max;
		int exit_code_min, exit_code_max;

		base_state = job_ptr->job_state & JOB_STATE_BASE;
		if (job_ptr->array_recs) {
			exit_status_min = job_ptr->array_recs->min_exit_code;
			exit_status_max = job_ptr->array_recs->max_exit_code;
			if (WIFEXITED(exit_status_min) &&
			    WIFEXITED(exit_status_max)) {
				char *state_string;
				exit_code_min = WEXITSTATUS(exit_status_min);
				exit_code_max = WEXITSTATUS(exit_status_max);
				if ((exit_code_min == 0) && (exit_code_max > 0))
					state_string = "Mixed";
				else {
					state_string =
						job_state_string(base_state);
				}
				snprintf(buf, buf_len, ", %s, ExitCode [%d-%d]",
					 state_string, exit_code_min,
					 exit_code_max);
			} else if (WIFSIGNALED(exit_status_max)) {
				exit_code_max = WTERMSIG(exit_status_max);
				snprintf(buf, buf_len, ", %s, MaxSignal [%d]",
					 "Mixed", exit_code_max);
			} else if (WIFEXITED(exit_status_max)) {
				exit_code_max = WEXITSTATUS(exit_status_max);
				snprintf(buf, buf_len, ", %s, MaxExitCode [%d]",
					 "Mixed", exit_code_max);
			} else {
				snprintf(buf, buf_len, ", %s",
					 job_state_string(base_state));
			}
		} else {
			exit_status_max = job_ptr->exit_code;
			if (WIFEXITED(exit_status_max)) {
				exit_code_max = WEXITSTATUS(exit_status_max);
				snprintf(buf, buf_len, ", %s, ExitCode %d",
					 job_state_string(base_state),
					 exit_code_max);
			} else {
				snprintf(buf, buf_len, ", %s",
					 job_state_string(base_state));
			}
		}
	} else if (buf_len > 0) {
		buf[0] = '\0';
	}
}

/*
 * mail_job_info - Send e-mail notice of job state change
 * IN job_ptr - job identification
 * IN state_type - job transition type, see MAIL_JOB in slurm.h
 */
extern void mail_job_info (struct job_record *job_ptr, uint16_t mail_type)
{
	char job_time[128], term_msg[128];
	mail_info_t *mi = _mail_alloc();

	if (!job_ptr->mail_user) {
		mi->user_name = uid_to_string((uid_t)job_ptr->user_id);
		/* unqualified sender, append MailDomain if set */
		if (slurmctld_conf.mail_domain) {
			xstrcat(mi->user_name, "@");
			xstrcat(mi->user_name, slurmctld_conf.mail_domain);
		}
	} else
		mi->user_name = xstrdup(job_ptr->mail_user);

	/* Use job array master record, if available */
	if (!(job_ptr->mail_type & MAIL_ARRAY_TASKS) &&
	    (job_ptr->array_task_id != NO_VAL) && !job_ptr->array_recs) {
		struct job_record *master_job_ptr;
		master_job_ptr = find_job_record(job_ptr->array_job_id);
		if (master_job_ptr && master_job_ptr->array_recs)
			job_ptr = master_job_ptr;
	}

	_set_job_time(job_ptr, mail_type, job_time, sizeof(job_time));
	_set_job_term_info(job_ptr, mail_type, term_msg, sizeof(term_msg));
	if (job_ptr->array_recs && !(job_ptr->mail_type & MAIL_ARRAY_TASKS)) {
		mi->message = xstrdup_printf("SLURM Job_id=%u_* (%u) Name=%s "
					     "%s%s%s",
					     job_ptr->array_job_id,
					     job_ptr->job_id, job_ptr->name,
					     _mail_type_str(mail_type),
					     job_time, term_msg);
	} else if (job_ptr->array_task_id != NO_VAL) {
		mi->message = xstrdup_printf("SLURM Job_id=%u_%u (%u) Name=%s "
					     "%s%s%s",
					     job_ptr->array_job_id,
					     job_ptr->array_task_id,
					     job_ptr->job_id, job_ptr->name,
					     _mail_type_str(mail_type),
					     job_time, term_msg);
	} else {
		mi->message = xstrdup_printf("SLURM Job_id=%u Name=%s %s%s%s",
					     job_ptr->job_id, job_ptr->name,
					     _mail_type_str(mail_type),
					     job_time, term_msg);
	}
	info("email msg to %s: %s", mi->user_name, mi->message);

	slurm_mutex_lock(&mail_mutex);
	if (!mail_list)
		mail_list = list_create(_mail_free);
	(void) list_enqueue(mail_list, (void *) mi);
	slurm_mutex_unlock(&mail_mutex);
	return;
}

/* Test if a batch launch request should be defered
 * RET -1: abort the request, pending job cancelled
 *      0: execute the request now
 *      1: defer the request
 */
static int _batch_launch_defer(queued_request_t *queued_req_ptr)
{
	agent_arg_t *agent_arg_ptr;
	batch_job_launch_msg_t *launch_msg_ptr;
	time_t now = time(NULL);
	struct job_record *job_ptr;
	int nodes_ready = 0, tmp = 0;

	agent_arg_ptr = queued_req_ptr->agent_arg_ptr;
	if (agent_arg_ptr->msg_type != REQUEST_BATCH_JOB_LAUNCH)
		return 0;

	if (difftime(now, queued_req_ptr->last_attempt) < 10) {
		/* Reduce overhead by only testing once every 10 secs */
		return 1;
	}

	launch_msg_ptr = (batch_job_launch_msg_t *)agent_arg_ptr->msg_args;
	job_ptr = find_job_record(launch_msg_ptr->job_id);
	if ((job_ptr == NULL) ||
	    (!IS_JOB_RUNNING(job_ptr) && !IS_JOB_SUSPENDED(job_ptr))) {
		info("agent(batch_launch): removed pending request for "
		     "cancelled job %u",
		     launch_msg_ptr->job_id);
		return -1;	/* job cancelled while waiting */
	}

	if (job_ptr->details && job_ptr->details->prolog_running)
		return 1;

	if (job_ptr->wait_all_nodes) {
		(void) job_node_ready(launch_msg_ptr->job_id, &tmp);
		if (tmp == (READY_JOB_STATE | READY_NODE_STATE)) {
			nodes_ready = 1;
			if (launch_msg_ptr->alias_list &&
			    !xstrcmp(launch_msg_ptr->alias_list, "TBD")) {
				/* Update launch RPC with correct node
				 * aliases */
				xfree(launch_msg_ptr->alias_list);
				launch_msg_ptr->alias_list = xstrdup(job_ptr->
								     alias_list);
			}
		}
	} else {
#ifdef HAVE_FRONT_END
		nodes_ready = 1;
#else
		struct node_record *node_ptr;
		char *hostname;

		hostname = hostlist_deranged_string_xmalloc(
					agent_arg_ptr->hostlist);
		node_ptr = find_node_record(hostname);
		if (node_ptr == NULL) {
			error("agent(batch_launch) removed pending request for "
			      "job %u, missing node %s",
			      launch_msg_ptr->job_id, hostname);
			xfree(hostname);
			return -1;	/* invalid request?? */
		}
		xfree(hostname);
		if (!IS_NODE_POWER_SAVE(node_ptr) &&
		    !IS_NODE_NO_RESPOND(node_ptr)) {
			nodes_ready = 1;
		}
#endif
	}

	if (nodes_ready) {
		if (IS_JOB_CONFIGURING(job_ptr))
			job_config_fini(job_ptr);
		queued_req_ptr->last_attempt = (time_t) 0;
		return 0;
	}

	if (queued_req_ptr->last_attempt == 0) {
		queued_req_ptr->first_attempt = now;
		queued_req_ptr->last_attempt  = now;
	} else if (difftime(now, queued_req_ptr->first_attempt) >=
				 slurm_get_resume_timeout()) {
		/* Nodes will get marked DOWN and job requeued, if possible */
		error("agent waited too long for nodes to respond, abort launch of job %u",
		      job_ptr->job_id);
		return -1;
	}

	queued_req_ptr->last_attempt  = now;
	return 1;
}

/* Return length of agent's retry_list */
extern int retry_list_size(void)
{
	if (retry_list == NULL)
		return 0;
	return list_count(retry_list);
}<|MERGE_RESOLUTION|>--- conflicted
+++ resolved
@@ -1265,14 +1265,8 @@
 	while (true) {
 		slurm_mutex_lock(&pending_mutex);
 		while (!slurmctld_config.shutdown_time &&
-<<<<<<< HEAD
 		       !pending_mail && (pending_wait_time == NO_VAL16)) {
-			ts.tv_sec  = time(NULL) + 5;
-=======
-		       !pending_mail &&
-		       (pending_wait_time == (uint16_t) NO_VAL)) {
 			ts.tv_sec  = time(NULL) + 2;
->>>>>>> 31c09193
 			pthread_cond_timedwait(&pending_cond,
 					       &pending_mutex,
 					       &ts);
