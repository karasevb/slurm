/*****************************************************************************\
 *  agent.c - parallel background communication functions. This is where
 *	logic could be placed for broadcast communications.
 *****************************************************************************
 *  Copyright (C) 2002-2007 The Regents of the University of California.
 *  Copyright (C) 2008-2010 Lawrence Livermore National Security.
 *  Portions Copyright (C) 2010-2015 SchedMD LLC <https://www.schedmd.com>.
 *  Produced at Lawrence Livermore National Laboratory (cf, DISCLAIMER).
 *  Written by Morris Jette <jette1@llnl.gov>, et. al.
 *  Derived from pdsh written by Jim Garlick <garlick1@llnl.gov>
 *  CODE-OCEC-09-009. All rights reserved.
 *
 *  This file is part of Slurm, a resource management program.
 *  For details, see <https://slurm.schedmd.com/>.
 *  Please also read the included file: DISCLAIMER.
 *
 *  Slurm is free software; you can redistribute it and/or modify it under
 *  the terms of the GNU General Public License as published by the Free
 *  Software Foundation; either version 2 of the License, or (at your option)
 *  any later version.
 *
 *  In addition, as a special exception, the copyright holders give permission
 *  to link the code of portions of this program with the OpenSSL library under
 *  certain conditions as described in each individual source file, and
 *  distribute linked combinations including the two. You must obey the GNU
 *  General Public License in all respects for all of the code used other than
 *  OpenSSL. If you modify file(s) with this exception, you may extend this
 *  exception to your version of the file(s), but you are not obligated to do
 *  so. If you do not wish to do so, delete this exception statement from your
 *  version.  If you delete this exception statement from all source files in
 *  the program, then also delete it here.
 *
 *  Slurm is distributed in the hope that it will be useful, but WITHOUT ANY
 *  WARRANTY; without even the implied warranty of MERCHANTABILITY or FITNESS
 *  FOR A PARTICULAR PURPOSE.  See the GNU General Public License for more
 *  details.
 *
 *  You should have received a copy of the GNU General Public License along
 *  with Slurm; if not, write to the Free Software Foundation, Inc.,
 *  51 Franklin Street, Fifth Floor, Boston, MA 02110-1301  USA.
 *****************************************************************************
 *  Theory of operation:
 *
 *  The functions below permit slurm to initiate parallel tasks as a
 *  detached thread and let the functions below make sure the work happens.
 *  For example, when a job's time limit is to be changed slurmctld needs
 *  to notify the slurmd on every node to which the job was allocated.
 *  We don't want to hang slurmctld's primary function (the job update RPC)
 *  to perform this work, so it just initiates an agent to perform the work.
 *  The agent is passed all details required to perform the work, so it will
 *  be possible to execute the agent as an pthread, process, or even a daemon
 *  on some other computer.
 *
 *  The main agent thread creates a separate thread for each node to be
 *  communicated with up to AGENT_THREAD_COUNT. A special watchdog thread
 *  sends SIGLARM to any threads that have been active (in DSH_ACTIVE state)
 *  for more than MessageTimeout seconds.
 *  The agent responds to slurmctld via a function call or an RPC as required.
 *  For example, informing slurmctld that some node is not responding.
 *
 *  All the state for each thread is maintained in thd_t struct, which is
 *  used by the watchdog thread as well as the communication threads.
\*****************************************************************************/

#include "config.h"

#if HAVE_SYS_PRCTL_H
#include <sys/prctl.h>
#endif

#include <errno.h>
#include <pthread.h>
#include <pwd.h>
#include <signal.h>
#include <stdlib.h>
#include <string.h>
#include <sys/types.h>
#include <sys/wait.h>
#include <unistd.h>

#include "src/common/forward.h"
#include "src/common/list.h"
#include "src/common/log.h"
#include "src/common/macros.h"
#include "src/common/node_select.h"
#include "src/common/parse_time.h"
#include "src/common/slurm_protocol_api.h"
#include "src/common/slurm_protocol_interface.h"
#include "src/common/uid.h"
#include "src/common/xsignal.h"
#include "src/common/xassert.h"
#include "src/common/xmalloc.h"
#include "src/common/xstring.h"
#include "src/slurmctld/agent.h"
#include "src/slurmctld/front_end.h"
#include "src/slurmctld/job_scheduler.h"
#include "src/slurmctld/locks.h"
#include "src/slurmctld/ping_nodes.h"
#include "src/slurmctld/slurmctld.h"
#include "src/slurmctld/state_save.h"
#include "src/slurmctld/srun_comm.h"

#define MAX_RETRIES		100
#define MAX_RPC_PACK_CNT	100
#define RPC_PACK_MAX_AGE	30	/* Rebuild data over 30 seconds old */
#define DUMP_RPC_COUNT 		25
#define HOSTLIST_MAX_SIZE 	80

typedef enum {
	DSH_NEW,        /* Request not yet started */
	DSH_ACTIVE,     /* Request in progress */
	DSH_DONE,       /* Request completed normally */
	DSH_NO_RESP,    /* Request timed out */
	DSH_FAILED,     /* Request resulted in error */
	DSH_DUP_JOBID	/* Request resulted in duplicate job ID error */
} state_t;

typedef struct thd_complete {
	bool work_done; 	/* assume all threads complete */
	int fail_cnt;		/* assume no threads failures */
	int no_resp_cnt;	/* assume all threads respond */
	int retry_cnt;		/* assume no required retries */
	int max_delay;
	time_t now;
} thd_complete_t;

typedef struct thd {
	pthread_t thread;		/* thread ID */
	state_t state;			/* thread state */
	time_t start_time;		/* start time */
	time_t end_time;		/* end time or delta time
					 * upon termination */
	slurm_addr_t *addr;		/* specific addr to send to
					 * will not do nodelist if set */
	char *nodelist;			/* list of nodes to send to */
	List ret_list;
} thd_t;

typedef struct agent_info {
	pthread_mutex_t thread_mutex;	/* agent specific mutex */
	pthread_cond_t thread_cond;	/* agent specific condition */
	uint32_t thread_count;		/* number of threads records */
	uint32_t threads_active;	/* currently active threads */
	uint16_t retry;			/* if set, keep trying */
	thd_t *thread_struct;		/* thread structures */
	bool get_reply;			/* flag if reply expected */
	slurm_msg_type_t msg_type;	/* RPC to be issued */
	void **msg_args_pptr;		/* RPC data to be used */
	uint16_t protocol_version;	/* if set, use this version */
} agent_info_t;

typedef struct task_info {
	pthread_mutex_t *thread_mutex_ptr; /* pointer to agent specific
					    * mutex */
	pthread_cond_t *thread_cond_ptr;/* pointer to agent specific
					 * condition */
	uint32_t *threads_active_ptr;	/* currently active thread ptr */
	thd_t *thread_struct_ptr;	/* thread structures ptr */
	bool get_reply;			/* flag if reply expected */
	slurm_msg_type_t msg_type;	/* RPC to be issued */
	void *msg_args_ptr;		/* ptr to RPC data to be used */
	uint16_t protocol_version;	/* if set, use this version */
} task_info_t;

typedef struct queued_request {
	agent_arg_t* agent_arg_ptr;	/* The queued request */
	time_t       first_attempt;	/* Time of first check for batch
					 * launch RPC *only* */
	time_t       last_attempt;	/* Time of last xmit attempt */
} queued_request_t;

typedef struct mail_info {
	char *user_name;
	char *message;
} mail_info_t;

static void _agent_defer(void);
static void _agent_retry(int min_wait, bool wait_too);
static int  _batch_launch_defer(queued_request_t *queued_req_ptr);
static void _reboot_from_ctld(agent_arg_t *agent_arg_ptr);
static int  _signal_defer(queued_request_t *queued_req_ptr);
static inline int _comm_err(char *node_name, slurm_msg_type_t msg_type);
static void _list_delete_retry(void *retry_entry);
static agent_info_t *_make_agent_info(agent_arg_t *agent_arg_ptr);
static task_info_t *_make_task_data(agent_info_t *agent_info_ptr, int inx);
static void _notify_slurmctld_jobs(agent_info_t *agent_ptr);
static void _notify_slurmctld_nodes(agent_info_t *agent_ptr,
		int no_resp_cnt, int retry_cnt);
static void _purge_agent_args(agent_arg_t *agent_arg_ptr);
static void _queue_agent_retry(agent_info_t * agent_info_ptr, int count);
static int  _setup_requeue(agent_arg_t *agent_arg_ptr, thd_t *thread_ptr,
			   int *count, int *spot);
static void _sig_handler(int dummy);
static void *_thread_per_group_rpc(void *args);
static int   _valid_agent_arg(agent_arg_t *agent_arg_ptr);
static void *_wdog(void *args);

static mail_info_t *_mail_alloc(void);
static void  _mail_free(void *arg);
static void *_mail_proc(void *arg);
static char *_mail_type_str(uint16_t mail_type);
static char **_build_mail_env(void);

static pthread_mutex_t defer_mutex = PTHREAD_MUTEX_INITIALIZER;
static pthread_mutex_t mail_mutex  = PTHREAD_MUTEX_INITIALIZER;
static pthread_mutex_t retry_mutex = PTHREAD_MUTEX_INITIALIZER;
static List defer_list = NULL;		/* agent_arg_t list for requests
					 * requiring job write lock */
static List mail_list = NULL;		/* pending e-mail requests */
static List retry_list = NULL;		/* agent_arg_t list for retry */


static pthread_mutex_t agent_cnt_mutex = PTHREAD_MUTEX_INITIALIZER;
static pthread_cond_t  agent_cnt_cond  = PTHREAD_COND_INITIALIZER;
static int agent_cnt = 0;
static int agent_thread_cnt = 0;
static int mail_thread_cnt = 0;
static uint16_t message_timeout = NO_VAL16;

static pthread_mutex_t pending_mutex = PTHREAD_MUTEX_INITIALIZER;
static pthread_cond_t  pending_cond = PTHREAD_COND_INITIALIZER;
static int pending_wait_time = NO_VAL16;
static bool pending_mail = false;
static bool pending_thread_running = false;

static bool run_scheduler    = false;

static uint32_t *rpc_stat_counts = NULL, *rpc_stat_types = NULL;
static uint32_t stat_type_count = 0;
static uint32_t rpc_count = 0;
static uint32_t *rpc_type_list;
static char **rpc_host_list = NULL;
static time_t cache_build_time = 0;

/*
 * agent - party responsible for transmitting an common RPC in parallel
 *	across a set of nodes. Use agent_queue_request() if immediate
 *	execution is not essential.
 * IN pointer to agent_arg_t, which is xfree'd (including hostlist,
 *	and msg_args) upon completion
 * RET always NULL (function format just for use as pthread)
 */
void *agent(void *args)
{
	int i, delay;
	pthread_t thread_wdog = 0;
	agent_arg_t *agent_arg_ptr = args;
	agent_info_t *agent_info_ptr = NULL;
	thd_t *thread_ptr;
	task_info_t *task_specific_ptr;
	time_t begin_time;
	bool spawn_retry_agent = false;
	int rpc_thread_cnt;
	static time_t sched_update = 0;
	static bool reboot_from_ctld = false;

#if HAVE_SYS_PRCTL_H
	if (prctl(PR_SET_NAME, "agent", NULL, NULL, NULL) < 0) {
		error("%s: cannot set my name to %s %m", __func__, "agent");
	}
#endif

	log_flag(AGENT, "%s: Agent_cnt=%d agent_thread_cnt=%d with msg_type=%s retry_list_size=%d",
		 __func__, agent_cnt, agent_thread_cnt,
		 rpc_num2string(agent_arg_ptr->msg_type),
		 retry_list_size());

	slurm_mutex_lock(&agent_cnt_mutex);

	if (sched_update != slurm_conf.last_update) {
#ifdef HAVE_NATIVE_CRAY
		reboot_from_ctld = true;
#else
		reboot_from_ctld = false;
		if (xstrcasestr(slurm_conf.slurmctld_params,
		                "reboot_from_controller"))
			reboot_from_ctld = true;
#endif
		sched_update = slurm_conf.last_update;
	}

	rpc_thread_cnt = 2 + MIN(agent_arg_ptr->node_count, AGENT_THREAD_COUNT);
	while (1) {
		if (slurmctld_config.shutdown_time ||
		    ((agent_thread_cnt+rpc_thread_cnt) <= MAX_SERVER_THREADS)) {
			agent_cnt++;
			agent_thread_cnt += rpc_thread_cnt;
			break;
		} else {	/* wait for state change and retry */
			slurm_cond_wait(&agent_cnt_cond, &agent_cnt_mutex);
		}
	}
	slurm_mutex_unlock(&agent_cnt_mutex);
	if (slurmctld_config.shutdown_time)
		goto cleanup;

	/* basic argument value tests */
	begin_time = time(NULL);
	if (_valid_agent_arg(agent_arg_ptr))
		goto cleanup;

	if (reboot_from_ctld &&
	    (agent_arg_ptr->msg_type == REQUEST_REBOOT_NODES)) {
		_reboot_from_ctld(agent_arg_ptr);
		goto cleanup;
	}

	/* initialize the agent data structures */
	agent_info_ptr = _make_agent_info(agent_arg_ptr);
	thread_ptr = agent_info_ptr->thread_struct;

	/* start the watchdog thread */
	slurm_thread_create(&thread_wdog, _wdog, agent_info_ptr);

	log_flag(AGENT, "%s: New agent thread_count:%d threads_active:%d retry:%c get_reply:%c msg_type:%s protocol_version:%hu",
		 __func__, agent_info_ptr->thread_count,
		 agent_info_ptr->threads_active,
		 agent_info_ptr->retry ? 'T' : 'F',
		 agent_info_ptr->get_reply ? 'T' : 'F',
		 rpc_num2string(agent_arg_ptr->msg_type),
		 agent_info_ptr->protocol_version);

	/* start all the other threads (up to AGENT_THREAD_COUNT active) */
	for (i = 0; i < agent_info_ptr->thread_count; i++) {
		/* wait until "room" for another thread */
		slurm_mutex_lock(&agent_info_ptr->thread_mutex);
		while (agent_info_ptr->threads_active >=
		       AGENT_THREAD_COUNT) {
			slurm_cond_wait(&agent_info_ptr->thread_cond,
					&agent_info_ptr->thread_mutex);
		}

		/*
		 * create thread specific data,
		 * NOTE: freed from _thread_per_group_rpc()
		 */
		task_specific_ptr = _make_task_data(agent_info_ptr, i);

		slurm_thread_create_detached(&thread_ptr[i].thread,
					     _thread_per_group_rpc,
					     task_specific_ptr);
		agent_info_ptr->threads_active++;
		slurm_mutex_unlock(&agent_info_ptr->thread_mutex);
	}

	/* Wait for termination of remaining threads */
	pthread_join(thread_wdog, NULL);
	delay = (int) difftime(time(NULL), begin_time);
	if (delay > (slurm_conf.msg_timeout * 2)) {
		info("agent msg_type=%u ran for %d seconds",
			agent_arg_ptr->msg_type,  delay);
	}
	slurm_mutex_lock(&agent_info_ptr->thread_mutex);
	while (agent_info_ptr->threads_active != 0) {
		slurm_cond_wait(&agent_info_ptr->thread_cond,
				&agent_info_ptr->thread_mutex);
	}
	slurm_mutex_unlock(&agent_info_ptr->thread_mutex);

	log_flag(AGENT, "%s: end agent thread_count:%d threads_active:%d retry:%c get_reply:%c msg_type:%s protocol_version:%hu",
		 __func__, agent_info_ptr->thread_count,
		 agent_info_ptr->threads_active,
		 agent_info_ptr->retry ? 'T' : 'F',
		 agent_info_ptr->get_reply ? 'T' : 'F',
		 rpc_num2string(agent_arg_ptr->msg_type),
		 agent_info_ptr->protocol_version);

cleanup:
	_purge_agent_args(agent_arg_ptr);

	if (agent_info_ptr) {
		xfree(agent_info_ptr->thread_struct);
		xfree(agent_info_ptr);
	}
	slurm_mutex_lock(&agent_cnt_mutex);

	if (agent_cnt > 0) {
		agent_cnt--;
	} else {
		error("agent_cnt underflow");
		agent_cnt = 0;
	}
	if (agent_thread_cnt >= rpc_thread_cnt) {
		agent_thread_cnt -= rpc_thread_cnt;
	} else {
		error("agent_thread_cnt underflow");
		agent_thread_cnt = 0;
	}

	if ((agent_thread_cnt + AGENT_THREAD_COUNT + 2) < MAX_SERVER_THREADS)
		spawn_retry_agent = true;

	slurm_cond_broadcast(&agent_cnt_cond);
	slurm_mutex_unlock(&agent_cnt_mutex);

	if (spawn_retry_agent)
		agent_trigger(RPC_RETRY_INTERVAL, true);

	return NULL;
}

/* Basic validity test of agent argument */
static int _valid_agent_arg(agent_arg_t *agent_arg_ptr)
{
	int hostlist_cnt;

	xassert(agent_arg_ptr);
	xassert(agent_arg_ptr->hostlist);

	if (agent_arg_ptr->node_count == 0)
		return SLURM_ERROR;	/* no messages to be sent */
	hostlist_cnt = hostlist_count(agent_arg_ptr->hostlist);
	if (agent_arg_ptr->node_count != hostlist_cnt) {
		error("%s: node_count RPC different from hosts listed (%d!=%d)",
		     __func__, agent_arg_ptr->node_count, hostlist_cnt);
		return SLURM_ERROR;	/* no messages to be sent */
	}
	return SLURM_SUCCESS;
}

static agent_info_t *_make_agent_info(agent_arg_t *agent_arg_ptr)
{
	int i = 0, j = 0;
	agent_info_t *agent_info_ptr = NULL;
	thd_t *thread_ptr = NULL;
	int *span = NULL;
	int thr_count = 0;
	hostlist_t hl = NULL;
	char *name = NULL;

	agent_info_ptr = xmalloc(sizeof(agent_info_t));
	slurm_mutex_init(&agent_info_ptr->thread_mutex);
	slurm_cond_init(&agent_info_ptr->thread_cond, NULL);
	agent_info_ptr->thread_count   = agent_arg_ptr->node_count;
	agent_info_ptr->retry          = agent_arg_ptr->retry;
	agent_info_ptr->threads_active = 0;
	thread_ptr = xcalloc(agent_info_ptr->thread_count, sizeof(thd_t));
	memset(thread_ptr, 0, (agent_info_ptr->thread_count * sizeof(thd_t)));
	agent_info_ptr->thread_struct  = thread_ptr;
	agent_info_ptr->msg_type       = agent_arg_ptr->msg_type;
	agent_info_ptr->msg_args_pptr  = &agent_arg_ptr->msg_args;
	agent_info_ptr->protocol_version = agent_arg_ptr->protocol_version;

	if ((agent_arg_ptr->msg_type != REQUEST_JOB_NOTIFY)	&&
	    (agent_arg_ptr->msg_type != REQUEST_REBOOT_NODES)	&&
	    (agent_arg_ptr->msg_type != REQUEST_RECONFIGURE)	&&
	    (agent_arg_ptr->msg_type != REQUEST_RECONFIGURE_WITH_CONFIG) &&
	    (agent_arg_ptr->msg_type != REQUEST_SHUTDOWN)	&&
	    (agent_arg_ptr->msg_type != SRUN_EXEC)		&&
	    (agent_arg_ptr->msg_type != SRUN_TIMEOUT)		&&
	    (agent_arg_ptr->msg_type != SRUN_NODE_FAIL)		&&
	    (agent_arg_ptr->msg_type != SRUN_REQUEST_SUSPEND)	&&
	    (agent_arg_ptr->msg_type != SRUN_USER_MSG)		&&
	    (agent_arg_ptr->msg_type != SRUN_STEP_MISSING)	&&
	    (agent_arg_ptr->msg_type != SRUN_STEP_SIGNAL)	&&
	    (agent_arg_ptr->msg_type != SRUN_JOB_COMPLETE)) {
#ifdef HAVE_FRONT_END
		span = set_span(agent_arg_ptr->node_count,
				agent_arg_ptr->node_count);
#else
		/* Sending message to a possibly large number of slurmd.
		 * Push all message forwarding to slurmd in order to
		 * offload as much work from slurmctld as possible. */
		span = set_span(agent_arg_ptr->node_count, 1);
#endif
		agent_info_ptr->get_reply = true;
	} else {
		/* Message is going to one node (for srun) or we want
		 * it to get processed ASAP (SHUTDOWN or RECONFIGURE).
		 * Send the message directly to each node. */
		span = set_span(agent_arg_ptr->node_count,
				agent_arg_ptr->node_count);
	}
	i = 0;
	while (i < agent_info_ptr->thread_count) {
		thread_ptr[thr_count].state      = DSH_NEW;
		thread_ptr[thr_count].addr = agent_arg_ptr->addr;
		name = hostlist_shift(agent_arg_ptr->hostlist);
		if (!name) {
			debug3("no more nodes to send to");
			break;
		}
		hl = hostlist_create(name);
		if (thread_ptr[thr_count].addr && span[thr_count]) {
			debug("warning: you will only be sending this to %s",
			      name);
			span[thr_count] = 0;
		}
		free(name);
		i++;
		for (j = 0; j < span[thr_count]; j++) {
			name = hostlist_shift(agent_arg_ptr->hostlist);
			if (!name)
				break;
			hostlist_push_host(hl, name);
			free(name);
			i++;
		}
		hostlist_uniq(hl);
		thread_ptr[thr_count].nodelist =
			hostlist_ranged_string_xmalloc(hl);
		hostlist_destroy(hl);
		log_flag(AGENT, "%s: sending msg_type %s to nodes %s",
			 __func__, rpc_num2string(agent_arg_ptr->msg_type),
			 thread_ptr[thr_count].nodelist);
		thr_count++;
	}
	xfree(span);
	agent_info_ptr->thread_count = thr_count;
	return agent_info_ptr;
}

static task_info_t *_make_task_data(agent_info_t *agent_info_ptr, int inx)
{
	task_info_t *task_info_ptr;
	task_info_ptr = xmalloc(sizeof(task_info_t));

	task_info_ptr->thread_mutex_ptr  = &agent_info_ptr->thread_mutex;
	task_info_ptr->thread_cond_ptr   = &agent_info_ptr->thread_cond;
	task_info_ptr->threads_active_ptr= &agent_info_ptr->threads_active;
	task_info_ptr->thread_struct_ptr = &agent_info_ptr->thread_struct[inx];
	task_info_ptr->get_reply         = agent_info_ptr->get_reply;
	task_info_ptr->msg_type          = agent_info_ptr->msg_type;
	task_info_ptr->msg_args_ptr      = *agent_info_ptr->msg_args_pptr;
	task_info_ptr->protocol_version  = agent_info_ptr->protocol_version;

	return task_info_ptr;
}

static void _update_wdog_state(thd_t *thread_ptr,
			       state_t *state,
			       thd_complete_t *thd_comp)
{
	switch (*state) {
	case DSH_ACTIVE:
		thd_comp->work_done = false;
		if (thread_ptr->end_time <= thd_comp->now) {
			log_flag(AGENT, "%s: agent thread %lu timed out",
				 __func__, (unsigned long) thread_ptr->thread);
			if (pthread_kill(thread_ptr->thread, SIGUSR1) == ESRCH)
				*state = DSH_NO_RESP;
			else
				thread_ptr->end_time += message_timeout;
		}
		break;
	case DSH_NEW:
		thd_comp->work_done = false;
		break;
	case DSH_DONE:
		if (thd_comp->max_delay < (int)thread_ptr->end_time)
			thd_comp->max_delay = (int)thread_ptr->end_time;
		break;
	case DSH_NO_RESP:
		thd_comp->no_resp_cnt++;
		thd_comp->retry_cnt++;
		break;
	case DSH_FAILED:
	case DSH_DUP_JOBID:
		thd_comp->fail_cnt++;
		break;
	}
}

/*
 * _wdog - Watchdog thread. Send SIGUSR1 to threads which have been active
 *	for too long.
 * IN args - pointer to agent_info_t with info on threads to watch
 * Sleep between polls with exponential times (from 0.005 to 1.0 second)
 */
static void *_wdog(void *args)
{
	bool srun_agent = false;
	int i;
	agent_info_t *agent_ptr = (agent_info_t *) args;
	thd_t *thread_ptr = agent_ptr->thread_struct;
	unsigned long usec = 5000;
	ListIterator itr;
	thd_complete_t thd_comp;
	ret_data_info_t *ret_data_info = NULL;

	if ( (agent_ptr->msg_type == SRUN_JOB_COMPLETE)			||
	     (agent_ptr->msg_type == SRUN_REQUEST_SUSPEND)		||
	     (agent_ptr->msg_type == SRUN_STEP_MISSING)			||
	     (agent_ptr->msg_type == SRUN_STEP_SIGNAL)			||
	     (agent_ptr->msg_type == SRUN_EXEC)				||
	     (agent_ptr->msg_type == SRUN_NODE_FAIL)			||
	     (agent_ptr->msg_type == SRUN_PING)				||
	     (agent_ptr->msg_type == SRUN_TIMEOUT)			||
	     (agent_ptr->msg_type == SRUN_USER_MSG)			||
	     (agent_ptr->msg_type == RESPONSE_RESOURCE_ALLOCATION)	||
	     (agent_ptr->msg_type == RESPONSE_HET_JOB_ALLOCATION) )
		srun_agent = true;

	thd_comp.max_delay = 0;

	while (1) {
		thd_comp.work_done   = true;/* assume all threads complete */
		thd_comp.fail_cnt    = 0;   /* assume no threads failures */
		thd_comp.no_resp_cnt = 0;   /* assume all threads respond */
		thd_comp.retry_cnt   = 0;   /* assume no required retries */
		thd_comp.now         = time(NULL);

		usleep(usec);
		usec = MIN((usec * 2), 1000000);

		slurm_mutex_lock(&agent_ptr->thread_mutex);
		for (i = 0; i < agent_ptr->thread_count; i++) {
			//info("thread name %s",thread_ptr[i].node_name);
			if (!thread_ptr[i].ret_list) {
				_update_wdog_state(&thread_ptr[i],
						   &thread_ptr[i].state,
						   &thd_comp);
			} else {
				itr = list_iterator_create(
					thread_ptr[i].ret_list);
				while ((ret_data_info = list_next(itr))) {
					_update_wdog_state(&thread_ptr[i],
							   &ret_data_info->err,
							   &thd_comp);
				}
				list_iterator_destroy(itr);
			}
		}
		if (thd_comp.work_done)
			break;

		slurm_mutex_unlock(&agent_ptr->thread_mutex);
	}

	if (srun_agent) {
		_notify_slurmctld_jobs(agent_ptr);
	} else {
		_notify_slurmctld_nodes(agent_ptr,
					thd_comp.no_resp_cnt,
					thd_comp.retry_cnt);
	}

	for (i = 0; i < agent_ptr->thread_count; i++) {
		FREE_NULL_LIST(thread_ptr[i].ret_list);
		xfree(thread_ptr[i].nodelist);
	}

	if (thd_comp.max_delay)
		log_flag(AGENT, "%s: agent maximum delay %d seconds",
			 __func__, thd_comp.max_delay);

	slurm_mutex_unlock(&agent_ptr->thread_mutex);
	return (void *) NULL;
}

static void _notify_slurmctld_jobs(agent_info_t *agent_ptr)
{
	/* Locks: Write job */
	slurmctld_lock_t job_write_lock =
	    { NO_LOCK, WRITE_LOCK, NO_LOCK, NO_LOCK, NO_LOCK };
	slurm_step_id_t step_id = {
		.job_id = 0,
		.step_id = NO_VAL,
		.step_het_comp = NO_VAL,
	};
	thd_t *thread_ptr = agent_ptr->thread_struct;

	if        (agent_ptr->msg_type == SRUN_PING) {
		srun_ping_msg_t *msg = *agent_ptr->msg_args_pptr;
		step_id.job_id  = msg->job_id;
	} else if (agent_ptr->msg_type == SRUN_TIMEOUT) {
		srun_timeout_msg_t *msg = *agent_ptr->msg_args_pptr;
		memcpy(&step_id, &msg->step_id, sizeof(step_id));
	} else if (agent_ptr->msg_type == RESPONSE_RESOURCE_ALLOCATION) {
		resource_allocation_response_msg_t *msg =
			*agent_ptr->msg_args_pptr;
		step_id.job_id = msg->job_id;
	} else if (agent_ptr->msg_type == RESPONSE_HET_JOB_ALLOCATION) {
		List het_alloc_list = *agent_ptr->msg_args_pptr;
		resource_allocation_response_msg_t *msg;
		if (!het_alloc_list || (list_count(het_alloc_list) == 0))
			return;
		msg = list_peek(het_alloc_list);
		step_id.job_id  = msg->job_id;
	} else if ((agent_ptr->msg_type == SRUN_JOB_COMPLETE)		||
		   (agent_ptr->msg_type == SRUN_REQUEST_SUSPEND)	||
		   (agent_ptr->msg_type == SRUN_STEP_MISSING)		||
		   (agent_ptr->msg_type == SRUN_STEP_SIGNAL)		||
		   (agent_ptr->msg_type == SRUN_EXEC)			||
		   (agent_ptr->msg_type == SRUN_USER_MSG)) {
		return;		/* no need to note srun response */
	} else if (agent_ptr->msg_type == SRUN_NODE_FAIL) {
		return;		/* no need to note srun response */
	} else {
		error("%s: invalid msg_type %u", __func__, agent_ptr->msg_type);
		return;
	}
	lock_slurmctld(job_write_lock);
	if  (thread_ptr[0].state == DSH_DONE) {
		srun_response(&step_id);
	}

	unlock_slurmctld(job_write_lock);
}

static void _notify_slurmctld_nodes(agent_info_t *agent_ptr,
				    int no_resp_cnt, int retry_cnt)
{
	ListIterator itr = NULL;
	ret_data_info_t *ret_data_info = NULL;
	state_t state;
	int is_ret_list = 1;
	/* Locks: Read config, write node */
	slurmctld_lock_t node_write_lock =
		{ .conf = READ_LOCK, .node = WRITE_LOCK };
	thd_t *thread_ptr = agent_ptr->thread_struct;
	int i;

	/* Notify slurmctld of non-responding nodes */
	if (no_resp_cnt) {
		/* Update node table data for non-responding nodes */
		if (agent_ptr->msg_type == REQUEST_BATCH_JOB_LAUNCH) {
			/* Requeue the request */
			batch_job_launch_msg_t *launch_msg_ptr =
					*agent_ptr->msg_args_pptr;
			uint32_t job_id = launch_msg_ptr->job_id;
			/* Locks: Write job, write node, read federation */
			slurmctld_lock_t job_write_lock =
				{ .job  = WRITE_LOCK,
				  .node = WRITE_LOCK,
				  .fed  = READ_LOCK };

			lock_slurmctld(job_write_lock);
			job_complete(job_id, slurm_conf.slurm_user_id,
				     true, false, 0);
			unlock_slurmctld(job_write_lock);
		}
	}
	if (retry_cnt && agent_ptr->retry)
		_queue_agent_retry(agent_ptr, retry_cnt);

	/* Update last_response on responding nodes */
	lock_slurmctld(node_write_lock);
	for (i = 0; i < agent_ptr->thread_count; i++) {
		char *down_msg, *node_names;
		slurm_msg_type_t resp_type = RESPONSE_SLURM_RC;

		if (!thread_ptr[i].ret_list) {
			state = thread_ptr[i].state;
			is_ret_list = 0;
			goto switch_on_state;
		}
		is_ret_list = 1;

		itr = list_iterator_create(thread_ptr[i].ret_list);
		while ((ret_data_info = list_next(itr))) {
			state = ret_data_info->err;
		switch_on_state:
			if (is_ret_list) {
				node_names = ret_data_info->node_name;
				resp_type = ret_data_info->type;
			} else
				node_names = thread_ptr[i].nodelist;

			switch (state) {
			case DSH_NO_RESP:
				node_not_resp(node_names,
					      thread_ptr[i].start_time,
					      resp_type);
				break;
			case DSH_FAILED:
#ifdef HAVE_FRONT_END
				down_msg = "";
#else
				drain_nodes(node_names, "Prolog/Epilog failure",
				            slurm_conf.slurm_user_id);
				down_msg = ", set to state DRAIN";
#endif
				error("Prolog/Epilog failure on nodes %s%s",
				      node_names, down_msg);
				break;
			case DSH_DUP_JOBID:
#ifdef HAVE_FRONT_END
				down_msg = "";
#else
				drain_nodes(node_names, "Duplicate jobid",
				            slurm_conf.slurm_user_id);
				down_msg = ", set to state DRAIN";
#endif
				error("Duplicate jobid on nodes %s%s",
				      node_names, down_msg);
				break;
			case DSH_DONE:
				node_did_resp(node_names);
				break;
			default:
				error("unknown state returned for %s",
				      node_names);
				break;
			}
			if (!is_ret_list)
				goto finished;
		}
		list_iterator_destroy(itr);
finished:	;
	}
	unlock_slurmctld(node_write_lock);
	if (run_scheduler) {
		run_scheduler = false;
		/* below functions all have their own locking */
		if (schedule(0))	{
			schedule_job_save();
			schedule_node_save();
		}
	}
	if ((agent_ptr->msg_type == REQUEST_PING) ||
	    (agent_ptr->msg_type == REQUEST_HEALTH_CHECK) ||
	    (agent_ptr->msg_type == REQUEST_ACCT_GATHER_UPDATE) ||
	    (agent_ptr->msg_type == REQUEST_NODE_REGISTRATION_STATUS))
		ping_end();
}

/* Report a communications error for specified node
 * This also gets logged as a non-responsive node */
static inline int _comm_err(char *node_name, slurm_msg_type_t msg_type)
{
	int rc = 1;

	if ((rc = is_node_resp (node_name)))
		verbose("agent/is_node_resp: node:%s RPC:%s : %m",
			node_name, rpc_num2string(msg_type));
	return rc;
}

/* return a value for which WEXITSTATUS() returns 1 */
static int _wif_status(void)
{
	static int rc = 0;
	int i;

	if (rc)
		return rc;

	rc = 1;
	for (i=0; i<64; i++) {
		if (WEXITSTATUS(rc))
			return rc;
		rc = rc << 1;
	}
	error("Could not identify WEXITSTATUS");
	rc = 1;
	return rc;
}

/*
 * _thread_per_group_rpc - thread to issue an RPC for a group of nodes
 *                         sending message out to one and forwarding it to
 *                         others if necessary.
 * IN/OUT args - pointer to task_info_t, xfree'd on completion
 */
static void *_thread_per_group_rpc(void *args)
{
	int rc = SLURM_SUCCESS;
	slurm_msg_t msg;
	task_info_t *task_ptr = (task_info_t *) args;
	/* we cache some pointers from task_info_t because we need
	 * to xfree args before being finished with their use. xfree
	 * is required for timely termination of this pthread because
	 * xfree could lock it at the end, preventing a timely
	 * thread_exit */
	pthread_mutex_t *thread_mutex_ptr   = task_ptr->thread_mutex_ptr;
	pthread_cond_t  *thread_cond_ptr    = task_ptr->thread_cond_ptr;
	uint32_t        *threads_active_ptr = task_ptr->threads_active_ptr;
	thd_t           *thread_ptr         = task_ptr->thread_struct_ptr;
	state_t thread_state = DSH_NO_RESP;
	slurm_msg_type_t msg_type = task_ptr->msg_type;
	bool is_kill_msg, srun_agent;
	List ret_list = NULL;
	ListIterator itr;
	ret_data_info_t *ret_data_info = NULL;
	int sig_array[2] = {SIGUSR1, 0};
	/* Locks: Write job, write node */
	slurmctld_lock_t job_write_lock = {
		NO_LOCK, WRITE_LOCK, WRITE_LOCK, NO_LOCK, READ_LOCK };
	/* Lock: Read node */
	slurmctld_lock_t node_read_lock = {
		NO_LOCK, NO_LOCK, READ_LOCK, NO_LOCK, NO_LOCK };
	/* Lock: Write node */
	slurmctld_lock_t node_write_lock = {
		NO_LOCK, NO_LOCK, WRITE_LOCK, NO_LOCK, NO_LOCK };
	uint32_t job_id;

	xassert(args != NULL);
	xsignal(SIGUSR1, _sig_handler);
	xsignal_unblock(sig_array);
	is_kill_msg = (	(msg_type == REQUEST_KILL_TIMELIMIT)	||
			(msg_type == REQUEST_KILL_PREEMPTED)	||
			(msg_type == REQUEST_TERMINATE_JOB) );
	srun_agent = (	(msg_type == SRUN_PING)			||
			(msg_type == SRUN_EXEC)			||
			(msg_type == SRUN_JOB_COMPLETE)		||
			(msg_type == SRUN_STEP_MISSING)		||
			(msg_type == SRUN_STEP_SIGNAL)		||
			(msg_type == SRUN_TIMEOUT)		||
			(msg_type == SRUN_USER_MSG)		||
			(msg_type == RESPONSE_RESOURCE_ALLOCATION) ||
			(msg_type == SRUN_NODE_FAIL) );

	thread_ptr->start_time = time(NULL);

	slurm_mutex_lock(thread_mutex_ptr);
	thread_ptr->state = DSH_ACTIVE;
	thread_ptr->end_time = thread_ptr->start_time + message_timeout;
	slurm_mutex_unlock(thread_mutex_ptr);

	/* send request message */
	slurm_msg_t_init(&msg);

	if (task_ptr->protocol_version)
		msg.protocol_version = task_ptr->protocol_version;

	msg.msg_type = msg_type;
	msg.data     = task_ptr->msg_args_ptr;

	log_flag(AGENT, "%s: sending %s to %s",
		 __func__, rpc_num2string(msg_type), thread_ptr->nodelist);

	if (task_ptr->get_reply) {
		if (thread_ptr->addr) {
			msg.address = *thread_ptr->addr;

			if (!(ret_list = slurm_send_addr_recv_msgs(
				     &msg, thread_ptr->nodelist, 0))) {
				error("%s: no ret_list given", __func__);
				goto cleanup;
			}
		} else {
			if (!(ret_list = slurm_send_recv_msgs(
				     thread_ptr->nodelist, &msg, 0))) {
				error("%s: no ret_list given", __func__);
				goto cleanup;
			}
		}
	} else {
		if (thread_ptr->addr) {
			//info("got the address");
			msg.address = *thread_ptr->addr;
		} else {
			//info("no address given");
			if (slurm_conf_get_addr(thread_ptr->nodelist,
					        &msg.address, msg.flags)
			    == SLURM_ERROR) {
				error("%s: can't find address for host %s, check slurm.conf",
				      __func__, thread_ptr->nodelist);
				goto cleanup;
			}
		}
		//info("sending %u to %s", msg_type, thread_ptr->nodelist);
		if (msg_type == SRUN_JOB_COMPLETE) {
			/*
			 * The srun runs as a single thread, while the kernel
			 * listen() may be queuing messages for further
			 * processing. If we get our SYN in the listen queue
			 * at the same time the last MESSAGE_TASK_EXIT is being
			 * processed, srun may exit meaning this message is
			 * never received, leading to a series of error
			 * messages from slurm_send_only_node_msg().
			 * So, we use this different function that blindly
			 * flings the message out and disregards any
			 * communication problems that may arise.
			 */
			slurm_send_msg_maybe(&msg);
			thread_state = DSH_DONE;
		} else if (slurm_send_only_node_msg(&msg) == SLURM_SUCCESS) {
			thread_state = DSH_DONE;
		} else {
			if (!srun_agent) {
				lock_slurmctld(node_read_lock);
				_comm_err(thread_ptr->nodelist, msg_type);
				unlock_slurmctld(node_read_lock);
			}
		}
		goto cleanup;
	}

	//info("got %d messages back", list_count(ret_list));
	itr = list_iterator_create(ret_list);
	while ((ret_data_info = list_next(itr))) {
		rc = slurm_get_return_code(ret_data_info->type,
					   ret_data_info->data);
		/* SPECIAL CASE: Record node's CPU load */
		if (ret_data_info->type == RESPONSE_PING_SLURMD) {
			ping_slurmd_resp_msg_t *ping_resp;
			ping_resp = (ping_slurmd_resp_msg_t *)
				    ret_data_info->data;
			lock_slurmctld(node_write_lock);
			reset_node_load(ret_data_info->node_name,
					ping_resp->cpu_load);
			reset_node_free_mem(ret_data_info->node_name,
					    ping_resp->free_mem);
			unlock_slurmctld(node_write_lock);
		}
		/* SPECIAL CASE: Mark node as IDLE if job already complete */
		if (is_kill_msg &&
		    (rc == ESLURMD_KILL_JOB_ALREADY_COMPLETE)) {
			kill_job_msg_t *kill_job;
			kill_job = (kill_job_msg_t *)
				task_ptr->msg_args_ptr;
			rc = SLURM_SUCCESS;
			lock_slurmctld(job_write_lock);
			if (job_epilog_complete(kill_job->step_id.job_id,
						ret_data_info->node_name, rc))
				run_scheduler = true;
			unlock_slurmctld(job_write_lock);
		}

		/* SPECIAL CASE: Record node's CPU load */
		if (ret_data_info->type == RESPONSE_ACCT_GATHER_UPDATE) {
			lock_slurmctld(node_write_lock);
			update_node_record_acct_gather_data(
				ret_data_info->data);
			unlock_slurmctld(node_write_lock);
		}

		/* SPECIAL CASE: Requeue/hold non-startable batch job,
		 * Requeue job prolog failure or duplicate job ID */
		if ((msg_type == REQUEST_BATCH_JOB_LAUNCH) &&
		    (rc != SLURM_SUCCESS) && (rc != ESLURMD_PROLOG_FAILED) &&
		    (rc != ESLURM_DUPLICATE_JOB_ID) &&
		    (ret_data_info->type != RESPONSE_FORWARD_FAILED)) {
			batch_job_launch_msg_t *launch_msg_ptr =
				task_ptr->msg_args_ptr;
			job_id = launch_msg_ptr->job_id;
			info("Killing non-startable batch JobId=%u: %s",
			     job_id, slurm_strerror(rc));
			thread_state = DSH_DONE;
			ret_data_info->err = thread_state;
			lock_slurmctld(job_write_lock);
			job_complete(job_id, slurm_conf.slurm_user_id,
			             false, false, _wif_status());
			unlock_slurmctld(job_write_lock);
			continue;
		} else if ((msg_type == RESPONSE_RESOURCE_ALLOCATION) &&
			   (rc == SLURM_COMMUNICATIONS_CONNECTION_ERROR)) {
			/* Communication issue to srun that launched the job
			 * Cancel rather than leave a stray-but-empty job
			 * behind on the allocated nodes. */
			resource_allocation_response_msg_t *msg_ptr =
				task_ptr->msg_args_ptr;
			job_id = msg_ptr->job_id;
			info("Killing interactive JobId=%u: %s",
			     job_id, slurm_strerror(rc));
			thread_state = DSH_FAILED;
			lock_slurmctld(job_write_lock);
			job_complete(job_id, slurm_conf.slurm_user_id,
			             false, false, _wif_status());
			unlock_slurmctld(job_write_lock);
			continue;
		} else if ((msg_type == RESPONSE_HET_JOB_ALLOCATION) &&
			   (rc == SLURM_COMMUNICATIONS_CONNECTION_ERROR)) {
			/* Communication issue to srun that launched the job
			 * Cancel rather than leave a stray-but-empty job
			 * behind on the allocated nodes. */
			List het_alloc_list = task_ptr->msg_args_ptr;
			resource_allocation_response_msg_t *msg_ptr;
			if (!het_alloc_list ||
			    (list_count(het_alloc_list) == 0))
				continue;
			msg_ptr = list_peek(het_alloc_list);
			job_id = msg_ptr->job_id;
			info("Killing interactive JobId=%u: %s",
			     job_id, slurm_strerror(rc));
			thread_state = DSH_FAILED;
			lock_slurmctld(job_write_lock);
			job_complete(job_id, slurm_conf.slurm_user_id,
			             false, false, _wif_status());
			unlock_slurmctld(job_write_lock);
			continue;
		}

		if (msg_type == REQUEST_SIGNAL_TASKS) {
			job_record_t *job_ptr;
			signal_tasks_msg_t *msg_ptr =
				task_ptr->msg_args_ptr;

			if ((msg_ptr->signal == SIGCONT) ||
			    (msg_ptr->signal == SIGSTOP)) {
				job_id = msg_ptr->step_id.job_id;
				lock_slurmctld(job_write_lock);
				job_ptr = find_job_record(job_id);
				if (job_ptr == NULL) {
					info("%s: invalid JobId=%u",
					     __func__, job_id);
				} else if (rc == SLURM_SUCCESS) {
					if (msg_ptr->signal == SIGSTOP) {
						job_ptr->job_state |=
							JOB_STOPPED;
					} else { // SIGCONT
						job_ptr->job_state &=
							~JOB_STOPPED;
					}
				}

				if (job_ptr)
					job_ptr->job_state &= ~JOB_SIGNALING;

				unlock_slurmctld(job_write_lock);
			}
		}

		if (((msg_type == REQUEST_SIGNAL_TASKS) ||
		     (msg_type == REQUEST_TERMINATE_TASKS)) &&
		     (rc == ESRCH)) {
			/* process is already dead, not a real error */
			rc = SLURM_SUCCESS;
		}

		switch (rc) {
		case SLURM_SUCCESS:
			/* debug("agent processed RPC to node %s", */
			/*       ret_data_info->node_name); */
			thread_state = DSH_DONE;
			break;
		case SLURM_UNKNOWN_FORWARD_ADDR:
			error("We were unable to forward message to '%s'.  "
			      "Make sure the slurm.conf for each slurmd "
			      "contain all other nodes in your system.",
			      ret_data_info->node_name);
			thread_state = DSH_NO_RESP;
			break;
		case ESLURMD_EPILOG_FAILED:
			error("Epilog failure on host %s, "
			      "setting DOWN",
			      ret_data_info->node_name);

			thread_state = DSH_FAILED;
			break;
		case ESLURMD_PROLOG_FAILED:
			thread_state = DSH_FAILED;
			break;
		case ESLURM_DUPLICATE_JOB_ID:
			thread_state = DSH_DUP_JOBID;
			break;
		case ESLURM_INVALID_JOB_ID:
			/* Not indicative of a real error */
		case ESLURMD_JOB_NOTRUNNING:
			/* Not indicative of a real error */
			log_flag(AGENT, "%s: RPC to node %s failed, job not running",
				 __func__, ret_data_info->node_name);
			thread_state = DSH_DONE;
			break;
		default:
			if (!srun_agent) {
				if (ret_data_info->err)
					errno = ret_data_info->err;
				else
					errno = rc;
				lock_slurmctld(node_read_lock);
				rc = _comm_err(ret_data_info->node_name,
					       msg_type);
				unlock_slurmctld(node_read_lock);
			}

			if (srun_agent)
				thread_state = DSH_FAILED;
			else if (rc || (ret_data_info->type ==
					RESPONSE_FORWARD_FAILED))
				/* check if a forward failed */
				thread_state = DSH_NO_RESP;
			else {	/* some will fail that don't mean anything went
				 * bad like a job term request on a job that is
				 * already finished, we will just exit on those
				 * cases */
				thread_state = DSH_DONE;
			}
		}
		ret_data_info->err = thread_state;
	}
	list_iterator_destroy(itr);

cleanup:
	xfree(args);
	if (!ret_list && (msg_type == REQUEST_SIGNAL_TASKS)) {
		job_record_t *job_ptr;
		signal_tasks_msg_t *msg_ptr =
			task_ptr->msg_args_ptr;
		if ((msg_ptr->signal == SIGCONT) ||
		    (msg_ptr->signal == SIGSTOP)) {
			job_id = msg_ptr->step_id.job_id;
			lock_slurmctld(job_write_lock);
			job_ptr = find_job_record(job_id);
			if (job_ptr)
				job_ptr->job_state &= ~JOB_SIGNALING;
			unlock_slurmctld(job_write_lock);
		}
	}
	/* handled at end of thread just in case resend is needed */
	destroy_forward(&msg.forward);
	slurm_mutex_lock(thread_mutex_ptr);
	thread_ptr->ret_list = ret_list;
	thread_ptr->state = thread_state;
	thread_ptr->end_time = (time_t) difftime(time(NULL),
						 thread_ptr->start_time);
	/* Signal completion so another thread can replace us */
	(*threads_active_ptr)--;
	slurm_cond_signal(thread_cond_ptr);
	slurm_mutex_unlock(thread_mutex_ptr);
	return (void *) NULL;
}

/*
 * Signal handler.  We are really interested in interrupting hung communictions
 * and causing them to return EINTR. Multiple interrupts might be required.
 */
static void _sig_handler(int dummy)
{
}

static int _setup_requeue(agent_arg_t *agent_arg_ptr, thd_t *thread_ptr,
			  int *count, int *spot)
{
#ifdef HAVE_FRONT_END
	front_end_record_t *node_ptr;
#else
	node_record_t *node_ptr;
#endif
	ret_data_info_t *ret_data_info = NULL;
	ListIterator itr;
	int rc = 0;

	itr = list_iterator_create(thread_ptr->ret_list);
	while ((ret_data_info = list_next(itr))) {
		log_flag(AGENT, "%s: got err of %d",
			 __func__, ret_data_info->err);
		if (ret_data_info->err != DSH_NO_RESP)
			continue;

#ifdef HAVE_FRONT_END
		node_ptr = find_front_end_record(ret_data_info->node_name);
#else
		node_ptr = find_node_record(ret_data_info->node_name);
#endif
		if (node_ptr &&
		    (IS_NODE_DOWN(node_ptr) || IS_NODE_POWER_SAVE(node_ptr))) {
			--(*count);
		} else if (agent_arg_ptr) {
			debug("%s: got the name %s to resend out of %d",
			      __func__, ret_data_info->node_name, *count);
			hostlist_push_host(agent_arg_ptr->hostlist,
				      ret_data_info->node_name);
			++(*spot);
		}

		if (*spot == *count) {
			rc = 1;
			break;
		}
	}
	list_iterator_destroy(itr);

	return rc;
}

/*
 * _queue_agent_retry - Queue any failed RPCs for later replay
 * IN agent_info_ptr - pointer to info on completed agent requests
 * IN count - number of agent requests which failed, count to requeue
 */
static void _queue_agent_retry(agent_info_t * agent_info_ptr, int count)
{
#ifdef HAVE_FRONT_END
	front_end_record_t *node_ptr;
#else
	node_record_t *node_ptr;
#endif
	agent_arg_t *agent_arg_ptr;
	queued_request_t *queued_req_ptr = NULL;
	thd_t *thread_ptr = agent_info_ptr->thread_struct;
	int i, j;

	if (count == 0)
		return;

	/* build agent argument with just the RPCs to retry */
	agent_arg_ptr = xmalloc(sizeof(agent_arg_t));
	agent_arg_ptr->node_count = count;
	agent_arg_ptr->retry = 1;
	agent_arg_ptr->hostlist = hostlist_create(NULL);
	agent_arg_ptr->msg_type = agent_info_ptr->msg_type;
	agent_arg_ptr->msg_args = *(agent_info_ptr->msg_args_pptr);
	*(agent_info_ptr->msg_args_pptr) = NULL;

	j = 0;
	for (i = 0; i < agent_info_ptr->thread_count; i++) {
		if (!thread_ptr[i].ret_list) {
			if (thread_ptr[i].state != DSH_NO_RESP)
				continue;

			debug("got the name %s to resend",
			      thread_ptr[i].nodelist);
#ifdef HAVE_FRONT_END
			node_ptr = find_front_end_record(
						thread_ptr[i].nodelist);
#else
			node_ptr = find_node_record(thread_ptr[i].nodelist);
#endif
			if (node_ptr &&
			    (IS_NODE_DOWN(node_ptr) ||
			     IS_NODE_POWER_SAVE(node_ptr))) {
				/* Do not re-send RPC to DOWN node */
				if (count)
					count--;
			} else {
				hostlist_push_host(agent_arg_ptr->hostlist,
						   thread_ptr[i].nodelist);
				j++;
			}
			if (j == count)
				break;
		} else {
			if (_setup_requeue(agent_arg_ptr, &thread_ptr[i],
					   &count, &j))
				break;
		}
	}
	if (count == 0) {
		/* All non-responding nodes are DOWN.
		 * Do not requeue, but discard this RPC */
		hostlist_destroy(agent_arg_ptr->hostlist);
		*(agent_info_ptr->msg_args_pptr) = agent_arg_ptr->msg_args;
		xfree(agent_arg_ptr);
		return;
	}
	if (count != j) {
		error("agent: Retry count (%d) != actual count (%d)",
			count, j);
		agent_arg_ptr->node_count = j;
	}
	debug2("Queue RPC msg_type=%u, nodes=%d for retry",
	       agent_arg_ptr->msg_type, j);

	/* add the requeust to a list */
	queued_req_ptr = xmalloc(sizeof(queued_request_t));
	queued_req_ptr->agent_arg_ptr = agent_arg_ptr;
	queued_req_ptr->last_attempt  = time(NULL);
	slurm_mutex_lock(&retry_mutex);
	if (retry_list == NULL)
		retry_list = list_create(_list_delete_retry);
	(void) list_append(retry_list, (void *) queued_req_ptr);
	slurm_mutex_unlock(&retry_mutex);
}

/*
 * _list_delete_retry - delete an entry from the retry list,
 *	see common/list.h for documentation
 */
static void _list_delete_retry(void *retry_entry)
{
	queued_request_t *queued_req_ptr;

	if (! retry_entry)
		return;

	queued_req_ptr = (queued_request_t *) retry_entry;
	_purge_agent_args(queued_req_ptr->agent_arg_ptr);
	xfree(queued_req_ptr);
}

/* Start a thread to manage queued agent requests */
static void *_agent_init(void *arg)
{
	int min_wait;
	bool mail_too;
	struct timespec ts = {0, 0};
	time_t last_defer_attempt = (time_t) 0;

	while (true) {
		slurm_mutex_lock(&pending_mutex);
		while (!slurmctld_config.shutdown_time &&
		       !pending_mail && (pending_wait_time == NO_VAL16)) {
			ts.tv_sec  = time(NULL) + 2;
			slurm_cond_timedwait(&pending_cond, &pending_mutex,
					     &ts);
		}
		if (slurmctld_config.shutdown_time) {
			slurm_mutex_unlock(&pending_mutex);
			break;
		}
		mail_too = pending_mail;
		min_wait = pending_wait_time;
		pending_mail = false;
		pending_wait_time = NO_VAL16;
		slurm_mutex_unlock(&pending_mutex);

		if (last_defer_attempt + 2 < last_job_update) {
			last_defer_attempt = time(NULL);
			_agent_defer();
		}

		_agent_retry(min_wait, mail_too);
	}

	slurm_mutex_lock(&pending_mutex);
	pending_thread_running = false;
	slurm_mutex_unlock(&pending_mutex);
	return NULL;
}

extern void agent_init(void)
{
	slurm_mutex_lock(&pending_mutex);
	if (pending_thread_running) {
		error("%s: thread already running", __func__);
		slurm_mutex_unlock(&pending_mutex);
		return;
	}

	slurm_thread_create_detached(NULL, _agent_init, NULL);
	pending_thread_running = true;
	slurm_mutex_unlock(&pending_mutex);
}

/*
 * agent_trigger - Request processing of pending RPCs
 * IN min_wait - Minimum wait time between re-issue of a pending RPC
 * IN mail_too - Send pending email too, note this performed using a
 *	fork/waitpid, so it can take longer than just creating a pthread
 *	to send RPCs
 */
extern void agent_trigger(int min_wait, bool mail_too)
{
	log_flag(AGENT, "%s: pending_wait_time=%d->%d mail_too=%c->%c Agent_cnt=%d agent_thread_cnt=%d retry_list_size=%d",
		 __func__, pending_wait_time, min_wait,
		 mail_too ?  'T' : 'F', pending_mail ? 'T' : 'F',
		 agent_cnt, agent_thread_cnt, retry_list_size());

	slurm_mutex_lock(&pending_mutex);
	if ((pending_wait_time == NO_VAL16) ||
	    (pending_wait_time >  min_wait))
		pending_wait_time = min_wait;
	if (mail_too)
		pending_mail = mail_too;
	slurm_cond_broadcast(&pending_cond);
	slurm_mutex_unlock(&pending_mutex);
}

/* agent_pack_pending_rpc_stats - pack counts of pending RPCs into a buffer */
extern void agent_pack_pending_rpc_stats(Buf buffer)
{
	time_t now;
	int i;
	queued_request_t *queued_req_ptr = NULL;
	agent_arg_t *agent_arg_ptr = NULL;
	ListIterator list_iter;

	now = time(NULL);
	if (difftime(now, cache_build_time) <= RPC_PACK_MAX_AGE)
		goto pack_it;	/* Send cached data */
	cache_build_time = now;

	if (rpc_stat_counts) {	/* Clear existing data */
		stat_type_count = 0;
		memset(rpc_stat_counts, 0, sizeof(uint32_t) * MAX_RPC_PACK_CNT);
		memset(rpc_stat_types,  0, sizeof(uint32_t) * MAX_RPC_PACK_CNT);

		rpc_count = 0;
		/* the other variables need not be cleared */
	} else {		/* Allocate buffers for data */
		stat_type_count = 0;
		rpc_stat_counts = xcalloc(MAX_RPC_PACK_CNT, sizeof(uint32_t));
		rpc_stat_types  = xcalloc(MAX_RPC_PACK_CNT, sizeof(uint32_t));

		rpc_count = 0;
		rpc_host_list = xcalloc(DUMP_RPC_COUNT, sizeof(char *));
		for (i = 0; i < DUMP_RPC_COUNT; i++) {
			rpc_host_list[i] = xmalloc(HOSTLIST_MAX_SIZE);
		}
		rpc_type_list = xcalloc(DUMP_RPC_COUNT, sizeof(uint32_t));
	}

	slurm_mutex_lock(&retry_mutex);
	if (retry_list) {
		list_iter = list_iterator_create(retry_list);
		/* iterate through list, find type slot or make a new one */
		while ((queued_req_ptr = list_next(list_iter))) {
			agent_arg_ptr = queued_req_ptr->agent_arg_ptr;
			if (rpc_count < DUMP_RPC_COUNT) {
				rpc_type_list[rpc_count] =
						agent_arg_ptr->msg_type;
				hostlist_ranged_string(agent_arg_ptr->hostlist,
						HOSTLIST_MAX_SIZE,
						rpc_host_list[rpc_count]);
				rpc_count++;
			}
			for (i = 0; i < MAX_RPC_PACK_CNT; i++) {
				if (rpc_stat_types[i] == 0) {
					rpc_stat_types[i] =
						agent_arg_ptr->msg_type;
					stat_type_count++;
				} else if (rpc_stat_types[i] !=
					   agent_arg_ptr->msg_type)
					continue;
				rpc_stat_counts[i]++;
				break;
			}
		}
		list_iterator_destroy(list_iter);
	}
	slurm_mutex_unlock(&retry_mutex);

pack_it:
	pack32_array(rpc_stat_types,  stat_type_count, buffer);
	pack32_array(rpc_stat_counts, stat_type_count, buffer);

	pack32_array(rpc_type_list, rpc_count, buffer);
	packstr_array(rpc_host_list, rpc_count, buffer);
}

static void _agent_defer(void)
{
	int rc = -1;
	queued_request_t *queued_req_ptr = NULL;
	agent_arg_t *agent_arg_ptr = NULL;
	/* Write lock on jobs */
	slurmctld_lock_t job_write_lock = { .job = WRITE_LOCK };

	lock_slurmctld(job_write_lock);
	slurm_mutex_lock(&defer_mutex);
	if (defer_list) {
		List tmp_list = NULL;
		/* first try to find a new (never tried) record */
		while ((queued_req_ptr = list_pop(defer_list))) {
			agent_arg_ptr = queued_req_ptr->agent_arg_ptr;
			if (agent_arg_ptr->msg_type ==
			    REQUEST_BATCH_JOB_LAUNCH)
				rc = _batch_launch_defer(queued_req_ptr);
			else if (agent_arg_ptr->msg_type ==
				 REQUEST_SIGNAL_TASKS)
				rc = _signal_defer(queued_req_ptr);
			else
				fatal("%s: Invalid message type (%u)",
				      __func__, agent_arg_ptr->msg_type);

			if (rc == -1) {   /* abort request */
				_purge_agent_args(
					queued_req_ptr->agent_arg_ptr);
				xfree(queued_req_ptr);
			} else if (rc == 0) {
				/* ready to process now, move to retry_list */
				slurm_mutex_lock(&retry_mutex);
				if (!retry_list)
					retry_list =
						list_create(_list_delete_retry);
				list_append(retry_list, queued_req_ptr);
				slurm_mutex_unlock(&retry_mutex);
			} else if (rc == 1) {
				if (!tmp_list)
					tmp_list =
						list_create(_list_delete_retry);
				list_append(tmp_list, (void *)queued_req_ptr);
			}
		}

		if (tmp_list) {
			list_transfer(defer_list, tmp_list);
			FREE_NULL_LIST(tmp_list);
		}
	}

	slurm_mutex_unlock(&defer_mutex);
	unlock_slurmctld(job_write_lock);

	return;
}

/* Do the work requested by agent_retry (retry pending RPCs).
 * This is a separate thread so the job records can be locked */
static void _agent_retry(int min_wait, bool mail_too)
{
	time_t now = time(NULL);
	queued_request_t *queued_req_ptr = NULL;
	agent_arg_t *agent_arg_ptr = NULL;
	ListIterator retry_iter;
	mail_info_t *mi = NULL;

	slurm_mutex_lock(&retry_mutex);
	if (retry_list) {
		static time_t last_msg_time = (time_t) 0;
		uint32_t msg_type[5] = {0, 0, 0, 0, 0};
		int i = 0, list_size = list_count(retry_list);
		if (((list_size > 100) &&
		     (difftime(now, last_msg_time) > 300)) ||
		    ((list_size > 0) &&
		     (slurm_conf.debug_flags & DEBUG_FLAG_AGENT))) {
			/* Note sizable backlog (retry_list_size()) of work */
			retry_iter = list_iterator_create(retry_list);
			while ((queued_req_ptr = list_next(retry_iter))) {
				agent_arg_ptr = queued_req_ptr->agent_arg_ptr;
				msg_type[i++] = agent_arg_ptr->msg_type;
				if (i == 5)
					break;
			}
			list_iterator_destroy(retry_iter);
			info("   retry_list retry_list_size:%d msg_type=%s,%s,%s,%s,%s",
			     list_size, rpc_num2string(msg_type[0]),
			     rpc_num2string(msg_type[1]),
			     rpc_num2string(msg_type[2]),
			     rpc_num2string(msg_type[3]),
			     rpc_num2string(msg_type[4]));
			last_msg_time = now;
		}
	}

	slurm_mutex_lock(&agent_cnt_mutex);
	if (agent_thread_cnt + AGENT_THREAD_COUNT + 2 > MAX_SERVER_THREADS) {
		/* too much work already */
		slurm_mutex_unlock(&agent_cnt_mutex);
		slurm_mutex_unlock(&retry_mutex);
		return;
	}
	slurm_mutex_unlock(&agent_cnt_mutex);

	if (retry_list) {
		/* first try to find a new (never tried) record */
		retry_iter = list_iterator_create(retry_list);
		while ((queued_req_ptr = list_next(retry_iter))) {
 			if (queued_req_ptr->last_attempt == 0) {
				list_remove(retry_iter);
				break;		/* Process this request now */
			}
		}
		list_iterator_destroy(retry_iter);
	}

	if (retry_list && (queued_req_ptr == NULL)) {
		/* now try to find a requeue request that is
		 * relatively old */
		double age = 0;

		retry_iter = list_iterator_create(retry_list);
		/* next try to find an older record to retry */
		while ((queued_req_ptr = list_next(retry_iter))) {
			age = difftime(now, queued_req_ptr->last_attempt);
			if (age > min_wait) {
				list_remove(retry_iter);
				break;
			}
		}
		list_iterator_destroy(retry_iter);
	}
	slurm_mutex_unlock(&retry_mutex);

	if (queued_req_ptr) {
		agent_arg_ptr = queued_req_ptr->agent_arg_ptr;
		xfree(queued_req_ptr);
		if (agent_arg_ptr) {
			debug2("Spawning RPC agent for msg_type %s",
			       rpc_num2string(agent_arg_ptr->msg_type));
			slurm_thread_create_detached(NULL, agent, agent_arg_ptr);
		} else
			error("agent_retry found record with no agent_args");
	} else if (mail_too) {
		slurm_mutex_lock(&agent_cnt_mutex);
		slurm_mutex_lock(&mail_mutex);
		while (mail_list && (agent_thread_cnt < MAX_SERVER_THREADS) &&
		       (mail_thread_cnt < MAX_MAIL_THREADS)) {
			mi = (mail_info_t *) list_dequeue(mail_list);
			if (!mi)
				break;

			mail_thread_cnt++;
			agent_thread_cnt++;
			slurm_thread_create_detached(NULL, _mail_proc, mi);
		}
		slurm_mutex_unlock(&mail_mutex);
		slurm_mutex_unlock(&agent_cnt_mutex);
	}

	return;
}

/*
 * agent_queue_request - put a new request on the queue for execution or
 * 	execute now if not too busy
 * IN agent_arg_ptr - the request to enqueue
 */
void agent_queue_request(agent_arg_t *agent_arg_ptr)
{
	queued_request_t *queued_req_ptr = NULL;

	if ((AGENT_THREAD_COUNT + 2) >= MAX_SERVER_THREADS)
		fatal("AGENT_THREAD_COUNT value is too high relative to MAX_SERVER_THREADS");

	if (message_timeout == NO_VAL16) {
		message_timeout = MAX(slurm_conf.msg_timeout, 30);
	}

	if (agent_arg_ptr->msg_type == REQUEST_SHUTDOWN) {
		/* execute now */
		slurm_thread_create_detached(NULL, agent, agent_arg_ptr);
		/* give agent a chance to start */
		usleep(10000);
		return;
	}

	queued_req_ptr = xmalloc(sizeof(queued_request_t));
	queued_req_ptr->agent_arg_ptr = agent_arg_ptr;
/*	queued_req_ptr->last_attempt  = 0; Implicit */

	if (((agent_arg_ptr->msg_type == REQUEST_BATCH_JOB_LAUNCH) &&
	     (_batch_launch_defer(queued_req_ptr) != 0)) ||
	    ((agent_arg_ptr->msg_type == REQUEST_SIGNAL_TASKS) &&
	     (_signal_defer(queued_req_ptr) != 0))) {
		slurm_mutex_lock(&defer_mutex);
		if (defer_list == NULL)
			defer_list = list_create(_list_delete_retry);
		list_append(defer_list, (void *)queued_req_ptr);
		slurm_mutex_unlock(&defer_mutex);
	} else {
		slurm_mutex_lock(&retry_mutex);
		if (retry_list == NULL)
			retry_list = list_create(_list_delete_retry);
		list_append(retry_list, (void *)queued_req_ptr);
		slurm_mutex_unlock(&retry_mutex);
	}
	/* now process the request in a separate pthread
	 * (if we can create another pthread to do so) */
	agent_trigger(999, false);
}

/* agent_purge - purge all pending RPC requests */
extern void agent_purge(void)
{
	int i;

	if (retry_list) {
		slurm_mutex_lock(&retry_mutex);
		FREE_NULL_LIST(retry_list);
		slurm_mutex_unlock(&retry_mutex);
	}
	if (defer_list) {
		slurm_mutex_lock(&defer_mutex);
		FREE_NULL_LIST(defer_list);
		slurm_mutex_unlock(&defer_mutex);
	}
	if (mail_list) {
		slurm_mutex_lock(&mail_mutex);
		FREE_NULL_LIST(mail_list);
		slurm_mutex_unlock(&mail_mutex);
	}

	xfree(rpc_stat_counts);
	xfree(rpc_stat_types);
	xfree(rpc_type_list);
	if (rpc_host_list) {
		for (i = 0; i < DUMP_RPC_COUNT; i++)
			xfree(rpc_host_list[i]);
		xfree(rpc_host_list);
	}
}

extern int get_agent_count(void)
{
	int cnt;

	slurm_mutex_lock(&agent_cnt_mutex);
	cnt = agent_cnt;
	slurm_mutex_unlock(&agent_cnt_mutex);

	return cnt;
}

extern int get_agent_thread_count(void)
{
	int cnt;

	slurm_mutex_lock(&agent_cnt_mutex);
	cnt = agent_thread_cnt;
	slurm_mutex_unlock(&agent_cnt_mutex);

	return cnt;
}

static void _purge_agent_args(agent_arg_t *agent_arg_ptr)
{
	if (agent_arg_ptr == NULL)
		return;

	hostlist_destroy(agent_arg_ptr->hostlist);
	xfree(agent_arg_ptr->addr);
	if (agent_arg_ptr->msg_args) {
		if (agent_arg_ptr->msg_type == REQUEST_BATCH_JOB_LAUNCH) {
			slurm_free_job_launch_msg(agent_arg_ptr->msg_args);
		} else if (agent_arg_ptr->msg_type ==
				RESPONSE_RESOURCE_ALLOCATION) {
			resource_allocation_response_msg_t *alloc_msg =
				agent_arg_ptr->msg_args;
			/* NULL out working_cluster_rec because it's pointing to
			 * the actual cluster_rec. */
			alloc_msg->working_cluster_rec = NULL;
			slurm_free_resource_allocation_response_msg(
					agent_arg_ptr->msg_args);
		} else if (agent_arg_ptr->msg_type ==
				RESPONSE_HET_JOB_ALLOCATION) {
			List alloc_list = agent_arg_ptr->msg_args;
			FREE_NULL_LIST(alloc_list);
		} else if ((agent_arg_ptr->msg_type == REQUEST_ABORT_JOB)    ||
			 (agent_arg_ptr->msg_type == REQUEST_TERMINATE_JOB)  ||
			 (agent_arg_ptr->msg_type == REQUEST_KILL_PREEMPTED) ||
			 (agent_arg_ptr->msg_type == REQUEST_KILL_TIMELIMIT))
			slurm_free_kill_job_msg(agent_arg_ptr->msg_args);
		else if (agent_arg_ptr->msg_type == SRUN_USER_MSG)
			slurm_free_srun_user_msg(agent_arg_ptr->msg_args);
		else if (agent_arg_ptr->msg_type == SRUN_EXEC)
			slurm_free_srun_exec_msg(agent_arg_ptr->msg_args);
		else if (agent_arg_ptr->msg_type == SRUN_NODE_FAIL)
			slurm_free_srun_node_fail_msg(agent_arg_ptr->msg_args);
		else if (agent_arg_ptr->msg_type == SRUN_STEP_MISSING)
			slurm_free_srun_step_missing_msg(
				agent_arg_ptr->msg_args);
		else if (agent_arg_ptr->msg_type == SRUN_STEP_SIGNAL)
			slurm_free_job_step_kill_msg(
				agent_arg_ptr->msg_args);
		else if (agent_arg_ptr->msg_type == REQUEST_JOB_NOTIFY)
			slurm_free_job_notify_msg(agent_arg_ptr->msg_args);
		else if (agent_arg_ptr->msg_type == REQUEST_SUSPEND_INT)
			slurm_free_suspend_int_msg(agent_arg_ptr->msg_args);
		else if (agent_arg_ptr->msg_type == REQUEST_LAUNCH_PROLOG)
			slurm_free_prolog_launch_msg(agent_arg_ptr->msg_args);
		else
			xfree(agent_arg_ptr->msg_args);
	}
	xfree(agent_arg_ptr);
}

static mail_info_t *_mail_alloc(void)
{
	return xmalloc(sizeof(mail_info_t));
}

static void _mail_free(void *arg)
{
	mail_info_t *mi = (mail_info_t *) arg;

	if (mi) {
		xfree(mi->user_name);
		xfree(mi->message);
		xfree(mi);
	}
}

static char **_build_mail_env(void)
{
	char **my_env = xcalloc(2, sizeof(char *));

	my_env[0] = xstrdup_printf("SLURM_CLUSTER_NAME=%s",
	                           slurm_conf.cluster_name);
	my_env[1] = NULL;

	return my_env;
}

/* process an email request and free the record */
static void *_mail_proc(void *arg)
{
	mail_info_t *mi = (mail_info_t *) arg;
	pid_t pid;

	pid = fork();
	if (pid < 0) {		/* error */
		error("fork(): %m");
	} else if (pid == 0) {	/* child */
		int fd_0, fd_1, fd_2, i;
		char **my_env = NULL;
		my_env = _build_mail_env();
		for (i = 0; i < 1024; i++)
			(void) close(i);
		if ((fd_0 = open("/dev/null", O_RDWR)) == -1)	// fd = 0
			error("Couldn't open /dev/null: %m");
		if ((fd_1 = dup(fd_0)) == -1)			// fd = 1
			error("Couldn't do a dup on fd 1: %m");
		if ((fd_2 = dup(fd_0)) == -1)			// fd = 2
			error("Couldn't do a dup on fd 2 %m");
<<<<<<< HEAD
		execle(slurm_conf.mail_prog, "mail", "-s", mi->message,
		       mi->user_name, NULL, my_env);
		error("Failed to exec %s: %m", slurm_conf.mail_prog);
		exit(1);
=======
		execle(slurmctld_conf.mail_prog, "mail",
			"-s", mi->message, mi->user_name,
			NULL, my_env);
		error("Failed to exec %s: %m",
			slurmctld_conf.mail_prog);
		_exit(1);
>>>>>>> 48587e37
	} else {		/* parent */
		waitpid(pid, NULL, 0);
	}
	_mail_free(mi);
	slurm_mutex_lock(&agent_cnt_mutex);
	slurm_mutex_lock(&mail_mutex);
	if (agent_thread_cnt)
		agent_thread_cnt--;
	else
		error("agent_thread_cnt underflow");
	if (mail_thread_cnt)
		mail_thread_cnt--;
	else
		error("mail_thread_cnt underflow");
	slurm_mutex_unlock(&mail_mutex);
	slurm_mutex_unlock(&agent_cnt_mutex);

	return (void *) NULL;
}

static char *_mail_type_str(uint16_t mail_type)
{
	if (mail_type == MAIL_JOB_BEGIN)
		return "Began";
	if (mail_type == MAIL_JOB_END)
		return "Ended";
	if (mail_type == MAIL_JOB_FAIL)
		return "Failed";
	if (mail_type == MAIL_JOB_REQUEUE)
		return "Requeued";
	if (mail_type == MAIL_JOB_STAGE_OUT)
		return "StageOut/Teardown";
	if (mail_type == MAIL_JOB_TIME100)
		return "Reached time limit";
	if (mail_type == MAIL_JOB_TIME90)
		return "Reached 90% of time limit";
	if (mail_type == MAIL_JOB_TIME80)
		return "Reached 80% of time limit";
	if (mail_type == MAIL_JOB_TIME50)
		return "Reached 50% of time limit";
	return "unknown";
}

static void _set_job_time(job_record_t *job_ptr, uint16_t mail_type,
			  char *buf, int buf_len)
{
	time_t interval = NO_VAL;

	buf[0] = '\0';
	if ((mail_type == MAIL_JOB_BEGIN) && job_ptr->start_time &&
	    job_ptr->details && job_ptr->details->submit_time) {
		interval = job_ptr->start_time - job_ptr->details->submit_time;
		snprintf(buf, buf_len, ", Queued time ");
		secs2time_str(interval, buf+14, buf_len-14);
		return;
	}

	if (((mail_type == MAIL_JOB_END) || (mail_type == MAIL_JOB_FAIL) ||
	     (mail_type == MAIL_JOB_REQUEUE)) &&
	    (job_ptr->start_time && job_ptr->end_time)) {
		if (job_ptr->suspend_time) {
			interval  = job_ptr->end_time - job_ptr->suspend_time;
			interval += job_ptr->pre_sus_time;
		} else
			interval = job_ptr->end_time - job_ptr->start_time;
		snprintf(buf, buf_len, ", Run time ");
		secs2time_str(interval, buf+11, buf_len-11);
		return;
	}

	if (((mail_type == MAIL_JOB_TIME100) ||
	     (mail_type == MAIL_JOB_TIME90)  ||
	     (mail_type == MAIL_JOB_TIME80)  ||
	     (mail_type == MAIL_JOB_TIME50)) && job_ptr->start_time) {
		if (job_ptr->suspend_time) {
			interval  = time(NULL) - job_ptr->suspend_time;
			interval += job_ptr->pre_sus_time;
		} else
			interval = time(NULL) - job_ptr->start_time;
		snprintf(buf, buf_len, ", Run time ");
		secs2time_str(interval, buf+11, buf_len-11);
		return;
	}

	if ((mail_type == MAIL_JOB_STAGE_OUT) && job_ptr->end_time) {
		interval = time(NULL) - job_ptr->end_time;
		snprintf(buf, buf_len, " time ");
		secs2time_str(interval, buf + 6, buf_len - 6);
		return;
	}
}

static void _set_job_term_info(job_record_t *job_ptr, uint16_t mail_type,
			       char *buf, int buf_len)
{
	buf[0] = '\0';

	if ((mail_type == MAIL_JOB_END) || (mail_type == MAIL_JOB_FAIL)) {
		uint16_t base_state;
		uint32_t exit_status_min, exit_status_max;
		int exit_code_min, exit_code_max;

		base_state = job_ptr->job_state & JOB_STATE_BASE;
		if (job_ptr->array_recs &&
		    !(job_ptr->mail_type & MAIL_ARRAY_TASKS)) {
			/* Summarize array tasks. */
			exit_status_min = job_ptr->array_recs->min_exit_code;
			exit_status_max = job_ptr->array_recs->max_exit_code;
			if (WIFEXITED(exit_status_min) &&
			    WIFEXITED(exit_status_max)) {
				char *state_string;
				exit_code_min = WEXITSTATUS(exit_status_min);
				exit_code_max = WEXITSTATUS(exit_status_max);
				if ((exit_code_min == 0) && (exit_code_max > 0))
					state_string = "Mixed";
				else {
					state_string =
						job_state_string(base_state);
				}
				snprintf(buf, buf_len, ", %s, ExitCode [%d-%d]",
					 state_string, exit_code_min,
					 exit_code_max);
			} else if (WIFSIGNALED(exit_status_max)) {
				exit_code_max = WTERMSIG(exit_status_max);
				snprintf(buf, buf_len, ", %s, MaxSignal [%d]",
					 "Mixed", exit_code_max);
			} else if (WIFEXITED(exit_status_max)) {
				exit_code_max = WEXITSTATUS(exit_status_max);
				snprintf(buf, buf_len, ", %s, MaxExitCode [%d]",
					 "Mixed", exit_code_max);
			} else {
				snprintf(buf, buf_len, ", %s",
					 job_state_string(base_state));
			}

			if (job_ptr->array_recs->array_flags &
			    ARRAY_TASK_REQUEUED)
				strncat(buf, ", with requeued tasks",
					buf_len - strlen(buf) - 1);
		} else {
			exit_status_max = job_ptr->exit_code;
			if (WIFEXITED(exit_status_max)) {
				exit_code_max = WEXITSTATUS(exit_status_max);
				snprintf(buf, buf_len, ", %s, ExitCode %d",
					 job_state_string(base_state),
					 exit_code_max);
			} else {
				snprintf(buf, buf_len, ", %s",
					 job_state_string(base_state));
			}
		}
	} else if (buf_len > 0) {
		buf[0] = '\0';
	}
}

/*
 * mail_job_info - Send e-mail notice of job state change
 * IN job_ptr - job identification
 * IN state_type - job transition type, see MAIL_JOB in slurm.h
 */
extern void mail_job_info(job_record_t *job_ptr, uint16_t mail_type)
{
	char job_time[128], term_msg[128];
	mail_info_t *mi;

	/*
	 * Send mail only for first component (leader) of a hetjob,
	 * not the individual job components.
	 */
	if (job_ptr->het_job_id && (job_ptr->het_job_offset != 0))
		return;

	mi = _mail_alloc();
	mi->user_name = xstrdup(job_ptr->mail_user);

	/* Use job array master record, if available */
	if (!(job_ptr->mail_type & MAIL_ARRAY_TASKS) &&
	    (job_ptr->array_task_id != NO_VAL) && !job_ptr->array_recs) {
		job_record_t *master_job_ptr;
		master_job_ptr = find_job_record(job_ptr->array_job_id);
		if (master_job_ptr && master_job_ptr->array_recs)
			job_ptr = master_job_ptr;
	}

	_set_job_time(job_ptr, mail_type, job_time, sizeof(job_time));
	_set_job_term_info(job_ptr, mail_type, term_msg, sizeof(term_msg));
	if (job_ptr->array_recs && !(job_ptr->mail_type & MAIL_ARRAY_TASKS)) {
		mi->message = xstrdup_printf("Slurm Array Summary Job_id=%u_* (%u) Name=%s "
					     "%s%s",
					     job_ptr->array_job_id,
					     job_ptr->job_id, job_ptr->name,
					     _mail_type_str(mail_type),
					     term_msg);
	} else if (job_ptr->array_task_id != NO_VAL) {
		mi->message = xstrdup_printf("Slurm Array Task Job_id=%u_%u (%u) Name=%s "
					     "%s%s%s",
					     job_ptr->array_job_id,
					     job_ptr->array_task_id,
					     job_ptr->job_id, job_ptr->name,
					     _mail_type_str(mail_type),
					     job_time, term_msg);
	} else {
		mi->message = xstrdup_printf("Slurm Job_id=%u Name=%s %s%s%s",
					     job_ptr->job_id, job_ptr->name,
					     _mail_type_str(mail_type),
					     job_time, term_msg);
	}
	info("email msg to %s: %s", mi->user_name, mi->message);

	slurm_mutex_lock(&mail_mutex);
	if (!mail_list)
		mail_list = list_create(_mail_free);
	(void) list_enqueue(mail_list, (void *) mi);
	slurm_mutex_unlock(&mail_mutex);
	return;
}

/* Test if a batch launch request should be defered
 * RET -1: abort the request, pending job cancelled
 *      0: execute the request now
 *      1: defer the request
 */
static int _batch_launch_defer(queued_request_t *queued_req_ptr)
{
	agent_arg_t *agent_arg_ptr;
	batch_job_launch_msg_t *launch_msg_ptr;
	time_t now = time(NULL);
	job_record_t *job_ptr;
	int nodes_ready = 0, tmp = 0;

	agent_arg_ptr = queued_req_ptr->agent_arg_ptr;
	if (difftime(now, queued_req_ptr->last_attempt) < 10) {
		/* Reduce overhead by only testing once every 10 secs */
		return 1;
	}

	launch_msg_ptr = (batch_job_launch_msg_t *)agent_arg_ptr->msg_args;
	job_ptr = find_job_record(launch_msg_ptr->job_id);
	if ((job_ptr == NULL) ||
	    (!IS_JOB_RUNNING(job_ptr) && !IS_JOB_SUSPENDED(job_ptr))) {
		info("agent(batch_launch): removed pending request for cancelled JobId=%u",
		     launch_msg_ptr->job_id);
		return -1;	/* job cancelled while waiting */
	}

	if (job_ptr->details && job_ptr->details->prolog_running) {
		debug2("%s: JobId=%u still waiting on %u prologs",
		       __func__, job_ptr->job_id,
		       job_ptr->details->prolog_running);
		return 1;
	}

	if (job_ptr->wait_all_nodes) {
		(void) job_node_ready(launch_msg_ptr->job_id, &tmp);
		if (tmp == (READY_JOB_STATE | READY_NODE_STATE)) {
			nodes_ready = 1;
			if (launch_msg_ptr->alias_list &&
			    !xstrcmp(launch_msg_ptr->alias_list, "TBD")) {
				/* Update launch RPC with correct node
				 * aliases */
				xfree(launch_msg_ptr->alias_list);
				launch_msg_ptr->alias_list = xstrdup(job_ptr->
								     alias_list);
			}
		}
	} else {
#ifdef HAVE_FRONT_END
		nodes_ready = 1;
#else
		node_record_t *node_ptr;
		char *hostname;

		hostname = hostlist_deranged_string_xmalloc(
					agent_arg_ptr->hostlist);
		node_ptr = find_node_record(hostname);
		if (node_ptr == NULL) {
			error("agent(batch_launch) removed pending request for JobId=%u, missing node %s",
			      launch_msg_ptr->job_id, hostname);
			xfree(hostname);
			return -1;	/* invalid request?? */
		}
		xfree(hostname);
		if (!IS_NODE_POWER_SAVE(node_ptr) &&
		    !IS_NODE_NO_RESPOND(node_ptr)) {
			nodes_ready = 1;
		}
#endif
	}

	if (nodes_ready) {
		if (IS_JOB_CONFIGURING(job_ptr))
			job_config_fini(job_ptr);
		queued_req_ptr->last_attempt = (time_t) 0;
		return 0;
	}

	if (queued_req_ptr->last_attempt == 0) {
		queued_req_ptr->first_attempt = now;
		queued_req_ptr->last_attempt  = now;
	} else if (difftime(now, queued_req_ptr->first_attempt) >=
		   slurm_conf.resume_timeout) {
		/* Nodes will get marked DOWN and job requeued, if possible */
		error("agent waited too long for nodes to respond, abort launch of JobId=%u",
		      job_ptr->job_id);
		return -1;
	}

	queued_req_ptr->last_attempt  = now;
	return 1;
}

/* Test if a job signal request should be defered
 * RET -1: abort the request
 *      0: execute the request now
 *      1: defer the request
 */
static int _signal_defer(queued_request_t *queued_req_ptr)
{
	agent_arg_t *agent_arg_ptr;
	signal_tasks_msg_t *signal_msg_ptr;
	time_t now = time(NULL);
	job_record_t *job_ptr;

	agent_arg_ptr = queued_req_ptr->agent_arg_ptr;
	signal_msg_ptr = (signal_tasks_msg_t *)agent_arg_ptr->msg_args;
	job_ptr = find_job_record(signal_msg_ptr->step_id.job_id);

	if (job_ptr == NULL) {
		info("agent(signal_task): removed pending request for cancelled JobId=%u",
		     signal_msg_ptr->step_id.job_id);
		return -1;	/* job cancelled while waiting */
	}

	if (job_ptr->state_reason != WAIT_PROLOG)
		return 0;

	if (queued_req_ptr->first_attempt == 0) {
		queued_req_ptr->first_attempt = now;
	} else if (difftime(now, queued_req_ptr->first_attempt) >=
	           (2 * slurm_conf.batch_start_timeout)) {
		error("agent waited too long for nodes to respond, abort signal of JobId=%u",
		      job_ptr->job_id);
		return -1;
	}

	return 1;
}

/* Return length of agent's retry_list */
extern int retry_list_size(void)
{
	if (retry_list == NULL)
		return 0;
	return list_count(retry_list);
}

static void _reboot_from_ctld(agent_arg_t *agent_arg_ptr)
{
	char *argv[3], *pname;
	pid_t child;
	int i, rc, status = 0;

	if (!agent_arg_ptr->hostlist) {
		error("%s: hostlist is NULL", __func__);
		return;
	}
	if (!slurm_conf.reboot_program) {
		error("%s: RebootProgram is NULL", __func__);
		return;
	}

	pname = strrchr(slurm_conf.reboot_program, '/');
	if (pname)
		argv[0] = pname + 1;
	else
		argv[0] = slurm_conf.reboot_program;
	argv[1] = hostlist_deranged_string_xmalloc(agent_arg_ptr->hostlist);
	argv[2] = NULL;

	child = fork();
	if (child == 0) {
		for (i = 0; i < 1024; i++)
			(void) close(i);
		(void) setpgid(0, 0);
<<<<<<< HEAD
		(void) execv(slurm_conf.reboot_program, argv);
		exit(1);
=======
		(void) execv(slurmctld_conf.reboot_program, argv);
		_exit(1);
>>>>>>> 48587e37
	} else if (child < 0) {
		error("fork: %m");
	} else {
		(void) waitpid(child, &status, 0);
		if (WIFEXITED(status)) {
			rc = WEXITSTATUS(status);
			if (rc != 0) {
				error("RebootProgram exit status of %d",
				      rc);
			}
		} else if (WIFSIGNALED(status)) {
			error("RebootProgram signaled: %s",
			      strsignal(WTERMSIG(status)));
		}
	}
	xfree(argv[1]);
}<|MERGE_RESOLUTION|>--- conflicted
+++ resolved
@@ -1876,19 +1876,10 @@
 			error("Couldn't do a dup on fd 1: %m");
 		if ((fd_2 = dup(fd_0)) == -1)			// fd = 2
 			error("Couldn't do a dup on fd 2 %m");
-<<<<<<< HEAD
 		execle(slurm_conf.mail_prog, "mail", "-s", mi->message,
 		       mi->user_name, NULL, my_env);
 		error("Failed to exec %s: %m", slurm_conf.mail_prog);
-		exit(1);
-=======
-		execle(slurmctld_conf.mail_prog, "mail",
-			"-s", mi->message, mi->user_name,
-			NULL, my_env);
-		error("Failed to exec %s: %m",
-			slurmctld_conf.mail_prog);
 		_exit(1);
->>>>>>> 48587e37
 	} else {		/* parent */
 		waitpid(pid, NULL, 0);
 	}
@@ -2274,13 +2265,8 @@
 		for (i = 0; i < 1024; i++)
 			(void) close(i);
 		(void) setpgid(0, 0);
-<<<<<<< HEAD
 		(void) execv(slurm_conf.reboot_program, argv);
-		exit(1);
-=======
-		(void) execv(slurmctld_conf.reboot_program, argv);
 		_exit(1);
->>>>>>> 48587e37
 	} else if (child < 0) {
 		error("fork: %m");
 	} else {
