--- conflicted
+++ resolved
@@ -2216,8 +2216,6 @@
 
 ################################################################
 #
-<<<<<<< HEAD
-=======
 # Proc: test_linear
 #
 # Purpose: Determine if system is configured with linear plugin.
@@ -2297,7 +2295,6 @@
 
 ################################################################
 #
->>>>>>> 636e45a8
 # Proc: get_total_cpus
 #
 # Purpose: Return the TotalCPUs count for a given partition
@@ -4763,8 +4760,6 @@
 }
 
 ################################################################
-<<<<<<< HEAD
-=======
 # Subroutine used by get_gpu_socket_count
 # Add a socket index to the array gpu_sock_list if not already
 # on the list.
@@ -4901,7 +4896,6 @@
 }
 
 ################################################################
->>>>>>> 636e45a8
 #
 # Proc: get_mps_count
 #
