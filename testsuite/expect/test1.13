#!/usr/bin/expect
############################################################################
# Purpose: Test of SLURM functionality
#          Test of immediate allocation option (--immediate option).
#
# Output:  "TEST: #.#" followed by "SUCCESS" if test was successful, OR
#          "FAILURE: ..." otherwise with an explanation of the failure, OR
#          anything else indicates a failure mode that must be investigated.
############################################################################
# Copyright (C) 2002-2006 The Regents of the University of California.
# Produced at Lawrence Livermore National Laboratory (cf, DISCLAIMER).
# Written by Morris Jette <jette1@llnl.gov>
# UCRL-CODE-226842.
# 
# This file is part of SLURM, a resource management program.
# For details, see <http://www.llnl.gov/linux/slurm/>.
#  
# SLURM is free software; you can redistribute it and/or modify it under
# the terms of the GNU General Public License as published by the Free
# Software Foundation; either version 2 of the License, or (at your option)
# any later version.
# 
# SLURM is distributed in the hope that it will be useful, but WITHOUT ANY
# WARRANTY; without even the implied warranty of MERCHANTABILITY or FITNESS
# FOR A PARTICULAR PURPOSE.  See the GNU General Public License for more
# details.
# 
# You should have received a copy of the GNU General Public License along
# with SLURM; if not, write to the Free Software Foundation, Inc.,
# 51 Franklin Street, Fifth Floor, Boston, MA 02110-1301  USA.
############################################################################
source ./globals

set test_id     "1.13"
set exit_code   0
set matches     0

print_header $test_id

#
# Spawn a srun immediate execution job with hold (priority==0) option, 
# The job can't run immediately with a priority of zero
#
set timeout 10
<<<<<<< HEAD
set srun_pid [spawn $srun --immediate --hold -t1 $bin_pwd]
=======
spawn $srun --immediate --hold -t1 $bin_pwd
>>>>>>> e77a2066
expect {
	-re "Unable to allocate resources" {
		send_user "This error is expected, no worries\n"
		incr matches
		exp_continue
	}
	timeout {
		send_user "\nFAILURE: srun not responding\n"
		slow_kill $srun_pid
		set exit_code 1
	}
	eof {
		wait
	}
}
if {$matches != 1} {
	send_user "\nFAILURE: failed to hold job as requested\n"
	set exit_code 1
}


#
# Spawn a srun immediate execution job, it should run or fail immediately
# Note the small value of timeout
#
set matches 0
set srun_pid [spawn $srun --immediate -v -t1 $bin_pwd]
expect {
	-re "error" {
		send_user "This error is not unexpected, no worries\n"
		incr matches
		exp_continue
	}
	-re "launching" {
		incr matches
		exp_continue
	}
	timeout {
		send_user "\nFAILURE: srun not responding\n"
		slow_kill $srun_pid
		set exit_code 1
	}
	eof {
		wait
	}
}

if {$matches != 1} {
	send_user "\nFAILURE: Immediate initiation option failure\n"
	set exit_code 1
}
if {$exit_code == 0} {
	send_user "\nSUCCESS\n"
}
exit $exit_code<|MERGE_RESOLUTION|>--- conflicted
+++ resolved
@@ -10,7 +10,7 @@
 # Copyright (C) 2002-2006 The Regents of the University of California.
 # Produced at Lawrence Livermore National Laboratory (cf, DISCLAIMER).
 # Written by Morris Jette <jette1@llnl.gov>
-# UCRL-CODE-226842.
+# UCRL-CODE-217948.
 # 
 # This file is part of SLURM, a resource management program.
 # For details, see <http://www.llnl.gov/linux/slurm/>.
@@ -42,11 +42,7 @@
 # The job can't run immediately with a priority of zero
 #
 set timeout 10
-<<<<<<< HEAD
-set srun_pid [spawn $srun --immediate --hold -t1 $bin_pwd]
-=======
 spawn $srun --immediate --hold -t1 $bin_pwd
->>>>>>> e77a2066
 expect {
 	-re "Unable to allocate resources" {
 		send_user "This error is expected, no worries\n"
@@ -55,8 +51,9 @@
 	}
 	timeout {
 		send_user "\nFAILURE: srun not responding\n"
-		slow_kill $srun_pid
+		kill_srun
 		set exit_code 1
+		exp_continue
 	}
 	eof {
 		wait
@@ -73,7 +70,7 @@
 # Note the small value of timeout
 #
 set matches 0
-set srun_pid [spawn $srun --immediate -v -t1 $bin_pwd]
+spawn $srun --immediate -v -t1 $bin_pwd
 expect {
 	-re "error" {
 		send_user "This error is not unexpected, no worries\n"
@@ -86,8 +83,9 @@
 	}
 	timeout {
 		send_user "\nFAILURE: srun not responding\n"
-		slow_kill $srun_pid
+		kill_srun
 		set exit_code 1
+		exp_continue
 	}
 	eof {
 		wait
