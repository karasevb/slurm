--- conflicted
+++ resolved
@@ -33,12 +33,7 @@
 set hostlist   ""
 set node1      ""
 set node2      ""
-<<<<<<< HEAD
-set prompt	"PROMPT: "
 set het_job_id 0
-=======
-set pack_job_id 0
->>>>>>> 2653ad9e
 
 proc cleanup { } {
 	global het_job_id scancel
@@ -87,13 +82,8 @@
 spawn $salloc -t2 -N1 : -N1 $bin_bash
 expect {
 	-re "job ($number) has been allocated resources" {
-<<<<<<< HEAD
 		set het_job_id $expect_out(1,string)
-		send "export PS1=\"$prompt\"\r"
-=======
-		set pack_job_id $expect_out(1,string)
 		send "$reset_bash_prompt\r"
->>>>>>> 2653ad9e
 		exp_continue
 	}
 	-re "\"$test_prompt\"" {
