#!/usr/bin/env expect
############################################################################
# Purpose: Test of Slurm functionality
#          Tests #PBS entry functionality in a batch script.
############################################################################
# Copyright (C) 2005-2006 The Regents of the University of California.
# Produced at Lawrence Livermore National Laboratory (cf, DISCLAIMER).
# Written by Danny Auble <da@llnl.gov>
# CODE-OCEC-09-009. All rights reserved.
#
# This file is part of Slurm, a resource management program.
# For details, see <https://slurm.schedmd.com/>.
# Please also read the included file: DISCLAIMER.
#
# Slurm is free software; you can redistribute it and/or modify it under
# the terms of the GNU General Public License as published by the Free
# Software Foundation; either version 2 of the License, or (at your option)
# any later version.
#
# Slurm is distributed in the hope that it will be useful, but WITHOUT ANY
# WARRANTY; without even the implied warranty of MERCHANTABILITY or FITNESS
# FOR A PARTICULAR PURPOSE.  See the GNU General Public License for more
# details.
#
# You should have received a copy of the GNU General Public License along
# with Slurm; if not, write to the Free Software Foundation, Inc.,
# 51 Franklin Street, Fifth Floor, Boston, MA 02110-1301  USA.
############################################################################
source ./globals

set test_id     "17.31"
set file_in     "test$test_id.input"
set file_out    "test$test_id.output"
set delay       1
set node_cnt    3
set ppn_cnt     2
set min_mem     1024
set job_id      0
global env
set env_pbs_ignore "SBATCH_IGNORE_PBS"
set env($env_pbs_ignore) 0

print_header $test_id

proc end_it { exit_code } {
        global job_id test_id
        if {$job_id != 0} {
                cancel_job $job_id
        }

	if {$exit_code == 0} {
		print_success $test_id
	}
        exit $exit_code
}

set available [available_nodes $partition ""]
if {$available < $node_cnt} {
<<<<<<< HEAD
	log_warn "not enough nodes currently available ($available avail, $node_cnt needed)"
	end_it 0
=======
	skip "Not enough nodes currently available ($available avail, $node_cnt needed)"
>>>>>>> 59f33f7e
}

log_user 0
set scontrol_pid [spawn $scontrol show nodes]
expect {
	-re " CPUs=($number)" {
		if {$expect_out(1,string) < $ppn_cnt} {
			set ppn_cnt $expect_out(1,string)
		}
		exp_continue
	}
	-re "RealMemory=($number)" {
		if {$expect_out(1,string) < $min_mem} {
			set min_mem $expect_out(1,string)
		}
		exp_continue
	}
	timeout {
		log_error "scontrol not responding"
		set exit_code 1
		slow_kill $scontrol_pid
		exp_continue
	}
	eof {
		wait
	}
        if {$exit_code != 0} {
                end_it $exit_code
        }
}
log_user 1
<<<<<<< HEAD
log_info "Actual configuration: min_cpus=$ppn_cnt  min_mem=$min_mem"
=======
log_debug "Actual configuration: min_cpus=$ppn_cnt  min_mem=$min_mem"
>>>>>>> 59f33f7e
append min_mem_mb $min_mem "mb"

proc pbs_ignore_expects {} {
        set whitespace "\\s+"
        set number     "\\d+"
        global job_id node_cnt ppn_cnt min_mem
        set job_id     0
        set matches    0

        expect {
                -re "mem$whitespace: ($number)G" {
                        set mem $expect_out(1,string)
                        if { $mem * 1024 != $min_mem } {
                                log_error "Min memory is different ($mem) than requested ($min_mem)"
                                end_it 1
                        } else {
                                incr matches
                        }
                        exp_continue
                }
                -re "mem$whitespace: ($number)" {
                        set mem $expect_out(1,string)
                        if { $mem != $min_mem } {
                                log_error "Min memory is different ($mem) than requested ($min_mem)"
                                end_it 1
                        } else {
                                incr matches
                        }
                        exp_continue
                }
                -re "nodes$whitespace: ($number)" {
                        set nodes $expect_out(1,string)
                        if { $nodes != $node_cnt } {
                                log_error "Bad node count allocated"
                                end_it 1
                        } else {
                                incr matches
                        }
                        exp_continue
                }
                -re "ntasks$whitespace: ($number)" {
                        set cpu_count $expect_out(1,string)
                        set cpus_per_node [expr $cpu_count / $node_cnt]
                        if { $cpus_per_node != $ppn_cnt } {
                                log_error "PPN count not sent correctly asked for $ppn_cnt but got $cpus_per_node"
                                end_it 1
                        } else {
                                incr matches
                        }
                        exp_continue
                }
                -re "batch job ($number)" {
                        set job_id $expect_out(1,string)
                        exp_continue
                }
                "error: Batch job submission failed" {
                        log_warn "this might be legitimate, depending upon configuration"
                        exp_continue
                }

                timeout {
                        log_error "sbatch not responding"
                        slow_kill $sbatch_pid
                        end_it 1
                }
                eof {
                        wait
                }
        }
        if {$job_id != 0} {
                cancel_job $job_id
		set job_id 0
        }
        return $matches
}

#
# Build input script file
# NOTE: The initial sleep is so that all of the submissions have time
#   to occur before contending with a multitude of job step creations.
#   This is especially important on very slow systems (e.g. AIX).
#
# PBS commands in the batch file
make_bash_script $file_in "
#PBS -l nodes=$node_cnt+ppn=$ppn_cnt,mem=$min_mem_mb
$bin_sleep $delay
"
set sbatch_pid [spawn $sbatch -vv -o $file_out $file_in]
<<<<<<< HEAD
set matches [pbs_ignore_expects]
if {$matches != 3} {
        log_error "sbatch didn't read the correct options from batch file ($matches of 3)"
        end_it 1
}
log_info "#PBS batch command processed correctly"


log_info "--ignore-pbs in the batch file"
make_bash_script $file_in "
#SBATCH --ignore-pbs
#PBS -l nodes=$node_cnt+ppn=$ppn_cnt,mem=$min_mem_mb
$bin_sleep $delay
"
set sbatch_pid [spawn $sbatch -vv -o $file_out $file_in]
set matches [pbs_ignore_expects]
if {$matches != 0} {
        log_error "#SBATCH --ignore-pbs was not processed"
        end_it 1
}
log_info "#SBATCH --ignore-pbs processed correctly"


log_info "--ignore-pbs on the command line"
make_bash_script $file_in "
#PBS -l nodes=$node_cnt+ppn=$ppn_cnt,mem=$min_mem_mb
$bin_sleep $delay
"
set sbatch_pid [spawn $sbatch --ignore-pbs -vv -o $file_out $file_in]
set matches [pbs_ignore_expects]
if {$matches != 0} {
        log_error "command line arg --ignore-pbs was not processed"
        end_it 1
}
log_info "command line arg --ignore-pbs processed correctly"


log_info "SBATCH_IGNORE_PBS=1 ENV VAR"
make_bash_script $file_in "
#PBS -l nodes=$node_cnt+ppn=$ppn_cnt,mem=$min_mem_mb
$bin_sleep $delay
"
set env($env_pbs_ignore) 1
set sbatch_pid [spawn $sbatch -vv -o $file_out $file_in ]
set matches [pbs_ignore_expects]
if {$matches != 0} {
        log_error "SBATCH_IGNORE_PBS=1 environment variable was not processed"
        end_it 1
}
set env($env_pbs_ignore) 0
log_info "BATCH_IGNORE_PBS=1 environment variable processed correctly"

end_it 0
=======
#exp_internal 1
expect {
	-re "mem$whitespace: ($number)G" {
		set mem $expect_out(1,string)
		if { $mem * 1024 != $min_mem } {
			log_error "Min memory is different ($mem) than requested ($min_mem)"
			set exit_code 1
		} else {
			incr matches
		}
		exp_continue
	}
	-re "mem$whitespace: ($number)" {
		set mem $expect_out(1,string)
		if { $mem != $min_mem } {
			log_error "Min memory is different ($mem) than requested ($min_mem)"
			set exit_code 1
		} else {
			incr matches
		}
		exp_continue
	}
	-re "nodes$whitespace: ($number)" {
		set nodes $expect_out(1,string)
		if { $nodes != $node_cnt } {
			log_error "Bad node count allocated"
			set exit_code 1
		} else {
			incr matches
		}
		exp_continue
	}
	-re "ntasks$whitespace: ($number)" {
		set cpu_count $expect_out(1,string)
		set cpus_per_node [expr $cpu_count / $node_cnt]
		if { $cpus_per_node != $ppn_cnt } {
			log_error "PPN count not sent correctly asked for $ppn_cnt but got $cpus_per_node"
			set exit_code 1
		} else {
			incr matches
		}
		exp_continue
	}
	-re "batch job ($number)" {
		set job_id $expect_out(1,string)
		exp_continue
	}
	"error: Batch job submission failed" {
		log_warn "This might be legitimate, depending upon configuration"
		exp_continue
	}

	timeout {
		log_error "sbatch not responding"
		set exit_code 1
		slow_kill $sbatch_pid
		exp_continue
	}
	eof {
		wait
	}
}

if {$job_id != 0} {
	cancel_job $job_id
}
if {$matches != 3} {
	fail "sbatch didn't read the correct options from batch file ($matches of 3)"
}

#
# Post-processing
#
if {$exit_code == 0} {
	exec $bin_rm -f $file_in $file_out
} else {
	fail "Test failed due to previous errors (\$exit_code = $exit_code)"
}
>>>>>>> 59f33f7e
<|MERGE_RESOLUTION|>--- conflicted
+++ resolved
@@ -48,20 +48,15 @@
                 cancel_job $job_id
         }
 
-	if {$exit_code == 0} {
-		print_success $test_id
-	}
-        exit $exit_code
+	if {$exit_code != 0} {
+		fail "Test failed due to previous errors (\$exit_code = $exit_code)"
+	}
+	pass
 }
 
 set available [available_nodes $partition ""]
 if {$available < $node_cnt} {
-<<<<<<< HEAD
-	log_warn "not enough nodes currently available ($available avail, $node_cnt needed)"
-	end_it 0
-=======
 	skip "Not enough nodes currently available ($available avail, $node_cnt needed)"
->>>>>>> 59f33f7e
 }
 
 log_user 0
@@ -93,11 +88,7 @@
         }
 }
 log_user 1
-<<<<<<< HEAD
-log_info "Actual configuration: min_cpus=$ppn_cnt  min_mem=$min_mem"
-=======
 log_debug "Actual configuration: min_cpus=$ppn_cnt  min_mem=$min_mem"
->>>>>>> 59f33f7e
 append min_mem_mb $min_mem "mb"
 
 proc pbs_ignore_expects {} {
@@ -186,7 +177,6 @@
 $bin_sleep $delay
 "
 set sbatch_pid [spawn $sbatch -vv -o $file_out $file_in]
-<<<<<<< HEAD
 set matches [pbs_ignore_expects]
 if {$matches != 3} {
         log_error "sbatch didn't read the correct options from batch file ($matches of 3)"
@@ -239,84 +229,4 @@
 set env($env_pbs_ignore) 0
 log_info "BATCH_IGNORE_PBS=1 environment variable processed correctly"
 
-end_it 0
-=======
-#exp_internal 1
-expect {
-	-re "mem$whitespace: ($number)G" {
-		set mem $expect_out(1,string)
-		if { $mem * 1024 != $min_mem } {
-			log_error "Min memory is different ($mem) than requested ($min_mem)"
-			set exit_code 1
-		} else {
-			incr matches
-		}
-		exp_continue
-	}
-	-re "mem$whitespace: ($number)" {
-		set mem $expect_out(1,string)
-		if { $mem != $min_mem } {
-			log_error "Min memory is different ($mem) than requested ($min_mem)"
-			set exit_code 1
-		} else {
-			incr matches
-		}
-		exp_continue
-	}
-	-re "nodes$whitespace: ($number)" {
-		set nodes $expect_out(1,string)
-		if { $nodes != $node_cnt } {
-			log_error "Bad node count allocated"
-			set exit_code 1
-		} else {
-			incr matches
-		}
-		exp_continue
-	}
-	-re "ntasks$whitespace: ($number)" {
-		set cpu_count $expect_out(1,string)
-		set cpus_per_node [expr $cpu_count / $node_cnt]
-		if { $cpus_per_node != $ppn_cnt } {
-			log_error "PPN count not sent correctly asked for $ppn_cnt but got $cpus_per_node"
-			set exit_code 1
-		} else {
-			incr matches
-		}
-		exp_continue
-	}
-	-re "batch job ($number)" {
-		set job_id $expect_out(1,string)
-		exp_continue
-	}
-	"error: Batch job submission failed" {
-		log_warn "This might be legitimate, depending upon configuration"
-		exp_continue
-	}
-
-	timeout {
-		log_error "sbatch not responding"
-		set exit_code 1
-		slow_kill $sbatch_pid
-		exp_continue
-	}
-	eof {
-		wait
-	}
-}
-
-if {$job_id != 0} {
-	cancel_job $job_id
-}
-if {$matches != 3} {
-	fail "sbatch didn't read the correct options from batch file ($matches of 3)"
-}
-
-#
-# Post-processing
-#
-if {$exit_code == 0} {
-	exec $bin_rm -f $file_in $file_out
-} else {
-	fail "Test failed due to previous errors (\$exit_code = $exit_code)"
-}
->>>>>>> 59f33f7e
+end_it 0